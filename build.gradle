--- conflicted
+++ resolved
@@ -14,10 +14,6 @@
     id 'maven-publish'
     id 'jacoco'
     id 'signing'
-<<<<<<< HEAD
-=======
-    id 'org.hidetake.ssh' version '2.11.2'
->>>>>>> 9704f1db
     id "pl.allegro.tech.build.axion-release" version "1.15.1"
     id "nebula.provided-base" version "7.0.0"
     id "nebula.optional-base" version "7.0.0"
