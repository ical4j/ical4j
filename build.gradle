import aQute.bnd.gradle.Bundle

buildscript {
    repositories {
        mavenCentral()
    }
    dependencies {
        classpath 'com.palantir.gradle.revapi:gradle-revapi:1.5.0'
    }
}

plugins {
    id 'java'
    id 'java-library'
    id 'groovy'
    id 'maven-publish'
    id 'jacoco'
    id 'signing'
    id "pl.allegro.tech.build.axion-release" version "1.13.6"
    id "nebula.provided-base" version "7.0.0"
    id "nebula.optional-base" version "7.0.0"
    id "com.palantir.revapi" version "1.7.0"
    id "net.ltgt.errorprone" version "2.0.2" apply false
    id "biz.aQute.bnd.builder" version "$bndVersion"
    id 'org.javamodularity.moduleplugin' version '1.7.0' apply false
}

sourceCompatibility = 1.8
targetCompatibility = 1.8

//modularity.mixedJavaRelease 8

repositories {
    mavenCentral()
}

dependencies {
//    errorprone "com.google.errorprone:error_prone_core:2.3.3"
//    errorproneJavac "com.google.errorprone:javac:9+181-r4173-1"

    api "org.slf4j:slf4j-api:$slf4jVersion",
            "commons-codec:commons-codec:$commonsCodecVersion",
            "org.apache.commons:commons-lang3:$commonsLangVersion",
            "org.apache.commons:commons-collections4:$commonsCollectionsVersion",
<<<<<<< HEAD
            'com.sun.mail:jakarta.mail:2.0.1',
            "org.threeten:threeten-extra:$threetenExtraVersion",
            "org.jooq:jool-java-8:$joolVersion"
=======
            "commons-validator:commons-validator:$commonsValidatorVersion"
>>>>>>> 5eb4371e

    // optional timezone caching..
    implementation 'javax.cache:cache-api:1.1.1', optional

    // optional parser for filter expressions..
    implementation "org.jparsec:jparsec:$jparsecVersion", optional

    // optional groovy DSL for calendar builder..
    implementation "org.codehaus.groovy:groovy:$groovyVersion", optional

//    implementation "org.codehaus.groovy:groovy-dateutil:$groovyVersion", optional

    // optional JSON schema validation for structured-data..
    implementation "com.github.erosb:everit-json-schema:$everitJsonSchemaVersion", optional

    compileOnly "biz.aQute.bnd:biz.aQute.bndlib:$bndVersion"

    testCompileOnly "org.codehaus.groovy:groovy:$groovyVersion",
            "org.slf4j:slf4j-log4j12:$slf4jVersion",
            "org.apache.logging.log4j:log4j:$log4jVersion",
            "org.ccil.cowan.tagsoup:tagsoup:$tagsoupVersion",
            "org.codehaus.groovy:groovy-xml:$groovyVersion"

    // A CachingProvider is required for TimeZoneCacheTest.groovy
    testImplementation "org.cache2k:cache2k-jcache:$jcacheVersion"

    // junit
    testImplementation "org.junit.vintage:junit-vintage-engine:$junitVintageVersion"

    // groovy-test
    testImplementation "org.codehaus.groovy:groovy-test:$groovyVersion"

    // spock
    testImplementation platform("org.spockframework:spock-bom:2.1-groovy-3.0"),
            "org.spockframework:spock-core"
}

test {
    useJUnitPlatform()

    finalizedBy jacocoTestReport // Ensure Jacoco is run after tests have completed

    jvmArgs = [ "-Duser.timezone=UTC" ] // Some tests require default timezone to be UTC
}

jacocoTestReport {
    reports {
        xml.required = true
        html.required = jacoco_htmlReport == 'true'
    }
}

javadoc {
    if (JavaVersion.current().isJava8Compatible()) {
        options.addStringOption('Xdoclint:none', '-quiet')
    }
    options {
        links 'https://docs.oracle.com/en/java/javase/11/docs/api/'
    }
}

task bundle(type: Bundle) {
    from sourceSets.main.output
    bndfile = 'bnd.bnd'
}

task javadocJar(type: Jar, dependsOn: javadoc) {
    archiveClassifier.set('javadoc')
    from 'build/docs/javadoc'
}

task sourcesJar(type: Jar) {
    from sourceSets.main.allSource
    archiveClassifier.set('sources')
}

jar.enabled = false
build.dependsOn bundle

artifacts {
    archives bundle
    archives javadocJar
    archives sourcesJar
}

configurations {
    [apiElements, runtimeElements].each {
        it.outgoing.artifacts.removeIf { it.buildDependencies.getDependencies(null).contains(jar) }
        it.outgoing.artifact(bundle)
    }
}

scmVersion {
    tag {
        prefix = 'ical4j-'
        branchPrefix = ['ical4j-1.x-maintenance' : 'jdk14_ical4j']
        branchPrefix = ['ical4j-2.x-maintenance' : 'jdk7_ical4j']
    }
    versionCreator 'versionWithBranch'
    branchVersionCreator = ['master': 'simple']
    branchVersionCreator = ['ical4j-1.x-maintenance': 'simple']
    branchVersionCreator = ['ical4j-2.x-maintenance': 'simple']
    branchVersionCreator = ['feature/jsr-310-localdate': 'simple']
    nextVersion {
        suffix = 'pre'
        separator = '-'
    }
}

group = 'org.mnode.ical4j'
description = '''
A Java library for reading and writing iCalendar (*.ics) files
'''
version = scmVersion.version

revapi {
    oldVersion = revApiOldVersion
}

ext {
    isReleaseVersion = !version.endsWith("SNAPSHOT")
}

publishing {
    publications {
        ical4j(MavenPublication) {
            from components.java
            artifact javadocJar
            artifact sourcesJar
            pom.withXml {
                asNode().appendNode('name', project.name)
                asNode().appendNode('description', project.description)
                asNode().appendNode('url', 'http://ical4j.github.io')

                def scmNode = asNode().appendNode('scm')
                scmNode.appendNode('url', 'https://github.com/ical4j/ical4j')
                scmNode.appendNode('connection', 'scm:git@github.com:ical4j/ical4j.git')
                scmNode.appendNode('developerConnection', 'scm:git@github.com:ical4j/ical4j.git')

                def licenseNode = asNode().appendNode('licenses').appendNode('license')
                licenseNode.appendNode('name', 'BSD-3-Clause')
                licenseNode.appendNode('url', 'https://raw.githubusercontent.com/ical4j/ical4j/master/LICENSE.txt')
                licenseNode.appendNode('distribution', 'repo')

                def developerNode = asNode().appendNode('developers').appendNode('developer')
                developerNode.appendNode('id', 'fortuna')
                developerNode.appendNode('name', 'Ben Fortuna')
            }
        }
    }

    repositories {
        maven {
            name = "OSSRH"
            url = !isReleaseVersion ? "https://oss.sonatype.org/content/repositories/snapshots/" : "https://oss.sonatype.org/service/local/staging/deploy/maven2/"
            credentials {
                username = System.getenv("MAVEN_USERNAME")
                password = System.getenv("MAVEN_PASSWORD")
            }
        }
//        maven {
//            name = "GitHubPackages"
//            url = uri("https://maven.pkg.github.com/ical4j/ical4j")
//            credentials {
//                username = System.getenv("GPR_USERNAME")
//                password = System.getenv("GPR_TOKEN")
//            }
//        }
    }
}

signing {
    required { isReleaseVersion }
    sign publishing.publications.ical4j
}<|MERGE_RESOLUTION|>--- conflicted
+++ resolved
@@ -42,13 +42,9 @@
             "commons-codec:commons-codec:$commonsCodecVersion",
             "org.apache.commons:commons-lang3:$commonsLangVersion",
             "org.apache.commons:commons-collections4:$commonsCollectionsVersion",
-<<<<<<< HEAD
-            'com.sun.mail:jakarta.mail:2.0.1',
+            "commons-validator:commons-validator:$commonsValidatorVersion",
             "org.threeten:threeten-extra:$threetenExtraVersion",
             "org.jooq:jool-java-8:$joolVersion"
-=======
-            "commons-validator:commons-validator:$commonsValidatorVersion"
->>>>>>> 5eb4371e
 
     // optional timezone caching..
     implementation 'javax.cache:cache-api:1.1.1', optional
