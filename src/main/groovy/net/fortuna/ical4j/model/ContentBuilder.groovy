--- conflicted
+++ resolved
@@ -57,7 +57,6 @@
     
     def registerComponents() {
         // components..
-<<<<<<< HEAD
         registerFactory('available', new ComponentFactoryWrapper(Available, new Available.Factory()))
         registerFactory('daylight', new ComponentFactoryWrapper(Daylight, new Daylight.Factory()))
         registerFactory('standard', new ComponentFactoryWrapper(Standard, new Standard.Factory()))
@@ -69,22 +68,9 @@
         registerFactory('vtimezone', new ComponentFactoryWrapper(VTimeZone, new VTimeZone.Factory()))
         registerFactory('vtodo', new ComponentFactoryWrapper(VToDo, new VToDo.Factory()))
         registerFactory('vvenue', new ComponentFactoryWrapper(VVenue, new VVenue.Factory()))
-=======
-        registerFactory('available', new AvailableFactory())
-        registerFactory('daylight', new DaylightFactory())
-        registerFactory('standard', new StandardFactory())
-        registerFactory('valarm', new VAlarmFactory())
-        registerFactory('vavailability', new VAvailabilityFactory())
-        registerFactory('vevent', new VEventFactory())
-        registerFactory('vfreebusy', new VFreeBusyFactory())
-        registerFactory('vjournal', new VJournalFactory())
-        registerFactory('vtimezone', new VTimeZoneFactory())
-        registerFactory('vtodo', new VToDoFactory())
-        registerFactory('vvenue', new VVenueFactory())
         registerFactory('vlocation', new VLocationFactory())
         registerFactory('vresource', new VResourceFactory())
         registerFactory('participant', new ParticipantFactory())
->>>>>>> a8c3b91e
         registerFactory('xcomponent', new XComponentFactory())
     }
     
