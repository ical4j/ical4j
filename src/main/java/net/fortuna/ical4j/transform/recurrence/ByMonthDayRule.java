--- conflicted
+++ resolved
@@ -1,5 +1,6 @@
 package net.fortuna.ical4j.transform.recurrence;
 
+import net.fortuna.ical4j.model.Recur;
 import org.slf4j.Logger;
 import org.slf4j.LoggerFactory;
 
@@ -29,35 +30,18 @@
 
     private final List<Integer> monthDayList;
 
-<<<<<<< HEAD
-    public ByMonthDayRule(List<Integer> monthDayList, Frequency frequency) {
-=======
     private final Recur.Skip skip;
 
-    public ByMonthDayRule(NumberList monthDayList, Frequency frequency) {
+    public ByMonthDayRule(List<Integer> monthDayList, Frequency frequency) {
         this(monthDayList, frequency, Recur.Skip.OMIT);
     }
 
-    public ByMonthDayRule(NumberList monthDayList, Frequency frequency, Recur.Skip skip) {
->>>>>>> a8c3b91e
+    public ByMonthDayRule(List<Integer> monthDayList, Frequency frequency, Recur.Skip skip) {
         super(frequency);
         this.monthDayList = monthDayList;
         this.skip = skip;
     }
 
-<<<<<<< HEAD
-=======
-    public ByMonthDayRule(NumberList monthDayList, Frequency frequency, Optional<WeekDay.Day> weekStartDay) {
-        this(monthDayList, frequency, weekStartDay, Recur.Skip.OMIT);
-    }
-
-    public ByMonthDayRule(NumberList monthDayList, Frequency frequency, Optional<WeekDay.Day> weekStartDay, Recur.Skip skip) {
-        super(frequency, weekStartDay);
-        this.monthDayList = monthDayList;
-        this.skip = skip;
-    }
-
->>>>>>> a8c3b91e
     @Override
     public List<T> transform(List<T> dates) {
         if (monthDayList.isEmpty()) {
@@ -68,11 +52,7 @@
             if (EnumSet.of(MONTHLY, YEARLY).contains(getFrequency())) {
                 monthDayDates.addAll(new ExpansionFilter().apply(date));
             } else {
-<<<<<<< HEAD
                 Optional<T> limit = new LimitFilter().apply(date);
-=======
-                Optional<Date> limit = new LimitFilter().apply(date);
->>>>>>> a8c3b91e
                 limit.ifPresent(monthDayDates::add);
             }
         }
@@ -104,40 +84,9 @@
                 }
                 T candidate;
                 if (monthDay > 0) {
-<<<<<<< HEAD
                     candidate = withTemporalField(date, DAY_OF_MONTH, monthDay);
                 } else {
                     candidate = withTemporalField(date, DAY_OF_MONTH, yearMonth.lengthOfMonth() + 1 + monthDay);
-=======
-                    // month-day exceeds maximum for current month..
-                    if (numDaysInMonth < monthDay) {
-                        if (skip == Recur.Skip.BACKWARD) {
-                            cal.set(Calendar.DAY_OF_MONTH, numDaysInMonth);
-                        } else if (skip == Recur.Skip.FORWARD) {
-                            cal.add(Calendar.MONTH, 1);
-                            cal.set(Calendar.DAY_OF_MONTH, 1);
-                        } else {
-                            continue;
-                        }
-                    } else {
-                        cal.set(Calendar.DAY_OF_MONTH, monthDay);
-                    }
-                } else {
-                    // negative month-day exceeds minimum for current month..
-                    if (numDaysInMonth < -monthDay) {
-                        if (skip == Recur.Skip.BACKWARD) {
-                            cal.add(Calendar.MONTH, -1);
-                            cal.set(Calendar.DAY_OF_MONTH, cal.getActualMaximum(Calendar.DAY_OF_MONTH));
-                        } else if (skip == Recur.Skip.FORWARD) {
-                            cal.set(Calendar.DAY_OF_MONTH, 1);
-                        } else {
-                            continue;
-                        }
-                    } else {
-                        cal.set(Calendar.DAY_OF_MONTH, numDaysInMonth);
-                        cal.add(Calendar.DAY_OF_MONTH, monthDay + 1);
-                    }
->>>>>>> a8c3b91e
                 }
                 retVal.add(candidate);
             }
