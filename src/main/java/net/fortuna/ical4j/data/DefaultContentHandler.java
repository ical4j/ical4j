package net.fortuna.ical4j.data;

import net.fortuna.ical4j.model.*;
import net.fortuna.ical4j.model.component.CalendarComponent;
import net.fortuna.ical4j.model.component.VTimeZone;
import net.fortuna.ical4j.util.Constants;
import org.slf4j.LoggerFactory;

import java.time.zone.ZoneRulesProvider;
import java.util.ArrayList;
import java.util.LinkedList;
import java.util.List;
import java.util.function.Consumer;
import java.util.function.Supplier;

public class DefaultContentHandler implements ContentHandler {

    private final ContentHandlerContext context;

    private final TimeZoneRegistry tzRegistry;

    private final Consumer<Calendar> consumer;

    protected PropertyBuilder propertyBuilder;

    /**
     * The current component builders.
     */
    protected final LinkedList<ComponentBuilder<CalendarComponent>> components = new LinkedList<>();

    protected List<Property> calendarProperties;

    protected List<CalendarComponent> calendarComponents;

    public DefaultContentHandler(Consumer<Calendar> consumer, TimeZoneRegistry tzRegistry) {
        this(consumer, tzRegistry, new ContentHandlerContext());
    }

    /**
     *
     * @param consumer
     * @param tzRegistry
     * @param parameterFactorySupplier
     * @param propertyFactorySupplier
     * @param componentFactorySupplier
     * @deprecated use {@link DefaultContentHandler#DefaultContentHandler(Consumer, TimeZoneRegistry, ContentHandlerContext)}
     */
    @Deprecated
    public DefaultContentHandler(Consumer<Calendar> consumer, TimeZoneRegistry tzRegistry,
                                 Supplier<List<ParameterFactory<?>>> parameterFactorySupplier,
                                 Supplier<List<PropertyFactory<?>>> propertyFactorySupplier,
                                 Supplier<List<ComponentFactory<?>>> componentFactorySupplier) {
        this(consumer, tzRegistry, new ContentHandlerContext().withParameterFactorySupplier(parameterFactorySupplier)
                .withPropertyFactorySupplier(propertyFactorySupplier)
                .withComponentFactorySupplier(componentFactorySupplier));
    }

    public DefaultContentHandler(Consumer<Calendar> consumer, TimeZoneRegistry tzRegistry,
                                 ContentHandlerContext context) {

        this.consumer = consumer;
        this.tzRegistry = tzRegistry;
        this.context = context;
    }

    public ComponentBuilder<CalendarComponent> getComponentBuilder() {
        if (components.size() == 0) {
            return null;
        }
        return components.peek();
    }

    public void endComponent() {
        components.pop();
    }

    @Override
    public void startCalendar() {
        calendarProperties = new ArrayList<>();
        calendarComponents = new ArrayList<>();
        components.clear();
    }

    @Override
    public void endCalendar() {
        ZoneRulesProvider.registerProvider(new ZoneRulesProviderImpl(tzRegistry));
        consumer.accept(new Calendar(new PropertyList(calendarProperties),
                new ComponentList<>(calendarComponents)));
    }

    @Override
    public void startComponent(String name) {
        if (components.size() > 10) {
            throw new RuntimeException("Components nested too deep");
        }

        ComponentBuilder<CalendarComponent> componentBuilder = new ComponentBuilder<>(
                context.getComponentFactorySupplier().get());
        componentBuilder.name(name);
        components.push(componentBuilder);
    }

    @Override
    public void endComponent(String name) {
        assertComponent(getComponentBuilder());

        final ComponentBuilder<CalendarComponent> componentBuilder =
                getComponentBuilder();

        DefaultContentHandler.this.endComponent();

        final ComponentBuilder<CalendarComponent> parent =
                getComponentBuilder();

        if (parent != null) {
            Component subComponent = componentBuilder.build();
            parent.subComponent(subComponent);
        } else {
            CalendarComponent component = componentBuilder.build();
            calendarComponents.add(component);
            if (component instanceof VTimeZone && tzRegistry != null) {
                // register the timezone for use with iCalendar objects..
                tzRegistry.register(new TimeZone((VTimeZone) component));
            }
        }
    }

    @Override
    public void startProperty(String name) {
        if (!context.getIgnoredPropertyNames().contains(name.toUpperCase())) {
            propertyBuilder = new PropertyBuilder(context.getPropertyFactorySupplier().get()).name(name)
                    .timeZoneRegistry(tzRegistry);
        } else {
            propertyBuilder = null;
        }
    }

    @Override
    public void propertyValue(String value) {
        if (propertyBuilder != null) {
            propertyBuilder.value(value);
        }
    }

    @Override
    public void endProperty(String name) {
        if (!context.getIgnoredPropertyNames().contains(name.toUpperCase())) {
            assertProperty(propertyBuilder);
            Property property;
            try {
                property = propertyBuilder.build();
<<<<<<< HEAD
            } catch (RuntimeException e) {
                if (context.isSupressInvalidProperties()) {
                    LoggerFactory.getLogger(DefaultContentHandler.class).warn("Suppressing invalid property", e);
=======
            } catch (URISyntaxException | ParseException | IOException | IllegalArgumentException e) {
                if (context.isSuppressInvalidProperties()) {
                    LOG.warn("Suppressing invalid property", e);
>>>>>>> 19000cfc
                    return;
                } else {
                    throw  e;
                }
            }

            // replace with a constant instance if applicable..
            property = Constants.forProperty(property);
            if (getComponentBuilder() != null) {
                getComponentBuilder().property(property);
            } else if (calendarProperties != null) {
                calendarProperties.add(property);
            }
        }
    }

    @Override
    public void parameter(String name, String value) {
        if (propertyBuilder != null) {
            Parameter parameter = new ParameterBuilder(context.getParameterFactorySupplier().get())
                    .name(name).value(value).build();

            propertyBuilder.parameter(parameter);
        }
    }

    private void assertComponent(ComponentBuilder<?> component) {
        if (component == null) {
            throw new CalendarException("Expected component not initialised");
        }
    }

    private void assertProperty(PropertyBuilder property) {
        if (property == null) {
            throw new CalendarException("Expected property not initialised");
        }
    }
}<|MERGE_RESOLUTION|>--- conflicted
+++ resolved
@@ -149,15 +149,9 @@
             Property property;
             try {
                 property = propertyBuilder.build();
-<<<<<<< HEAD
             } catch (RuntimeException e) {
-                if (context.isSupressInvalidProperties()) {
+                if (context.isSuppressInvalidProperties()) {
                     LoggerFactory.getLogger(DefaultContentHandler.class).warn("Suppressing invalid property", e);
-=======
-            } catch (URISyntaxException | ParseException | IOException | IllegalArgumentException e) {
-                if (context.isSuppressInvalidProperties()) {
-                    LOG.warn("Suppressing invalid property", e);
->>>>>>> 19000cfc
                     return;
                 } else {
                     throw  e;
