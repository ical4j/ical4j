package net.fortuna.ical4j.model;

import net.fortuna.ical4j.model.property.DateListProperty;
import net.fortuna.ical4j.model.property.DateProperty;
import net.fortuna.ical4j.model.property.XProperty;
import org.apache.commons.codec.DecoderException;

import java.io.IOException;
import java.net.URISyntaxException;
<<<<<<< HEAD
import java.util.ArrayList;
=======
import java.text.ParseException;
import java.util.Collections;
>>>>>>> 0ac16916
import java.util.List;

/**
 * Provides a configurable builder for creating {@link Property} instances from {@link String} values.
 *
 * You can specify an arbitrary list of supported property factories, and a list of property names to ignore.
 */
public class PropertyBuilder extends AbstractContentBuilder {

<<<<<<< HEAD
    private final List<PropertyFactory<?>> factories = new ArrayList<>();
=======
    private final List<PropertyFactory<?>> factories;
>>>>>>> 0ac16916

    private String name;

    private String value;

    private final List<Parameter> parameters = new ArrayList<>();

<<<<<<< HEAD
    private TimeZoneRegistry timeZoneRegistry;

    public PropertyBuilder factories(List<PropertyFactory<? extends Property>> factories) {
        this.factories.addAll(factories);
        return this;
=======
    public PropertyBuilder() {
        this(Collections.emptyList());
    }

    public PropertyBuilder(List<PropertyFactory<?>> factories) {
        this.factories = factories;
>>>>>>> 0ac16916
    }

    public PropertyBuilder name(String name) {
        // property names are case-insensitive, but convert to upper case to simplify further processing
        this.name = name.toUpperCase();
        return this;
    }

    public PropertyBuilder value(String value) {
        // remove any trailing whitespace
        this.value = value.trim();
        return this;
    }

    public PropertyBuilder parameter(Parameter parameter) {
        parameters.add(parameter);
        return this;
    }

    public PropertyBuilder timeZoneRegistry(TimeZoneRegistry timeZoneRegistry) {
        this.timeZoneRegistry = timeZoneRegistry;
        return this;
    }

    public Property build() throws IOException, URISyntaxException {
        Property property = null;
        String decodedValue;
        try {
            decodedValue = PropertyCodec.INSTANCE.decode(value);
        } catch (DecoderException e) {
            decodedValue = value;
        }

        for (PropertyFactory<?> factory : factories) {
            if (factory.supports(name)) {
<<<<<<< HEAD
                property = factory.createProperty(new ParameterList(parameters), value);
                if (property instanceof Encodable) {
                    property.setValue(decodedValue);
                }

                if (property instanceof DateProperty) {
                    ((DateProperty<?>) property).setTimeZoneRegistry(timeZoneRegistry);
                    property.setValue(value);
                } else if (property instanceof DateListProperty) {
                    ((DateListProperty<?>) property).setTimeZoneRegistry(timeZoneRegistry);
                    property.setValue(value);
                }
=======
                property = factory.createProperty(parameters, value);
>>>>>>> 0ac16916
            }
        }

        if (property == null) {
            if (isExperimentalName(name)) {
                property = new XProperty(name, new ParameterList(parameters), value);
            } else if (allowIllegalNames()) {
                property = new XProperty(name, new ParameterList(parameters), value);
            } else {
                throw new IllegalArgumentException("Illegal property [" + name + "]");
            }
        }

        if (property instanceof Encodable) {
            property.setValue(decodedValue);
        }

        return property;
    }
}<|MERGE_RESOLUTION|>--- conflicted
+++ resolved
@@ -7,12 +7,8 @@
 
 import java.io.IOException;
 import java.net.URISyntaxException;
-<<<<<<< HEAD
-import java.util.ArrayList;
-=======
 import java.text.ParseException;
 import java.util.Collections;
->>>>>>> 0ac16916
 import java.util.List;
 
 /**
@@ -22,11 +18,7 @@
  */
 public class PropertyBuilder extends AbstractContentBuilder {
 
-<<<<<<< HEAD
-    private final List<PropertyFactory<?>> factories = new ArrayList<>();
-=======
     private final List<PropertyFactory<?>> factories;
->>>>>>> 0ac16916
 
     private String name;
 
@@ -34,20 +26,14 @@
 
     private final List<Parameter> parameters = new ArrayList<>();
 
-<<<<<<< HEAD
     private TimeZoneRegistry timeZoneRegistry;
 
-    public PropertyBuilder factories(List<PropertyFactory<? extends Property>> factories) {
-        this.factories.addAll(factories);
-        return this;
-=======
     public PropertyBuilder() {
         this(Collections.emptyList());
     }
 
     public PropertyBuilder(List<PropertyFactory<?>> factories) {
         this.factories = factories;
->>>>>>> 0ac16916
     }
 
     public PropertyBuilder name(String name) {
@@ -83,12 +69,7 @@
 
         for (PropertyFactory<?> factory : factories) {
             if (factory.supports(name)) {
-<<<<<<< HEAD
                 property = factory.createProperty(new ParameterList(parameters), value);
-                if (property instanceof Encodable) {
-                    property.setValue(decodedValue);
-                }
-
                 if (property instanceof DateProperty) {
                     ((DateProperty<?>) property).setTimeZoneRegistry(timeZoneRegistry);
                     property.setValue(value);
@@ -96,9 +77,6 @@
                     ((DateListProperty<?>) property).setTimeZoneRegistry(timeZoneRegistry);
                     property.setValue(value);
                 }
-=======
-                property = factory.createProperty(parameters, value);
->>>>>>> 0ac16916
             }
         }
 
