--- conflicted
+++ resolved
@@ -54,18 +54,13 @@
     }
 
     public PropertyBuilder name(String name) {
-<<<<<<< HEAD
         String[] nameParts = name.split("\\.");
         if (nameParts.length > 1) {
             this.prefix = String.join(".", Arrays.copyOfRange(nameParts, 0, nameParts.length - 1));
-            this.name = nameParts[nameParts.length-1].toUpperCase();
+            this.name = nameParts[nameParts.length-1];
         } else {
-            // property names are case-insensitive, but convert to upper case to simplify further processing
-            this.name = name.toUpperCase();
+            this.name = name;
         }
-=======
-        this.name = name;
->>>>>>> efb90f32
         return this;
     }
 
