--- conflicted
+++ resolved
@@ -41,15 +41,11 @@
 
 import java.io.IOException;
 import java.io.InputStream;
-<<<<<<< HEAD
 import java.time.DateTimeException;
 import java.time.ZoneId;
 import java.time.zone.ZoneRules;
+import java.util.Arrays;
 import java.util.HashMap;
-=======
-import java.text.ParseException;
-import java.util.Arrays;
->>>>>>> 7295f036
 import java.util.Map;
 import java.util.Properties;
 import java.util.UUID;
@@ -78,20 +74,6 @@
     private static final Properties ALIASES = new Properties();
 
     static {
-<<<<<<< HEAD
-        try (InputStream aliasInputStream = ResourceLoader.getResourceAsStream("net/fortuna/ical4j/model/tz.alias")) {
-            ALIASES.load(aliasInputStream);
-        } catch (IOException ioe) {
-            LoggerFactory.getLogger(TimeZoneRegistryImpl.class).warn(
-                    "Error loading timezone aliases: " + ioe.getMessage());
-        }
-
-        try (InputStream aliasInputStream = ResourceLoader.getResourceAsStream("tz.alias")) {
-        	ALIASES.load(aliasInputStream);
-        } catch (IOException | NullPointerException e) {
-            LoggerFactory.getLogger(TimeZoneRegistryImpl.class).debug(
-        			"Error loading custom timezone aliases: " + e.getMessage());
-=======
         // load tz aliases from various sources..
         for (String aliasResource : Arrays.asList("net/fortuna/ical4j/model/tz.alias", "tz.alias",
                 "net/fortuna/ical4j/transform/rfc5545/msTimezones")) {
@@ -102,7 +84,6 @@
                 LoggerFactory.getLogger(TimeZoneRegistryImpl.class).warn(
                         "Error loading timezone aliases: " + e.getMessage());
             }
->>>>>>> 7295f036
         }
 
         for (String alias : ALIASES.stringPropertyNames()) {
