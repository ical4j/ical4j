--- conflicted
+++ resolved
@@ -396,13 +396,7 @@
 
     private final String name;
 
-<<<<<<< HEAD
     private ParameterList parameters;
-=======
-    private final ParameterList parameters;
-
-    private final PropertyFactory<?> factory;
->>>>>>> 955c38cc
 
     /**
      * Constructor.
