package net.fortuna.ical4j.model;

import java.io.Serializable;
import java.time.*;
import java.time.format.DateTimeFormatter;
import java.time.temporal.Temporal;
import java.time.temporal.TemporalAccessor;
import java.time.temporal.TemporalQuery;
import java.util.Arrays;
import java.util.List;
import java.util.Objects;

/**
 * Support conversion of temporal values to/from iCalendar string representations.
 *
 * <pre>
 * 3.3.4.  Date
 *
 * Value Name:  DATE
 *
 * Purpose:  This value type is used to identify values that contain a
 * calendar date.
 *
 * Format Definition:  This value type is defined by the following
 * notation:
 *
 * date               = date-value
 *
 * date-value         = date-fullyear date-month date-mday
 * date-fullyear      = 4DIGIT
 * date-month         = 2DIGIT        ;01-12
 * date-mday          = 2DIGIT        ;01-28, 01-29, 01-30, 01-31
 * ;based on month/year
 *
 * Description:  If the property permits, multiple "date" values are
 * specified as a COMMA-separated list of values.  The format for the
 * value type is based on the [ISO.8601.2004] complete
 * representation, basic format for a calendar date.  The textual
 * format specifies a four-digit year, two-digit month, and two-digit
 * day of the month.  There are no separator characters between the
 * year, month, and day component text.
 *
 * No additional content value encoding (i.e., BACKSLASH character
 * encoding, see Section 3.3.11) is defined for this value type.
 *
 * Example:  The following represents July 14, 1997:
 *
 * 19970714
 *
 * 3.3.5.  Date-Time
 *
 * Value Name:  DATE-TIME
 *
 * Purpose:  This value type is used to identify values that specify a
 * precise calendar date and time of day.
 *
 * Format Definition:  This value type is defined by the following
 * notation:
 *
 * date-time  = date "T" time ;As specified in the DATE and TIME
 * ;value definitions
 *
 * Description:  If the property permits, multiple "DATE-TIME" values
 * are specified as a COMMA-separated list of values.  No additional
 * content value encoding (i.e., BACKSLASH character encoding, see
 * Section 3.3.11) is defined for this value type.
 *
 * The "DATE-TIME" value type is used to identify values that contain
 * a precise calendar date and time of day.  The format is based on
 * the [ISO.8601.2004] complete representation, basic format for a
 * calendar date and time of day.  The text format is a concatenation
 * of the "date", followed by the LATIN CAPITAL LETTER T character,
 * the time designator, followed by the "time" format.
 *
 * The "DATE-TIME" value type expresses time values in three forms:
 *
 * The form of date and time with UTC offset MUST NOT be used.  For
 * example, the following is not valid for a DATE-TIME value:
 *
 * 19980119T230000-0800       ;Invalid time format
 *
 * FORM #1: DATE WITH LOCAL TIME
 *
 * The date with local time form is simply a DATE-TIME value that
 * does not contain the UTC designator nor does it reference a time
 * zone.  For example, the following represents January 18, 1998, at
 * 11 PM:
 *
 * 19980118T230000
 *
 * DATE-TIME values of this type are said to be "floating" and are
 * not bound to any time zone in particular.  They are used to
 * represent the same hour, minute, and second value regardless of
 * which time zone is currently being observed.  For example, an
 * event can be defined that indicates that an individual will be
 * busy from 11:00 AM to 1:00 PM every day, no matter which time zone
 * the person is in.  In these cases, a local time can be specified.
 * The recipient of an iCalendar object with a property value
 * consisting of a local time, without any relative time zone
 * information, SHOULD interpret the value as being fixed to whatever
 * time zone the "ATTENDEE" is in at any given moment.  This means
 * that two "Attendees", in different time zones, receiving the same
 * event definition as a floating time, may be participating in the
 * event at different actual times.  Floating time SHOULD only be
 * used where that is the reasonable behavior.
 *
 * In most cases, a fixed time is desired.  To properly communicate a
 * fixed time in a property value, either UTC time or local time with
 * time zone reference MUST be specified.
 *
 * The use of local time in a DATE-TIME value without the "TZID"
 * property parameter is to be interpreted as floating time,
 * regardless of the existence of "VTIMEZONE" calendar components in
 * the iCalendar object.
 *
 * FORM #2: DATE WITH UTC TIME
 *
 * The date with UTC time, or absolute time, is identified by a LATIN
 * CAPITAL LETTER Z suffix character, the UTC designator, appended to
 * the time value.  For example, the following represents January 19,
 * 1998, at 0700 UTC:
 *
 * 19980119T070000Z
 *
 * The "TZID" property parameter MUST NOT be applied to DATE-TIME
 * properties whose time values are specified in UTC.
 *
 * FORM #3: DATE WITH LOCAL TIME AND TIME ZONE REFERENCE
 *
 * The date and local time with reference to time zone information is
 * identified by the use the "TZID" property parameter to reference
 * the appropriate time zone definition.  "TZID" is discussed in
 * detail in Section 3.2.19.  For example, the following represents
 * 2:00 A.M. in New York on January 19, 1998:
 *
 * TZID=America/New_York:19980119T020000
 *
 * If, based on the definition of the referenced time zone, the local
 * time described occurs more than once (when changing from daylight
 * to standard time), the DATE-TIME value refers to the first
 * occurrence of the referenced time.  Thus, TZID=America/
 * New_York:20071104T013000 indicates November 4, 2007 at 1:30 A.M.
 * EDT (UTC-04:00).  If the local time described does not occur (when
 * changing from standard to daylight time), the DATE-TIME value is
 * interpreted using the UTC offset before the gap in local times.
 * Thus, TZID=America/New_York:20070311T023000 indicates March 11,
 * 2007 at 3:30 A.M. EDT (UTC-04:00), one hour after 1:30 A.M. EST
 * (UTC-05:00).
 *
 * A time value MUST only specify the second 60 when specifying a
 * positive leap second.  For example:
 *
 * 19970630T235960Z
 *
 * Implementations that do not support leap seconds SHOULD interpret
 * the second 60 as equivalent to the second 59.
 *
 * Example:  The following represents July 14, 1997, at 1:30 PM in New
 * York City in each of the three time formats, using the "DTSTART"
 * property.
 *
 * DTSTART:19970714T133000                   ; Local time
 * DTSTART:19970714T173000Z                  ; UTC time
 * DTSTART;TZID=America/New_York:19970714T133000
 * ; Local time and time
 * ; zone reference
 * </pre>
 *
 */
public class CalendarDateFormat implements Serializable {

    public static class LocalDateTemporalQuery implements TemporalQuery<LocalDate>, Serializable {
        @Override
        public LocalDate queryFrom(TemporalAccessor temporal) {
            return LocalDate.from(temporal);
        }

        @Override
        public boolean equals(Object obj) {
            if (this == obj) return true;
            return obj != null && getClass() == obj.getClass();
        }
    }

    public static class LocalDateTimeTemporalQuery implements TemporalQuery<LocalDateTime>, Serializable {
        @Override
        public LocalDateTime queryFrom(TemporalAccessor temporal) {
            return LocalDateTime.from(temporal);
        }

        @Override
        public boolean equals(Object obj) {
            if (this == obj) return true;
            return obj != null && getClass() == obj.getClass();
        }
    }

<<<<<<< HEAD
    public static class ZuluTemporalQuery implements TemporalQuery<ZonedDateTime>, Serializable {
=======
    public static class OffsetDateTimeTemporalQuery implements TemporalQuery<OffsetDateTime>, Serializable {
        @Override
        public OffsetDateTime queryFrom(TemporalAccessor temporal) {
            return OffsetDateTime.from(temporal);
        }

        @Override
        public boolean equals(Object obj) {
            if (this == obj) return true;
            return obj != null && getClass() == obj.getClass();
        }
    }

    public static class InstantTemporalQuery implements TemporalQuery<Instant>, Serializable {
>>>>>>> 6d26786e
        @Override
        public ZonedDateTime queryFrom(TemporalAccessor temporal) {
            return ZonedDateTime.from(temporal);
        }

        @Override
        public boolean equals(Object obj) {
            if (this == obj) return true;
            return obj != null && getClass() == obj.getClass();
        }
    }

    public static final CalendarDateFormat DATE_FORMAT = new CalendarDateFormat(
            "yyyyMMdd", new LocalDateTemporalQuery());

    public static final CalendarDateFormat FLOATING_DATE_TIME_FORMAT = new CalendarDateFormat(
            "yyyyMMdd'T'HHmmss", new LocalDateTimeTemporalQuery());

    public static final CalendarDateFormat UTC_DATE_TIME_FORMAT = new CalendarDateFormat(
            "yyyyMMdd'T'HHmmss'Z'", new ZuluTemporalQuery());

    public static final CalendarDateFormat RELAXED_DATE_TIME_FORMAT = new CalendarDateFormat(
<<<<<<< HEAD
            "yyyyMMdd'T'HHmmss[X]", new ZuluTemporalQuery(), new LocalDateTimeTemporalQuery());
=======
            "yyyyMMdd'T'HHmmss[X]", new OffsetDateTimeTemporalQuery(), new LocalDateTimeTemporalQuery());
>>>>>>> 6d26786e

    /**
     * A formatter capable of parsing to multiple temporal types based on the input string.
     */
    public static final CalendarDateFormat DEFAULT_PARSE_FORMAT = new CalendarDateFormat(
<<<<<<< HEAD
            "yyyyMMdd['T'HHmmss[X]]", new ZuluTemporalQuery(), new LocalDateTimeTemporalQuery(),
=======
            "yyyyMMdd['T'HHmmss[X]]", new OffsetDateTimeTemporalQuery(), new LocalDateTimeTemporalQuery(),
>>>>>>> 6d26786e
            new LocalDateTemporalQuery());

    private final String pattern;

    private transient volatile DateTimeFormatter formatter;

    private final TemporalQuery<? extends TemporalAccessor>[] parsers;

    /**
     * Construct a calendar date format instance by deriving a {@link DateTimeFormatter} from the specified
     * pattern.
     * @param pattern a pattern to match against parsed value strings
     * @param parsers a list of parsers to apply in order to determine the best parsed value
     */
    @SafeVarargs
    public CalendarDateFormat(String pattern, TemporalQuery<? extends TemporalAccessor>...parsers) {
        Objects.requireNonNull(pattern, "pattern");
        this.pattern = pattern;
        this.parsers = parsers;
    }

    /**
     * Construct a calendar date format instances using an explicit {@link DateTimeFormatter}. Note that because
     * {@link DateTimeFormatter} is not serializable, the volatile formatter value may be lost using this constructor,
     * in which case it will fall back to using the same pattern as the DEFAULT_PARSE_FORMAT.
     *
     * @param formatter the formatter used to derive temporal values from parsed strings
     */
    @SafeVarargs
    public CalendarDateFormat(DateTimeFormatter formatter, TemporalQuery<? extends TemporalAccessor>...parsers) {
        this("yyyyMMdd['T'HHmmss[X]]", parsers);
        this.formatter = formatter;
    }

    private DateTimeFormatter getFormatter() {
        if (formatter == null) {
            synchronized (pattern) {
                if (formatter == null) {
                    formatter = DateTimeFormatter.ofPattern(pattern);
                    if (pattern.endsWith("'Z'")) {
                        formatter = formatter.withZone(ZoneOffset.UTC);
                    }
                }
            }
        }
        return formatter;
    }

    public TemporalAccessor parse(String dateString) {
        if (parsers.length > 1) {
            return getFormatter().parseBest(dateString, parsers);
        } else if (parsers.length > 0) {
            return getFormatter().parse(dateString, parsers[0]);
        } else {
            return getFormatter().parse(dateString);
        }
    }

    public ZonedDateTime parse(String dateString, ZoneId zoneId) {
        return ZonedDateTime.parse(dateString, getFormatter().withZone(zoneId));
    }

    public String format(TemporalAccessor date) {
        return getFormatter().format(date);
    }

    public String format(TemporalAccessor date, ZoneId zoneId) {
        return getFormatter().withZone(zoneId).format(date);
    }

    /**
     * Identify the most applicable date format for the specified temporal list
     * @param list a list of temporal values
     * @return a date format instance applicable to the given temporal values
     */
    public static CalendarDateFormat from(List<? extends Temporal> list) {
        if (!list.isEmpty()) {
            return from(list.get(0));
        }
        return FLOATING_DATE_TIME_FORMAT;
    }

    /**
     * Identify the most applicable date format for the specified temporal value
     * @param temporal a temporal value
     * @return a date format instance applicable to the given temporal value
     */
    public static CalendarDateFormat from(Temporal temporal) {
        if (TemporalAdapter.isUtc(temporal)) {
            return UTC_DATE_TIME_FORMAT;
        } else if (!TemporalAdapter.isDateTimePrecision(temporal)) {
            return DATE_FORMAT;
        } else {
            return FLOATING_DATE_TIME_FORMAT;
        }
    }

    @Override
    public boolean equals(Object o) {
        if (this == o) return true;
        if (o == null || getClass() != o.getClass()) return false;
        CalendarDateFormat that = (CalendarDateFormat) o;
        return pattern.equals(that.pattern) &&
                Arrays.equals(parsers, that.parsers);
    }

    @Override
    public int hashCode() {
        int result = Objects.hash(pattern);
        result = 31 * result + Arrays.hashCode(parsers);
        return result;
    }
}<|MERGE_RESOLUTION|>--- conflicted
+++ resolved
@@ -195,9 +195,6 @@
         }
     }
 
-<<<<<<< HEAD
-    public static class ZuluTemporalQuery implements TemporalQuery<ZonedDateTime>, Serializable {
-=======
     public static class OffsetDateTimeTemporalQuery implements TemporalQuery<OffsetDateTime>, Serializable {
         @Override
         public OffsetDateTime queryFrom(TemporalAccessor temporal) {
@@ -212,7 +209,6 @@
     }
 
     public static class InstantTemporalQuery implements TemporalQuery<Instant>, Serializable {
->>>>>>> 6d26786e
         @Override
         public ZonedDateTime queryFrom(TemporalAccessor temporal) {
             return ZonedDateTime.from(temporal);
@@ -235,21 +231,13 @@
             "yyyyMMdd'T'HHmmss'Z'", new ZuluTemporalQuery());
 
     public static final CalendarDateFormat RELAXED_DATE_TIME_FORMAT = new CalendarDateFormat(
-<<<<<<< HEAD
-            "yyyyMMdd'T'HHmmss[X]", new ZuluTemporalQuery(), new LocalDateTimeTemporalQuery());
-=======
             "yyyyMMdd'T'HHmmss[X]", new OffsetDateTimeTemporalQuery(), new LocalDateTimeTemporalQuery());
->>>>>>> 6d26786e
 
     /**
      * A formatter capable of parsing to multiple temporal types based on the input string.
      */
     public static final CalendarDateFormat DEFAULT_PARSE_FORMAT = new CalendarDateFormat(
-<<<<<<< HEAD
-            "yyyyMMdd['T'HHmmss[X]]", new ZuluTemporalQuery(), new LocalDateTimeTemporalQuery(),
-=======
             "yyyyMMdd['T'HHmmss[X]]", new OffsetDateTimeTemporalQuery(), new LocalDateTimeTemporalQuery(),
->>>>>>> 6d26786e
             new LocalDateTemporalQuery());
 
     private final String pattern;
