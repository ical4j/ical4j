/**
 * Copyright (c) 2012, Ben Fortuna
 * All rights reserved.
 *
 * Redistribution and use in source and binary forms, with or without
 * modification, are permitted provided that the following conditions
 * are met:
 *
 *  o Redistributions of source code must retain the above copyright
 * notice, this list of conditions and the following disclaimer.
 *
 *  o Redistributions in binary form must reproduce the above copyright
 * notice, this list of conditions and the following disclaimer in the
 * documentation and/or other materials provided with the distribution.
 *
 *  o Neither the name of Ben Fortuna nor the names of any other contributors
 * may be used to endorse or promote products derived from this software
 * without specific prior written permission.
 *
 * THIS SOFTWARE IS PROVIDED BY THE COPYRIGHT HOLDERS AND CONTRIBUTORS
 * "AS IS" AND ANY EXPRESS OR IMPLIED WARRANTIES, INCLUDING, BUT NOT
 * LIMITED TO, THE IMPLIED WARRANTIES OF MERCHANTABILITY AND FITNESS FOR
 * A PARTICULAR PURPOSE ARE DISCLAIMED. IN NO EVENT SHALL THE COPYRIGHT OWNER OR
 * CONTRIBUTORS BE LIABLE FOR ANY DIRECT, INDIRECT, INCIDENTAL, SPECIAL,
 * EXEMPLARY, OR CONSEQUENTIAL DAMAGES (INCLUDING, BUT NOT LIMITED TO,
 * PROCUREMENT OF SUBSTITUTE GOODS OR SERVICES; LOSS OF USE, DATA, OR
 * PROFITS; OR BUSINESS INTERRUPTION) HOWEVER CAUSED AND ON ANY THEORY OF
 * LIABILITY, WHETHER IN CONTRACT, STRICT LIABILITY, OR TORT (INCLUDING
 * NEGLIGENCE OR OTHERWISE) ARISING IN ANY WAY OUT OF THE USE OF THIS
 * SOFTWARE, EVEN IF ADVISED OF THE POSSIBILITY OF SUCH DAMAGE.
 */
package net.fortuna.ical4j.model.property;

import net.fortuna.ical4j.model.*;
import net.fortuna.ical4j.model.parameter.Value;
import net.fortuna.ical4j.util.Strings;
import net.fortuna.ical4j.util.Uris;
import net.fortuna.ical4j.validate.PropertyValidator;
import net.fortuna.ical4j.validate.ValidationException;
import net.fortuna.ical4j.validate.ValidationResult;

<<<<<<< HEAD
=======
import java.io.IOException;
import java.net.URI;
import java.net.URISyntaxException;
import java.text.ParseException;

>>>>>>> e610fc0c
/**
 * $Id$
 * <p/>
 * Created: [Apr 6, 2004]
 * <p/>
 * Defines a RELATED-TO iCalendar component property.
 *
 * <pre>
 *     Purpose:
 *     This property is used to represent a relationship or reference between one calendar component and another. The definition here extends the definition in Section 3.8.4.5 of [RFC5545] by allowing URI or UID values and a GAP parameter.
 * Value Type:
 *     URI, UID, or TEXT
 * Property Parameters:
 *     Relationship type, IANA, and non-standard property parameters can be specified on this property.
 * Conformance:
 *     This property MAY be specified in any iCalendar component.
 * Description:
 *
 *     By default or when VALUE=UID is specified, the property value consists of the persistent, globally unique identifier of another calendar component. This value would be represented in a calendar component by the UID property.
 * By default, the property value points to another calendar component that has a PARENT relationship to the referencing object. The RELTYPE property parameter is used to either explicitly state the default PARENT relationship type to the referenced calendar component or to override the default PARENT relationship type and specify either a CHILD or SIBLING relationship or a temporal relationship.The PARENT relationship indicates that the calendar component is a subordinate of the referenced calendar component. The CHILD relationship indicates that the calendar component is a superior of the referenced calendar component. The SIBLING relationship indicates that the calendar component is a peer of the referenced calendar component.To preserve backwards compatibility, the value type MUST be UID when the PARENT, SIBLING, or CHILD relationships are specified.The FINISHTOSTART, FINISHTOFINISH, STARTTOFINISH, or STARTTOSTART relationships define temporal relationships, as specified in the RELTYPE parameter definition.The FIRST and NEXT define ordering relationships between calendar components.The DEPENDS-ON relationship indicates that the current calendar component depends on the referenced calendar component in some manner. For example, a task may be blocked waiting on the other, referenced, task.The REFID and CONCEPT relationships establish a reference from the current component to the referenced component.Changes to a calendar component referenced by this property can have an implicit impact on the related calendar component. For example, if a group event changes its start or end date or time, then the related, dependent events will need to have their start and end dates and times changed in a corresponding way. Similarly, if a PARENT calendar component is canceled or deleted, then there is an implied impact to the related CHILD calendar components. This property is intended only to provide information on the relationship of calendar components.Deletion of the target component, for example, the target of a FIRST, NEXT, or temporal relationship, can result in broken links.It is up to the target calendar system to maintain any property implications of these relationships.
 * Format Definition:
 *
 *     This property is defined by the following notation:
 *
 *    related    = "RELATED-TO" relparam ":"
 *                             ( text / ; for VALUE=UID
 *                               uri /  ; for VALUE=URI
 *                               text ) ; for VALUE=TEXT or default
 *                 CRLF
 *
 *    relparam   = ; the elements herein may appear in any order,
 *                 ; and the order is not significant.
 *                 [";" "VALUE" "=" ("UID" /
 *                                   "URI" /
 *                                   "TEXT")]
 *                 [";" reltypeparam]
 *                 [";" gapparam]
 *                 *(";" other-param)
 * </pre>
 * @see <a href="https://www.rfc-editor.org/rfc/rfc9253.html#name-updates-to-rfc-5545">rfc9253</a>
 *
 * @author benf
 */
public class RelatedTo extends Property implements Encodable {

    private static final long serialVersionUID = -109375299147319752L;

    private URI uri;

    private String value;

    /**
     * Default constructor.
     */
    public RelatedTo() {
        super(RELATED_TO);
    }

    public RelatedTo(URI uri) {
        super(RELATED_TO, new Factory());
        this.uri = uri;
    }

    /**
     * @param aValue a value string for this component
     */
<<<<<<< HEAD
    public RelatedTo(final String aValue) {
        super(RELATED_TO);
=======
    public RelatedTo(final String aValue) throws URISyntaxException {
        super(RELATED_TO, new ParameterList(), new Factory());
>>>>>>> e610fc0c
        setValue(aValue);
    }

    /**
     * @param aList  a list of parameters for this component
     * @param aValue a value string for this component
     */
<<<<<<< HEAD
    public RelatedTo(final ParameterList aList, final String aValue) {
        super(RELATED_TO, aList);
=======
    public RelatedTo(final ParameterList aList, final String aValue) throws URISyntaxException {
        super(RELATED_TO, aList, new Factory());
>>>>>>> e610fc0c
        setValue(aValue);
    }

    public RelatedTo(Component component) {
        super(RELATED_TO);
        setValue(component.getRequiredProperty(Property.UID).getValue());
    }

    public RelatedTo(ParameterList parameters, Component component) {
        super(RELATED_TO, parameters);
        setValue(component.getRequiredProperty(Property.UID).getValue());
    }

    /**
     * {@inheritDoc}
     */
    @Override
    public final void setValue(final String aValue) throws URISyntaxException {
        if (Value.URI.equals(getParameter(Parameter.VALUE))) {
            this.uri = Uris.create(aValue);
            this.value = null;
        } else {
            this.value = aValue;
            this.uri = null;
        }
    }

    public URI getUri() {
        return uri;
    }

    /**
     * {@inheritDoc}
     */
    @Override
    public final String getValue() {
        if (Value.URI.equals(getParameter(Parameter.VALUE))) {
            return Uris.decode(Strings.valueOf(getUri()));
        }
        return value;
    }

    @Override
    public ValidationResult validate() throws ValidationException {
        return PropertyValidator.RELATED_TO.validate(this);
    }

    @Override
    protected PropertyFactory<RelatedTo> newFactory() {
        return new Factory();
    }

    public static class Factory extends Content.Factory implements PropertyFactory<RelatedTo> {
        private static final long serialVersionUID = 1L;

        public Factory() {
            super(RELATED_TO);
        }

        @Override
        public RelatedTo createProperty(final ParameterList parameters, final String value) {
            return new RelatedTo(parameters, value);
        }

        @Override
        public RelatedTo createProperty() {
            return new RelatedTo();
        }
    }

}<|MERGE_RESOLUTION|>--- conflicted
+++ resolved
@@ -39,14 +39,11 @@
 import net.fortuna.ical4j.validate.ValidationException;
 import net.fortuna.ical4j.validate.ValidationResult;
 
-<<<<<<< HEAD
-=======
 import java.io.IOException;
 import java.net.URI;
 import java.net.URISyntaxException;
 import java.text.ParseException;
 
->>>>>>> e610fc0c
 /**
  * $Id$
  * <p/>
@@ -113,13 +110,8 @@
     /**
      * @param aValue a value string for this component
      */
-<<<<<<< HEAD
-    public RelatedTo(final String aValue) {
+    public RelatedTo(final String aValue) throws URISyntaxException {
         super(RELATED_TO);
-=======
-    public RelatedTo(final String aValue) throws URISyntaxException {
-        super(RELATED_TO, new ParameterList(), new Factory());
->>>>>>> e610fc0c
         setValue(aValue);
     }
 
@@ -127,13 +119,8 @@
      * @param aList  a list of parameters for this component
      * @param aValue a value string for this component
      */
-<<<<<<< HEAD
-    public RelatedTo(final ParameterList aList, final String aValue) {
+    public RelatedTo(final ParameterList aList, final String aValue) throws URISyntaxException {
         super(RELATED_TO, aList);
-=======
-    public RelatedTo(final ParameterList aList, final String aValue) throws URISyntaxException {
-        super(RELATED_TO, aList, new Factory());
->>>>>>> e610fc0c
         setValue(aValue);
     }
 
