--- conflicted
+++ resolved
@@ -35,15 +35,9 @@
 import net.fortuna.ical4j.validate.PropertyValidator;
 import net.fortuna.ical4j.validate.ValidationException;
 
-<<<<<<< HEAD
-import static net.fortuna.ical4j.model.Parameter.ALTREP;
-import static net.fortuna.ical4j.model.Parameter.LANGUAGE;
-import static net.fortuna.ical4j.validate.ValidationRule.ValidationType.OneOrLess;
-=======
 import java.io.IOException;
 import java.net.URISyntaxException;
 import java.text.ParseException;
->>>>>>> 989a937e
 
 /**
  * $Id$
@@ -106,12 +100,6 @@
 
     private String value;
 
-<<<<<<< HEAD
-    private static final Validator<Summary> validator = new PropertyValidator<>(
-            new ValidationRule<>(OneOrLess, ALTREP, LANGUAGE));
-
-=======
->>>>>>> 989a937e
     /**
      * Default constructor.
      */
