/**
 * Copyright (c) 2012, Ben Fortuna
 * All rights reserved.
 *
 * Redistribution and use in source and binary forms, with or without
 * modification, are permitted provided that the following conditions
 * are met:
 *
 *  o Redistributions of source code must retain the above copyright
 * notice, this list of conditions and the following disclaimer.
 *
 *  o Redistributions in binary form must reproduce the above copyright
 * notice, this list of conditions and the following disclaimer in the
 * documentation and/or other materials provided with the distribution.
 *
 *  o Neither the name of Ben Fortuna nor the names of any other contributors
 * may be used to endorse or promote products derived from this software
 * without specific prior written permission.
 *
 * THIS SOFTWARE IS PROVIDED BY THE COPYRIGHT HOLDERS AND CONTRIBUTORS
 * "AS IS" AND ANY EXPRESS OR IMPLIED WARRANTIES, INCLUDING, BUT NOT
 * LIMITED TO, THE IMPLIED WARRANTIES OF MERCHANTABILITY AND FITNESS FOR
 * A PARTICULAR PURPOSE ARE DISCLAIMED. IN NO EVENT SHALL THE COPYRIGHT OWNER OR
 * CONTRIBUTORS BE LIABLE FOR ANY DIRECT, INDIRECT, INCIDENTAL, SPECIAL,
 * EXEMPLARY, OR CONSEQUENTIAL DAMAGES (INCLUDING, BUT NOT LIMITED TO,
 * PROCUREMENT OF SUBSTITUTE GOODS OR SERVICES; LOSS OF USE, DATA, OR
 * PROFITS; OR BUSINESS INTERRUPTION) HOWEVER CAUSED AND ON ANY THEORY OF
 * LIABILITY, WHETHER IN CONTRACT, STRICT LIABILITY, OR TORT (INCLUDING
 * NEGLIGENCE OR OTHERWISE) ARISING IN ANY WAY OUT OF THE USE OF THIS
 * SOFTWARE, EVEN IF ADVISED OF THE POSSIBILITY OF SUCH DAMAGE.
 */
package net.fortuna.ical4j.model.property;

import net.fortuna.ical4j.model.*;
import net.fortuna.ical4j.validate.PropertyValidator;
import net.fortuna.ical4j.validate.ValidationException;
import net.fortuna.ical4j.validate.ValidationRule;
import net.fortuna.ical4j.validate.Validator;

import static net.fortuna.ical4j.model.Parameter.ALTREP;
import static net.fortuna.ical4j.model.Parameter.LANGUAGE;
import static net.fortuna.ical4j.validate.ValidationRule.ValidationType.OneOrLess;

/**
 * $Id$
 * <p/>
 * Created: [Apr 6, 2004]
 * <p/>
 * Defines a DESCRIPTION iCalendar component property.
 *
 * @author benf
 */
public class Description extends Property implements Escapable {

    private static final long serialVersionUID = 7287564228220558361L;

    private String value;

    private final Validator<Description> validator = new PropertyValidator<>(
            new ValidationRule<>(OneOrLess, ALTREP, LANGUAGE));

    /**
     * Default constructor.
     */
    public Description() {
        super(DESCRIPTION);
    }

    /**
     * @param aValue a value string for this component
     */
    public Description(final String aValue) {
        super(DESCRIPTION);
        setValue(aValue);
    }

    /**
     * @param aList  a list of parameters for this component
     * @param aValue a value string for this component
     */
    public Description(final ParameterList aList, final String aValue) {
        super(DESCRIPTION, aList);
        setValue(aValue);
    }

    /**
     * {@inheritDoc}
     */
    @Override
    public final void setValue(final String aValue) {
        this.value = aValue;
    }

    /**
     * {@inheritDoc}
     */
    @Override
    public final String getValue() {
        return value;
    }

    @Override
    public void validate() throws ValidationException {
        validator.validate(this);
    }

    @Override
    protected PropertyFactory<Description> newFactory() {
        return new Factory();
    }

    public static class Factory extends Content.Factory implements PropertyFactory<Description> {
        private static final long serialVersionUID = 1L;

        public Factory() {
            super(DESCRIPTION);
        }

<<<<<<< HEAD
        public Description createProperty(final ParameterList parameters, final String value) {
            return new Description(parameters, value);
        }

        public Description createProperty() {
=======
        @Override
        public Property createProperty(final ParameterList parameters, final String value)
                throws IOException, URISyntaxException, ParseException {
            return new Description(parameters, value);
        }

        @Override
        public Property createProperty() {
>>>>>>> dd18cf76
            return new Description();
        }
    }

}<|MERGE_RESOLUTION|>--- conflicted
+++ resolved
@@ -116,22 +116,13 @@
             super(DESCRIPTION);
         }
 
-<<<<<<< HEAD
+        @Override
         public Description createProperty(final ParameterList parameters, final String value) {
             return new Description(parameters, value);
         }
 
+        @Override
         public Description createProperty() {
-=======
-        @Override
-        public Property createProperty(final ParameterList parameters, final String value)
-                throws IOException, URISyntaxException, ParseException {
-            return new Description(parameters, value);
-        }
-
-        @Override
-        public Property createProperty() {
->>>>>>> dd18cf76
             return new Description();
         }
     }
