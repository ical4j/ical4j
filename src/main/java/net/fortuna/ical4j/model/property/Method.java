/**
 * Copyright (c) 2012, Ben Fortuna
 * All rights reserved.
 *
 * Redistribution and use in source and binary forms, with or without
 * modification, are permitted provided that the following conditions
 * are met:
 *
 *  o Redistributions of source code must retain the above copyright
 * notice, this list of conditions and the following disclaimer.
 *
 *  o Redistributions in binary form must reproduce the above copyright
 * notice, this list of conditions and the following disclaimer in the
 * documentation and/or other materials provided with the distribution.
 *
 *  o Neither the name of Ben Fortuna nor the names of any other contributors
 * may be used to endorse or promote products derived from this software
 * without specific prior written permission.
 *
 * THIS SOFTWARE IS PROVIDED BY THE COPYRIGHT HOLDERS AND CONTRIBUTORS
 * "AS IS" AND ANY EXPRESS OR IMPLIED WARRANTIES, INCLUDING, BUT NOT
 * LIMITED TO, THE IMPLIED WARRANTIES OF MERCHANTABILITY AND FITNESS FOR
 * A PARTICULAR PURPOSE ARE DISCLAIMED. IN NO EVENT SHALL THE COPYRIGHT OWNER OR
 * CONTRIBUTORS BE LIABLE FOR ANY DIRECT, INDIRECT, INCIDENTAL, SPECIAL,
 * EXEMPLARY, OR CONSEQUENTIAL DAMAGES (INCLUDING, BUT NOT LIMITED TO,
 * PROCUREMENT OF SUBSTITUTE GOODS OR SERVICES; LOSS OF USE, DATA, OR
 * PROFITS; OR BUSINESS INTERRUPTION) HOWEVER CAUSED AND ON ANY THEORY OF
 * LIABILITY, WHETHER IN CONTRACT, STRICT LIABILITY, OR TORT (INCLUDING
 * NEGLIGENCE OR OTHERWISE) ARISING IN ANY WAY OUT OF THE USE OF THIS
 * SOFTWARE, EVEN IF ADVISED OF THE POSSIBILITY OF SUCH DAMAGE.
 */
package net.fortuna.ical4j.model.property;

import net.fortuna.ical4j.model.Content;
import net.fortuna.ical4j.model.ParameterList;
import net.fortuna.ical4j.model.Property;
import net.fortuna.ical4j.model.PropertyFactory;
import net.fortuna.ical4j.validate.PropertyValidator;
import net.fortuna.ical4j.validate.ValidationException;
import net.fortuna.ical4j.validate.ValidationResult;

import static net.fortuna.ical4j.model.property.immutable.ImmutableMethod.*;

/**
 * $Id$
 * <p/>
 * Created: [Apr 6, 2004]
 * <p/>
 * Defines a METHOD iCalendar property.
 *
 * @author benf
 */
public class Method extends Property {

    private static final long serialVersionUID = 7220956532685378719L;

    public static final String VALUE_PUBLISH = "PUBLISH";
    public static final String VALUE_REQUEST = "REQUEST";
    public static final String VALUE_REPLY = "REPLY";
    public static final String VALUE_ADD = "ADD";
    public static final String VALUE_CANCEL = "CANCEL";
    public static final String VALUE_REFRESH = "REFRESH";
    public static final String VALUE_COUNTER = "COUNTER";
    public static final String VALUE_DECLINECOUNTER = "DECLINECOUNTER";

    private String value;

    /**
     * Default constructor.
     */
    public Method() {
        super(METHOD);
    }

    /**
     * @param aValue a value string for this component
     */
    public Method(final String aValue) {
        super(METHOD);
        this.value = aValue;
    }

    /**
     * @param aList  a list of parameters for this component
     * @param aValue a value string for this component
     */
    public Method(final ParameterList aList, final String aValue) {
        super(METHOD, aList);
        this.value = aValue;
    }

    /**
     * {@inheritDoc}
     */
    @Override
    public void setValue(final String aValue) {
        this.value = aValue;
    }

    /**
     * {@inheritDoc}
     */
    @Override
    public final String getValue() {
        return value;
    }

    @Override
    public ValidationResult validate() throws ValidationException {
        return PropertyValidator.METHOD.validate(this);
    }

    @Override
    protected PropertyFactory<Method> newFactory() {
        return new Factory();
    }

    public static class Factory extends Content.Factory implements PropertyFactory<Method> {
        private static final long serialVersionUID = 1L;

        public Factory() {
            super(METHOD);
        }

        @Override
        public Method createProperty(final ParameterList parameters, final String value) {

<<<<<<< HEAD
            if (parameters.getAll().isEmpty()) {
                switch (value) {
=======
            if (parameters.isEmpty()) {
                switch (value.toUpperCase()) {
>>>>>>> efb90f32
                    case VALUE_PUBLISH: return PUBLISH;
                    case VALUE_REQUEST: return REQUEST;
                    case VALUE_REPLY: return REPLY;
                    case VALUE_ADD: return ADD;
                    case VALUE_CANCEL: return CANCEL;
                    case VALUE_REFRESH: return REFRESH;
                    case VALUE_COUNTER: return COUNTER;
                    case VALUE_DECLINECOUNTER: return DECLINE_COUNTER;
                }
            }
            return  new Method(parameters, value);
        }

        @Override
        public Method createProperty() {
            return new Method();
        }
    }

}<|MERGE_RESOLUTION|>--- conflicted
+++ resolved
@@ -125,13 +125,8 @@
         @Override
         public Method createProperty(final ParameterList parameters, final String value) {
 
-<<<<<<< HEAD
             if (parameters.getAll().isEmpty()) {
-                switch (value) {
-=======
-            if (parameters.isEmpty()) {
                 switch (value.toUpperCase()) {
->>>>>>> efb90f32
                     case VALUE_PUBLISH: return PUBLISH;
                     case VALUE_REQUEST: return REQUEST;
                     case VALUE_REPLY: return REPLY;
