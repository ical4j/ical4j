--- conflicted
+++ resolved
@@ -37,13 +37,7 @@
 import net.fortuna.ical4j.validate.ValidationRule;
 import net.fortuna.ical4j.validate.Validator;
 
-<<<<<<< HEAD
 import java.util.List;
-=======
-import java.io.IOException;
-import java.net.URISyntaxException;
-import java.text.ParseException;
->>>>>>> f566acdd
 
 import static java.util.Collections.singletonList;
 import static net.fortuna.ical4j.model.Parameter.LANGUAGE;
@@ -106,12 +100,7 @@
 
     private TextList categories;
 
-<<<<<<< HEAD
-    private final Validator<Categories> validator = new PropertyValidator<>(new ValidationRule<>(OneOrLess, LANGUAGE));
-=======
-    private static final Validator<Property> validator = new PropertyValidator(singletonList(
-            new ValidationRule(OneOrLess, LANGUAGE)));
->>>>>>> f566acdd
+    private static final Validator<Categories> validator = new PropertyValidator<>(new ValidationRule<>(OneOrLess, LANGUAGE));
     /**
      * Default constructor.
      */
