/**
 * Copyright (c) 2012, Ben Fortuna
 * All rights reserved.
 *
 * Redistribution and use in source and binary forms, with or without
 * modification, are permitted provided that the following conditions
 * are met:
 *
 *  o Redistributions of source code must retain the above copyright
 * notice, this list of conditions and the following disclaimer.
 *
 *  o Redistributions in binary form must reproduce the above copyright
 * notice, this list of conditions and the following disclaimer in the
 * documentation and/or other materials provided with the distribution.
 *
 *  o Neither the name of Ben Fortuna nor the names of any other contributors
 * may be used to endorse or promote products derived from this software
 * without specific prior written permission.
 *
 * THIS SOFTWARE IS PROVIDED BY THE COPYRIGHT HOLDERS AND CONTRIBUTORS
 * "AS IS" AND ANY EXPRESS OR IMPLIED WARRANTIES, INCLUDING, BUT NOT
 * LIMITED TO, THE IMPLIED WARRANTIES OF MERCHANTABILITY AND FITNESS FOR
 * A PARTICULAR PURPOSE ARE DISCLAIMED. IN NO EVENT SHALL THE COPYRIGHT OWNER OR
 * CONTRIBUTORS BE LIABLE FOR ANY DIRECT, INDIRECT, INCIDENTAL, SPECIAL,
 * EXEMPLARY, OR CONSEQUENTIAL DAMAGES (INCLUDING, BUT NOT LIMITED TO,
 * PROCUREMENT OF SUBSTITUTE GOODS OR SERVICES; LOSS OF USE, DATA, OR
 * PROFITS; OR BUSINESS INTERRUPTION) HOWEVER CAUSED AND ON ANY THEORY OF
 * LIABILITY, WHETHER IN CONTRACT, STRICT LIABILITY, OR TORT (INCLUDING
 * NEGLIGENCE OR OTHERWISE) ARISING IN ANY WAY OUT OF THE USE OF THIS
 * SOFTWARE, EVEN IF ADVISED OF THE POSSIBILITY OF SUCH DAMAGE.
 */
package net.fortuna.ical4j.model.property;

import net.fortuna.ical4j.model.*;
<<<<<<< HEAD
import net.fortuna.ical4j.transform.recurrence.Frequency;
import net.fortuna.ical4j.validate.ParameterValidator;
=======
import net.fortuna.ical4j.model.Recur.Frequency;
import net.fortuna.ical4j.validate.PropertyValidator;
>>>>>>> 989a937e
import net.fortuna.ical4j.validate.ValidationException;

import java.time.temporal.Temporal;

/**
 * $Id$
 * <p/>
 * Created: [Apr 6, 2004]
 * <p/>
 * Defines an RRULE iCalendar component property.
 *
 * @author benf
 */
public class RRule<T extends Temporal> extends Property {

    private static final long serialVersionUID = -9188265089143001164L;

    private Recur<T> recur;

    /**
     * Default constructor.
     */
    public RRule() {
        super(RRULE);
        recur = new Recur<>(Frequency.DAILY, 1);
    }

    /**
     * @param value a rule string
     */
    public RRule(String value) {
        super(RRULE);
        setValue(value);
    }

    /**
     * @param aList  a list of parameters for this component
     * @param aValue a value string for this component
     * @see Recur#Recur(String)
     */
    public RRule(final ParameterList aList, final String aValue) {
        super(RRULE, aList);
        setValue(aValue);
    }

    /**
     * @param aRecur a recurrence value
     */
    public RRule(final Recur<T> aRecur) {
        super(RRULE);
        recur = aRecur;
    }

    /**
     * @param aList  a list of parameters for this component
     * @param aRecur a recurrence value
     */
    public RRule(final ParameterList aList, final Recur<T> aRecur) {
        super(RRULE, aList);
        recur = aRecur;
    }

    /**
     * @return Returns the recur.
     */
    public final Recur<T> getRecur() {
        return recur;
    }

    /**
     * {@inheritDoc}
     */
    @Override
    public final void setValue(final String aValue) {
        recur = new Recur<>(aValue);
    }

    /**
     * {@inheritDoc}
     */
    @Override
    public final String getValue() {
        return getRecur().toString();
    }

    @Override
    public void validate() throws ValidationException {
<<<<<<< HEAD
        ParameterValidator.assertNone(Parameter.TZID, getParameters().getAll());
=======
        PropertyValidator.RRULE.validate(this);
>>>>>>> 989a937e
    }

    @Override
    protected PropertyFactory<RRule<T>> newFactory() {
        return new Factory<>();
    }

    public static class Factory<T extends Temporal> extends Content.Factory implements PropertyFactory<RRule<T>> {
        private static final long serialVersionUID = 1L;

        public Factory() {
            super(RRULE);
        }

        @Override
        public RRule<T> createProperty(final ParameterList parameters, final String value) {
            return new RRule<>(parameters, value);
        }

        @Override
        public RRule<T> createProperty() {
            return new RRule<>();
        }
    }

}<|MERGE_RESOLUTION|>--- conflicted
+++ resolved
@@ -32,13 +32,8 @@
 package net.fortuna.ical4j.model.property;
 
 import net.fortuna.ical4j.model.*;
-<<<<<<< HEAD
-import net.fortuna.ical4j.transform.recurrence.Frequency;
-import net.fortuna.ical4j.validate.ParameterValidator;
-=======
 import net.fortuna.ical4j.model.Recur.Frequency;
 import net.fortuna.ical4j.validate.PropertyValidator;
->>>>>>> 989a937e
 import net.fortuna.ical4j.validate.ValidationException;
 
 import java.time.temporal.Temporal;
@@ -126,16 +121,7 @@
 
     @Override
     public void validate() throws ValidationException {
-<<<<<<< HEAD
-        ParameterValidator.assertNone(Parameter.TZID, getParameters().getAll());
-=======
         PropertyValidator.RRULE.validate(this);
->>>>>>> 989a937e
-    }
-
-    @Override
-    protected PropertyFactory<RRule<T>> newFactory() {
-        return new Factory<>();
     }
 
     public static class Factory<T extends Temporal> extends Content.Factory implements PropertyFactory<RRule<T>> {
