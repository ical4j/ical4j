/**
 * Copyright (c) 2012, Ben Fortuna
 * All rights reserved.
 *
 * Redistribution and use in source and binary forms, with or without
 * modification, are permitted provided that the following conditions
 * are met:
 *
 *  o Redistributions of source code must retain the above copyright
 * notice, this list of conditions and the following disclaimer.
 *
 *  o Redistributions in binary form must reproduce the above copyright
 * notice, this list of conditions and the following disclaimer in the
 * documentation and/or other materials provided with the distribution.
 *
 *  o Neither the name of Ben Fortuna nor the names of any other contributors
 * may be used to endorse or promote products derived from this software
 * without specific prior written permission.
 *
 * THIS SOFTWARE IS PROVIDED BY THE COPYRIGHT HOLDERS AND CONTRIBUTORS
 * "AS IS" AND ANY EXPRESS OR IMPLIED WARRANTIES, INCLUDING, BUT NOT
 * LIMITED TO, THE IMPLIED WARRANTIES OF MERCHANTABILITY AND FITNESS FOR
 * A PARTICULAR PURPOSE ARE DISCLAIMED. IN NO EVENT SHALL THE COPYRIGHT OWNER OR
 * CONTRIBUTORS BE LIABLE FOR ANY DIRECT, INDIRECT, INCIDENTAL, SPECIAL,
 * EXEMPLARY, OR CONSEQUENTIAL DAMAGES (INCLUDING, BUT NOT LIMITED TO,
 * PROCUREMENT OF SUBSTITUTE GOODS OR SERVICES; LOSS OF USE, DATA, OR
 * PROFITS; OR BUSINESS INTERRUPTION) HOWEVER CAUSED AND ON ANY THEORY OF
 * LIABILITY, WHETHER IN CONTRACT, STRICT LIABILITY, OR TORT (INCLUDING
 * NEGLIGENCE OR OTHERWISE) ARISING IN ANY WAY OUT OF THE USE OF THIS
 * SOFTWARE, EVEN IF ADVISED OF THE POSSIBILITY OF SUCH DAMAGE.
 */
package net.fortuna.ical4j.model.property;

import net.fortuna.ical4j.model.*;
import net.fortuna.ical4j.validate.PropertyValidator;
import net.fortuna.ical4j.validate.ValidationException;
import net.fortuna.ical4j.validate.ValidationRule;
import net.fortuna.ical4j.validate.Validator;

<<<<<<< HEAD
=======
import java.io.IOException;
import java.net.URISyntaxException;
import java.text.ParseException;

import static java.util.Collections.singletonList;
>>>>>>> f566acdd
import static net.fortuna.ical4j.model.Parameter.LANGUAGE;
import static net.fortuna.ical4j.validate.ValidationRule.ValidationType.OneOrLess;

/**
 * $Id$
 * <p/>
 * Created: [Apr 6, 2004]
 * <p/>
 * Defines a TZNAME iCalendar component property.
 *
 * @author benf
 */
public class TzName extends Property implements Escapable {

    private static final long serialVersionUID = -6930099834219160086L;

    private String value;

<<<<<<< HEAD
    private final Validator<TzName> validator = new PropertyValidator<>(new ValidationRule<>(OneOrLess, LANGUAGE));
=======
    private static final Validator<Property> validator = new PropertyValidator(singletonList(
            new ValidationRule(OneOrLess, LANGUAGE)));
>>>>>>> f566acdd

    /**
     * Default constructor.
     */
    public TzName() {
        super(TZNAME);
    }

    /**
     * @param aValue a value string for this component
     */
    public TzName(final String aValue) {
        super(TZNAME);
        setValue(aValue);
    }

    /**
     * @param aList  a list of parameters for this component
     * @param aValue a value string for this component
     */
    public TzName(final ParameterList aList, final String aValue) {
        super(TZNAME, aList);
        setValue(aValue);
    }

    /**
     * {@inheritDoc}
     */
    @Override
    public final void setValue(final String aValue) {
        this.value = aValue;
    }

    /**
     * {@inheritDoc}
     */
    @Override
    public final String getValue() {
        return value;
    }

    @Override
    public void validate() throws ValidationException {
        validator.validate(this);
    }

    @Override
    protected PropertyFactory<TzName> newFactory() {
        return new Factory();
    }

    public static class Factory extends Content.Factory implements PropertyFactory<TzName> {
        private static final long serialVersionUID = 1L;

        public Factory() {
            super(TZNAME);
        }

        @Override
        public TzName createProperty(final ParameterList parameters, final String value) {
            return new TzName(parameters, value);
        }

        @Override
        public TzName createProperty() {
            return new TzName();
        }
    }

}<|MERGE_RESOLUTION|>--- conflicted
+++ resolved
@@ -37,14 +37,6 @@
 import net.fortuna.ical4j.validate.ValidationRule;
 import net.fortuna.ical4j.validate.Validator;
 
-<<<<<<< HEAD
-=======
-import java.io.IOException;
-import java.net.URISyntaxException;
-import java.text.ParseException;
-
-import static java.util.Collections.singletonList;
->>>>>>> f566acdd
 import static net.fortuna.ical4j.model.Parameter.LANGUAGE;
 import static net.fortuna.ical4j.validate.ValidationRule.ValidationType.OneOrLess;
 
@@ -63,12 +55,7 @@
 
     private String value;
 
-<<<<<<< HEAD
-    private final Validator<TzName> validator = new PropertyValidator<>(new ValidationRule<>(OneOrLess, LANGUAGE));
-=======
-    private static final Validator<Property> validator = new PropertyValidator(singletonList(
-            new ValidationRule(OneOrLess, LANGUAGE)));
->>>>>>> f566acdd
+    private static final Validator<TzName> validator = new PropertyValidator<>(new ValidationRule<>(OneOrLess, LANGUAGE));
 
     /**
      * Default constructor.
