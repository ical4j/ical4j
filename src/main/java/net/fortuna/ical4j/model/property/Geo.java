--- conflicted
+++ resolved
@@ -220,43 +220,14 @@
      */
     @Override
     public final void setValue(final String aValue) {
-<<<<<<< HEAD
-        setValue(aValue, false);
-    }
-
-    /**
-     * {@inheritDoc}
-     */
-    public final void setValue(final String aValue, final boolean relaxed) {
-        String sep = ";";
-
-        if (relaxed && aValue.indexOf("\\;" != -1) {
-            sep = "\\;";
-        }
-
-        final String latitudeString = aValue.substring(0, aValue.indexOf(sep));
-        if ()
-        if (StringUtils.isNotBlank(latitudeString)) {
-            latitude = new BigDecimal(latitudeString);
-=======
         Matcher matcher;
         if (CompatibilityHints.isHintEnabled(CompatibilityHints.KEY_RELAXED_PARSING)) {
             matcher = RELAXED_VALUE_PATTERN.matcher(aValue);
->>>>>>> 530e5d26
         } else {
             matcher = VALUE_PATTERN.matcher(aValue);
         }
-<<<<<<< HEAD
-
-        final String longitudeString = aValue.substring(aValue.indexOf(sep) + sep.length());
-        if (StringUtils.isNotBlank(longitudeString)) {
-            longitude = new BigDecimal(longitudeString);
-        } else {
-            longitude = BigDecimal.valueOf(0);
-=======
         if (!matcher.matches()) {
             throw new IllegalArgumentException("Invalid GEO string");
->>>>>>> 530e5d26
         }
         final String latitudeString = matcher.group(1);
         latitude = new BigDecimal(latitudeString);
