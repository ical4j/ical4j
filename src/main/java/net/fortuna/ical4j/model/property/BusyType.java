/**
 * Copyright (c) 2012, Ben Fortuna
 * All rights reserved.
 *
 * Redistribution and use in source and binary forms, with or without
 * modification, are permitted provided that the following conditions
 * are met:
 *
 *  o Redistributions of source code must retain the above copyright
 * notice, this list of conditions and the following disclaimer.
 *
 *  o Redistributions in binary form must reproduce the above copyright
 * notice, this list of conditions and the following disclaimer in the
 * documentation and/or other materials provided with the distribution.
 *
 *  o Neither the name of Ben Fortuna nor the names of any other contributors
 * may be used to endorse or promote products derived from this software
 * without specific prior written permission.
 *
 * THIS SOFTWARE IS PROVIDED BY THE COPYRIGHT HOLDERS AND CONTRIBUTORS
 * "AS IS" AND ANY EXPRESS OR IMPLIED WARRANTIES, INCLUDING, BUT NOT
 * LIMITED TO, THE IMPLIED WARRANTIES OF MERCHANTABILITY AND FITNESS FOR
 * A PARTICULAR PURPOSE ARE DISCLAIMED. IN NO EVENT SHALL THE COPYRIGHT OWNER OR
 * CONTRIBUTORS BE LIABLE FOR ANY DIRECT, INDIRECT, INCIDENTAL, SPECIAL,
 * EXEMPLARY, OR CONSEQUENTIAL DAMAGES (INCLUDING, BUT NOT LIMITED TO,
 * PROCUREMENT OF SUBSTITUTE GOODS OR SERVICES; LOSS OF USE, DATA, OR
 * PROFITS; OR BUSINESS INTERRUPTION) HOWEVER CAUSED AND ON ANY THEORY OF
 * LIABILITY, WHETHER IN CONTRACT, STRICT LIABILITY, OR TORT (INCLUDING
 * NEGLIGENCE OR OTHERWISE) ARISING IN ANY WAY OUT OF THE USE OF THIS
 * SOFTWARE, EVEN IF ADVISED OF THE POSSIBILITY OF SUCH DAMAGE.
 */
package net.fortuna.ical4j.model.property;

import net.fortuna.ical4j.model.*;
import net.fortuna.ical4j.validate.ValidationException;

/**
 * $Id$
 *
 * Created: [Apr 6, 2004]
 *
 * Defines a BUSYTYPE iCalendar component property.
 *
 *    Format Definition:  This property is defined by the following
 *    notation:
 *
 *      busytype      = "BUSYTYPE" busytypeparam ":" busytypevalue CRLF
 *
 *      busytypeparam = *(";" xparam)
 *
 *      busytypevalue = "BUSY" / "BUSY-UNAVAILABLE" /
 *                      "BUSY-TENTATIVE" / iana-token / x-name
 *                      ; Default is "BUSY-UNAVAILABLE"
 *
 * @author Ben Fortuna
 * @author Mike Douglass
 */
public class BusyType extends Property {

	private static final long serialVersionUID = -5140360270562621159L;

	/**
	 * Constant for busy time.
	 */
	public static final BusyType BUSY = new ImmutableBusyType("BUSY");

    /**
     * Constant for busy unavailable time.
     */
    public static final BusyType BUSY_UNAVAILABLE = new ImmutableBusyType("BUSY-UNAVAILABLE");

    /**
     * Constant for tentatively busy time.
     */
    public static final BusyType BUSY_TENTATIVE = new ImmutableBusyType("BUSY-TENTATIVE");

    /** An immutable instance of BusyType.
     *
     * @author Ben Fortuna
     * @author Mike Douglass
     */
    private static final class ImmutableBusyType extends BusyType implements ImmutableContent {

		private static final long serialVersionUID = -2454749569982470433L;

		/**
         * @param value
         */
        private ImmutableBusyType(final String value) {
            super(value);
        }

        /**
         * {@inheritDoc}
         */
        @Override
        public void setValue(final String aValue) {
            throw new UnsupportedOperationException("Cannot modify constant instances");
        }

        @Override
        public ImmutableBusyType add(Parameter parameter) {
            throwException();
            return null;
        }

        @Override
        public ImmutableBusyType remove(Parameter parameter) {
            throwException();
            return null;
        }

        @Override
        public ImmutableBusyType removeAll(String parameterName) {
            throwException();
            return null;
        }

        @Override
        public ImmutableBusyType replace(Parameter parameter) {
            throwException();
            return null;
        }
    }

    private String value;

    /**
     * Default constructor.
     */
    public BusyType() {
        super(BUSYTYPE);
    }

    /**
     * @param aValue a value string for this component
     */
    public BusyType(final String aValue) {
        super(BUSYTYPE);
        this.value = aValue;
    }

    /**
     * @param aList a list of parameters for this component
     * @param aValue a value string for this component
     */
    public BusyType(final ParameterList aList, final String aValue) {
        super(BUSYTYPE, aList);
        this.value = aValue;
    }

    /**
     * {@inheritDoc}
     */
    @Override
    public void setValue(final String aValue) {
        this.value = aValue;
    }

    /**
     * {@inheritDoc}
     */
    @Override
    public final String getValue() {
        return value;
    }

    @Override
    public void validate() throws ValidationException {

    }

    @Override
    protected PropertyFactory<BusyType> newFactory() {
        return new Factory();
    }

    public static class Factory extends Content.Factory implements PropertyFactory<BusyType> {
        private static final long serialVersionUID = 1L;

        public Factory() {
            super(BUSYTYPE);
        }

<<<<<<< HEAD
        public BusyType createProperty(final ParameterList parameters, final String value) {
=======
        @Override
        public BusyType createProperty(final ParameterList parameters, final String value)
                throws IOException, URISyntaxException, ParseException {

>>>>>>> dd18cf76
            BusyType busyType;
            if (BUSY.getValue().equals(value)) {
                busyType = BUSY;
            } else if (BUSY_TENTATIVE.getValue().equals(value)) {
                busyType = BUSY_TENTATIVE;
            } else if (BUSY_UNAVAILABLE.getValue().equals(value)) {
                busyType = BUSY_UNAVAILABLE;
            } else {
                busyType = new BusyType(parameters, value);
            }
            return busyType;
        }

        @Override
        public BusyType createProperty() {
            return new BusyType();
        }
    }

}<|MERGE_RESOLUTION|>--- conflicted
+++ resolved
@@ -182,14 +182,8 @@
             super(BUSYTYPE);
         }
 
-<<<<<<< HEAD
+        @Override
         public BusyType createProperty(final ParameterList parameters, final String value) {
-=======
-        @Override
-        public BusyType createProperty(final ParameterList parameters, final String value)
-                throws IOException, URISyntaxException, ParseException {
-
->>>>>>> dd18cf76
             BusyType busyType;
             if (BUSY.getValue().equals(value)) {
                 busyType = BUSY;
