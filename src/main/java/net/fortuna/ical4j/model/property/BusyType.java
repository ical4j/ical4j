/**
 * Copyright (c) 2012, Ben Fortuna
 * All rights reserved.
 *
 * Redistribution and use in source and binary forms, with or without
 * modification, are permitted provided that the following conditions
 * are met:
 *
 *  o Redistributions of source code must retain the above copyright
 * notice, this list of conditions and the following disclaimer.
 *
 *  o Redistributions in binary form must reproduce the above copyright
 * notice, this list of conditions and the following disclaimer in the
 * documentation and/or other materials provided with the distribution.
 *
 *  o Neither the name of Ben Fortuna nor the names of any other contributors
 * may be used to endorse or promote products derived from this software
 * without specific prior written permission.
 *
 * THIS SOFTWARE IS PROVIDED BY THE COPYRIGHT HOLDERS AND CONTRIBUTORS
 * "AS IS" AND ANY EXPRESS OR IMPLIED WARRANTIES, INCLUDING, BUT NOT
 * LIMITED TO, THE IMPLIED WARRANTIES OF MERCHANTABILITY AND FITNESS FOR
 * A PARTICULAR PURPOSE ARE DISCLAIMED. IN NO EVENT SHALL THE COPYRIGHT OWNER OR
 * CONTRIBUTORS BE LIABLE FOR ANY DIRECT, INDIRECT, INCIDENTAL, SPECIAL,
 * EXEMPLARY, OR CONSEQUENTIAL DAMAGES (INCLUDING, BUT NOT LIMITED TO,
 * PROCUREMENT OF SUBSTITUTE GOODS OR SERVICES; LOSS OF USE, DATA, OR
 * PROFITS; OR BUSINESS INTERRUPTION) HOWEVER CAUSED AND ON ANY THEORY OF
 * LIABILITY, WHETHER IN CONTRACT, STRICT LIABILITY, OR TORT (INCLUDING
 * NEGLIGENCE OR OTHERWISE) ARISING IN ANY WAY OUT OF THE USE OF THIS
 * SOFTWARE, EVEN IF ADVISED OF THE POSSIBILITY OF SUCH DAMAGE.
 */
package net.fortuna.ical4j.model.property;

import net.fortuna.ical4j.model.Content;
import net.fortuna.ical4j.model.ParameterList;
import net.fortuna.ical4j.model.Property;
import net.fortuna.ical4j.model.PropertyFactory;
import net.fortuna.ical4j.validate.PropertyValidator;
import net.fortuna.ical4j.validate.ValidationException;
import net.fortuna.ical4j.validate.ValidationResult;

import static net.fortuna.ical4j.model.property.immutable.ImmutableBusyType.*;

/**
 * $Id$
 *
 * Created: [Apr 6, 2004]
 *
 * Defines a BUSYTYPE iCalendar component property.
 *
 *    Format Definition:  This property is defined by the following
 *    notation:
 *
 *      busytype      = "BUSYTYPE" busytypeparam ":" busytypevalue CRLF
 *
 *      busytypeparam = *(";" xparam)
 *
 *      busytypevalue = "BUSY" / "BUSY-UNAVAILABLE" /
 *                      "BUSY-TENTATIVE" / iana-token / x-name
 *                      ; Default is "BUSY-UNAVAILABLE"
 *
 * @author Ben Fortuna
 * @author Mike Douglass
 */
public class BusyType extends Property {

	private static final long serialVersionUID = -5140360270562621159L;

    public static final String VALUE_BUSY = "BUSY";
    public static final String VALUE_BUSY_UNAVAILABLE = "BUSY-UNAVAILABLE";
    public static final String VALUE_BUSY_TENTATIVE = "BUSY-TENTATIVE";

    private String value;

    /**
     * Default constructor.
     */
    public BusyType() {
        super(BUSYTYPE);
    }

    /**
     * @param aValue a value string for this component
     */
    public BusyType(final String aValue) {
        super(BUSYTYPE);
        this.value = aValue;
    }

    /**
     * @param aList a list of parameters for this component
     * @param aValue a value string for this component
     */
    public BusyType(final ParameterList aList, final String aValue) {
        super(BUSYTYPE, aList);
        this.value = aValue;
    }

    /**
     * {@inheritDoc}
     */
    @Override
    public void setValue(final String aValue) {
        this.value = aValue;
    }

    /**
     * {@inheritDoc}
     */
    @Override
    public final String getValue() {
        return value;
    }

    @Override
    public ValidationResult validate() throws ValidationException {
        return PropertyValidator.BUSY_TYPE.validate(this);
    }

    @Override
    protected PropertyFactory<BusyType> newFactory() {
        return new Factory();
    }

    public static class Factory extends Content.Factory implements PropertyFactory<BusyType> {
        private static final long serialVersionUID = 1L;

        public Factory() {
            super(BUSYTYPE);
        }

        @Override
        public BusyType createProperty(final ParameterList parameters, final String value) {

<<<<<<< HEAD
            if (parameters.getAll().isEmpty()) {
                switch (value) {
=======
            if (parameters.isEmpty()) {
                switch (value.toUpperCase()) {
>>>>>>> efb90f32
                    case VALUE_BUSY: return BUSY;
                    case VALUE_BUSY_UNAVAILABLE: return BUSY_UNAVAILABLE;
                    case VALUE_BUSY_TENTATIVE: return BUSY_TENTATIVE;
                }
            }
            return new BusyType(parameters, value);
        }

        @Override
        public BusyType createProperty() {
            return new BusyType();
        }
    }

}<|MERGE_RESOLUTION|>--- conflicted
+++ resolved
@@ -132,13 +132,8 @@
         @Override
         public BusyType createProperty(final ParameterList parameters, final String value) {
 
-<<<<<<< HEAD
             if (parameters.getAll().isEmpty()) {
-                switch (value) {
-=======
-            if (parameters.isEmpty()) {
                 switch (value.toUpperCase()) {
->>>>>>> efb90f32
                     case VALUE_BUSY: return BUSY;
                     case VALUE_BUSY_UNAVAILABLE: return BUSY_UNAVAILABLE;
                     case VALUE_BUSY_TENTATIVE: return BUSY_TENTATIVE;
