/**
 * Copyright (c) 2012, Ben Fortuna
 * All rights reserved.
 *
 * Redistribution and use in source and binary forms, with or without
 * modification, are permitted provided that the following conditions
 * are met:
 *
 *  o Redistributions of source code must retain the above copyright
 * notice, this list of conditions and the following disclaimer.
 *
 *  o Redistributions in binary form must reproduce the above copyright
 * notice, this list of conditions and the following disclaimer in the
 * documentation and/or other materials provided with the distribution.
 *
 *  o Neither the name of Ben Fortuna nor the names of any other contributors
 * may be used to endorse or promote products derived from this software
 * without specific prior written permission.
 *
 * THIS SOFTWARE IS PROVIDED BY THE COPYRIGHT HOLDERS AND CONTRIBUTORS
 * "AS IS" AND ANY EXPRESS OR IMPLIED WARRANTIES, INCLUDING, BUT NOT
 * LIMITED TO, THE IMPLIED WARRANTIES OF MERCHANTABILITY AND FITNESS FOR
 * A PARTICULAR PURPOSE ARE DISCLAIMED. IN NO EVENT SHALL THE COPYRIGHT OWNER OR
 * CONTRIBUTORS BE LIABLE FOR ANY DIRECT, INDIRECT, INCIDENTAL, SPECIAL,
 * EXEMPLARY, OR CONSEQUENTIAL DAMAGES (INCLUDING, BUT NOT LIMITED TO,
 * PROCUREMENT OF SUBSTITUTE GOODS OR SERVICES; LOSS OF USE, DATA, OR
 * PROFITS; OR BUSINESS INTERRUPTION) HOWEVER CAUSED AND ON ANY THEORY OF
 * LIABILITY, WHETHER IN CONTRACT, STRICT LIABILITY, OR TORT (INCLUDING
 * NEGLIGENCE OR OTHERWISE) ARISING IN ANY WAY OUT OF THE USE OF THIS
 * SOFTWARE, EVEN IF ADVISED OF THE POSSIBILITY OF SUCH DAMAGE.
 */
package net.fortuna.ical4j.model.property;

import net.fortuna.ical4j.model.*;
import net.fortuna.ical4j.validate.ParameterValidator;
import net.fortuna.ical4j.validate.ValidationException;

import java.time.Instant;
import java.util.ArrayList;
import java.util.List;

/**
 * $Id$
 * <p/>
 * Created: [Apr 14, 2004]
 * <p/>
 * Defines a FREEBUSY iCalendar component property.
 * <p/>
 * <pre>
 *     4.8.2.6 Free/Busy Time
 *
 *        Property Name: FREEBUSY
 *
 *        Purpose: The property defines one or more free or busy time
 *        intervals.
 *
 *        Value Type: PERIOD. The date and time values MUST be in an UTC time
 *        format.
 *
 *        Property Parameters: Non-standard or free/busy time type property
 *        parameters can be specified on this property.
 *
 *        Conformance: The property can be specified in a &quot;VFREEBUSY&quot; calendar
 *        component.
 *
 *        Property Parameter: &quot;FBTYPE&quot; and non-standard parameters can be
 *        specified on this property.
 *
 *        Description: These time periods can be specified as either a start
 *        and end date-time or a start date-time and duration. The date and
 *        time MUST be a UTC time format.
 *
 *        &quot;FREEBUSY&quot; properties within the &quot;VFREEBUSY&quot; calendar component
 *        SHOULD be sorted in ascending order, based on start time and then end
 *        time, with the earliest periods first.
 *
 *        The &quot;FREEBUSY&quot; property can specify more than one value, separated by
 *        the COMMA character (US-ASCII decimal 44). In such cases, the
 *        &quot;FREEBUSY&quot; property values SHOULD all be of the same &quot;FBTYPE&quot;
 *        property parameter type (e.g., all values of a particular &quot;FBTYPE&quot;
 *        listed together in a single property).
 *
 *        Format Definition: The property is defined by the following notation:
 *
 *          freebusy   = &quot;FREEBUSY&quot; fbparam &quot;:&quot; fbvalue
 *                       CRLF
 *
 *          fbparam    = *(
 *                     ; the following is optional,
 *                     ; but MUST NOT occur more than once
 *
 *                     (&quot;;&quot; fbtypeparam) /
 *
 *                     ; the following is optional,
 *                     ; and MAY occur more than once
 *
 *                     (&quot;;&quot; xparam)
 *
 *                     )
 *
 *          fbvalue    = period *[&quot;,&quot; period]
 *          ;Time value MUST be in the UTC time format.
 * </pre>
 *
 * @author Ben Fortuna
 */
public class FreeBusy extends Property {

    private static final long serialVersionUID = -6415954847619338567L;

    private PeriodList<Instant> periods;

    /**
     * Default constructor.
     */
    public FreeBusy() {
        super(FREEBUSY);
        periods = new PeriodList<>(CalendarDateFormat.UTC_DATE_TIME_FORMAT);
    }

    /**
     * @param aValue a freebusy value
     */
    public FreeBusy(final String aValue) {
        super(FREEBUSY);
        setValue(aValue);
    }

    /**
     * @param aList  a list of parameters for this component
     * @param aValue a value string for this component
     */
    public FreeBusy(final ParameterList aList, final String aValue) {
        super(FREEBUSY, aList);
        setValue(aValue);
    }

    /**
     * @param pList a list of periods
     */
    public FreeBusy(final List<Period<Instant>> pList) {
        super(FREEBUSY);
        periods = new PeriodList<>(pList, CalendarDateFormat.UTC_DATE_TIME_FORMAT);
    }

    /**
     * @param aList a list of parameters for this component
     * @param pList a list of periods
     */
    public FreeBusy(final ParameterList aList, final List<Period<Instant>> pList) {
        super(FREEBUSY, aList);
        periods = new PeriodList<>(pList, CalendarDateFormat.UTC_DATE_TIME_FORMAT);
    }

    /**
     * {@inheritDoc}
     */
    @Override
    public final void validate() throws ValidationException {

        /*
         * ; the following is optional, ; but MUST NOT occur more than once (";" fbtypeparam) /
         */
        ParameterValidator.assertOneOrLess(Parameter.FBTYPE, getParameters().getAll());

        /*
         * ; the following is optional, ; and MAY occur more than once (";" xparam)
         */
    }

    /**
     * @return Returns the periods.
     */
    public final List<Period<Instant>> getPeriods() {
        return new ArrayList<>(periods.getPeriods());
    }

    /**
     * {@inheritDoc}
     */
<<<<<<< HEAD
    public final void setValue(final String aValue) {
        periods = PeriodList.parse(aValue, CalendarDateFormat.UTC_DATE_TIME_FORMAT);
=======
    @Override
    public final void setValue(final String aValue) throws ParseException {
        periods = new PeriodList(aValue);
>>>>>>> dd18cf76
    }

    /**
     * {@inheritDoc}
     */
    @Override
    public final String getValue() {
        return periods.toString();
    }

    @Override
    protected PropertyFactory<FreeBusy> newFactory() {
        return new Factory();
    }

    public static class Factory extends Content.Factory implements PropertyFactory<FreeBusy> {
        private static final long serialVersionUID = 1L;

        public Factory() {
            super(FREEBUSY);
        }

<<<<<<< HEAD
        public FreeBusy createProperty(final ParameterList parameters, final String value) {
            return new FreeBusy(parameters, value);
        }

        public FreeBusy createProperty() {
=======
        @Override
        public Property createProperty(final ParameterList parameters, final String value)
                throws IOException, URISyntaxException, ParseException {
            return new FreeBusy(parameters, value);
        }

        @Override
        public Property createProperty() {
>>>>>>> dd18cf76
            return new FreeBusy();
        }
    }

}<|MERGE_RESOLUTION|>--- conflicted
+++ resolved
@@ -178,14 +178,9 @@
     /**
      * {@inheritDoc}
      */
-<<<<<<< HEAD
+    @Override
     public final void setValue(final String aValue) {
         periods = PeriodList.parse(aValue, CalendarDateFormat.UTC_DATE_TIME_FORMAT);
-=======
-    @Override
-    public final void setValue(final String aValue) throws ParseException {
-        periods = new PeriodList(aValue);
->>>>>>> dd18cf76
     }
 
     /**
@@ -208,22 +203,13 @@
             super(FREEBUSY);
         }
 
-<<<<<<< HEAD
+        @Override
         public FreeBusy createProperty(final ParameterList parameters, final String value) {
             return new FreeBusy(parameters, value);
         }
 
+        @Override
         public FreeBusy createProperty() {
-=======
-        @Override
-        public Property createProperty(final ParameterList parameters, final String value)
-                throws IOException, URISyntaxException, ParseException {
-            return new FreeBusy(parameters, value);
-        }
-
-        @Override
-        public Property createProperty() {
->>>>>>> dd18cf76
             return new FreeBusy();
         }
     }
