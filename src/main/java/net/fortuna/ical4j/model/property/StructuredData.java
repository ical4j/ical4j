/**
 * Copyright (c) 2012, Ben Fortuna
 * All rights reserved.
 *
 * Redistribution and use in source and binary forms, with or without
 * modification, are permitted provided that the following conditions
 * are met:
 *
 *  o Redistributions of source code must retain the above copyright
 * notice, this list of conditions and the following disclaimer.
 *
 *  o Redistributions in binary form must reproduce the above copyright
 * notice, this list of conditions and the following disclaimer in the
 * documentation and/or other materials provided with the distribution.
 *
 *  o Neither the name of Ben Fortuna nor the names of any other contributors
 * may be used to endorse or promote products derived from this software
 * without specific prior written permission.
 *
 * THIS SOFTWARE IS PROVIDED BY THE COPYRIGHT HOLDERS AND CONTRIBUTORS
 * "AS IS" AND ANY EXPRESS OR IMPLIED WARRANTIES, INCLUDING, BUT NOT
 * LIMITED TO, THE IMPLIED WARRANTIES OF MERCHANTABILITY AND FITNESS FOR
 * A PARTICULAR PURPOSE ARE DISCLAIMED. IN NO EVENT SHALL THE COPYRIGHT OWNER OR
 * CONTRIBUTORS BE LIABLE FOR ANY DIRECT, INDIRECT, INCIDENTAL, SPECIAL,
 * EXEMPLARY, OR CONSEQUENTIAL DAMAGES (INCLUDING, BUT NOT LIMITED TO,
 * PROCUREMENT OF SUBSTITUTE GOODS OR SERVICES; LOSS OF USE, DATA, OR
 * PROFITS; OR BUSINESS INTERRUPTION) HOWEVER CAUSED AND ON ANY THEORY OF
 * LIABILITY, WHETHER IN CONTRACT, STRICT LIABILITY, OR TORT (INCLUDING
 * NEGLIGENCE OR OTHERWISE) ARISING IN ANY WAY OUT OF THE USE OF THIS
 * SOFTWARE, EVEN IF ADVISED OF THE POSSIBILITY OF SUCH DAMAGE.
 */
package net.fortuna.ical4j.model.property;

import net.fortuna.ical4j.model.*;
import net.fortuna.ical4j.model.parameter.Value;
import net.fortuna.ical4j.util.DecoderFactory;
import net.fortuna.ical4j.util.Uris;
import net.fortuna.ical4j.validate.PropertyValidator;
import net.fortuna.ical4j.validate.ValidationException;
import org.apache.commons.codec.BinaryDecoder;
import org.apache.commons.codec.DecoderException;
import org.slf4j.Logger;
import org.slf4j.LoggerFactory;

import java.io.UnsupportedEncodingException;
import java.net.URI;
import java.net.URISyntaxException;
<<<<<<< HEAD

import static net.fortuna.ical4j.model.Parameter.FMTTYPE;
import static net.fortuna.ical4j.model.Parameter.SCHEMA;
import static net.fortuna.ical4j.validate.ValidationRule.ValidationType.OneOrLess;
=======
import java.text.ParseException;
>>>>>>> 989a937e

/**
 * $Id$
 * <p/>
 * Created: [May 1 2017]
 * <p/>
 * Defines a STRUCTURED-LOCATION iCalendar component property.
 *
 * @author Mike Douglass
 */
public class StructuredData extends Property implements Encodable {

    private static final long serialVersionUID = 7287564228220558361L;

    private String value;
    private URI uri;
    private byte[] binary;

<<<<<<< HEAD
    private final Validator<Property> validator = new PropertyValidator<>(
            new ValidationRule<>(OneOrLess, FMTTYPE, SCHEMA));

=======
>>>>>>> 989a937e
    /**
     * Default constructor.
     */
    public StructuredData() {
        super(STRUCTURED_DATA, new ParameterList());
    }

    /**
     * @param aValue a value string for this component
     */
    public StructuredData(final String aValue) throws URISyntaxException {
        super(STRUCTURED_DATA, new ParameterList());
        setValue(aValue);
    }

    /**
     * @param aList  a list of parameters for this component
     * @param aValue a value string for this component
     */
    public StructuredData(final ParameterList aList, final String aValue) throws URISyntaxException {
        super(STRUCTURED_DATA, aList);
        setValue(aValue);
    }

    /**
     * {@inheritDoc}
     */
    public final void setValue(final String aValue) throws URISyntaxException {
        // value can be either binary or a URI or default to text
        if (!getParameters().getFirst(Parameter.ENCODING).isPresent()) {
            // binary = Base64.decode(aValue);
            try {
                final BinaryDecoder decoder = DecoderFactory.getInstance()
                        .createBinaryDecoder(getParameters().getRequired(Parameter.ENCODING));
                binary = decoder.decode(aValue.getBytes());
            } catch (UnsupportedEncodingException uee) {
                Logger log = LoggerFactory.getLogger(Attach.class);
                log.error("Error encoding binary data", uee);
            } catch (DecoderException de) {
                Logger log = LoggerFactory.getLogger(Attach.class);
                log.error("Error decoding binary data", de);
            }
        } else if (Value.URI.equals(getParameters().getRequired(Parameter.VALUE))) {
            uri = Uris.create(aValue);
            value = aValue;
            // assume text..
        } else {
            value = aValue;
        }
    }

    /**
     * {@inheritDoc}
     */
    public final String getValue() {
        return value;
    }

    @Override
    public void validate() throws ValidationException {
        PropertyValidator.STRUCTURED_DATA.validate(this);
    }

    @Override
    protected PropertyFactory<StructuredData> newFactory() {
        return new Factory();
    }

    public static class Factory extends Content.Factory implements PropertyFactory<StructuredData> {
        private static final long serialVersionUID = 1L;

        public Factory() {
            super(STRUCTURED_DATA);
        }

        public StructuredData createProperty(final ParameterList parameters, final String value)
                throws URISyntaxException {
            return new StructuredData(parameters, value);
        }

        public StructuredData createProperty() {
            return new StructuredData();
        }
    }

}<|MERGE_RESOLUTION|>--- conflicted
+++ resolved
@@ -45,14 +45,7 @@
 import java.io.UnsupportedEncodingException;
 import java.net.URI;
 import java.net.URISyntaxException;
-<<<<<<< HEAD
-
-import static net.fortuna.ical4j.model.Parameter.FMTTYPE;
-import static net.fortuna.ical4j.model.Parameter.SCHEMA;
-import static net.fortuna.ical4j.validate.ValidationRule.ValidationType.OneOrLess;
-=======
 import java.text.ParseException;
->>>>>>> 989a937e
 
 /**
  * $Id$
@@ -71,12 +64,6 @@
     private URI uri;
     private byte[] binary;
 
-<<<<<<< HEAD
-    private final Validator<Property> validator = new PropertyValidator<>(
-            new ValidationRule<>(OneOrLess, FMTTYPE, SCHEMA));
-
-=======
->>>>>>> 989a937e
     /**
      * Default constructor.
      */
