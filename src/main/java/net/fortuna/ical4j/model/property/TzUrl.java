/**
 * Copyright (c) 2012, Ben Fortuna
 * All rights reserved.
 *
 * Redistribution and use in source and binary forms, with or without
 * modification, are permitted provided that the following conditions
 * are met:
 *
 *  o Redistributions of source code must retain the above copyright
 * notice, this list of conditions and the following disclaimer.
 *
 *  o Redistributions in binary form must reproduce the above copyright
 * notice, this list of conditions and the following disclaimer in the
 * documentation and/or other materials provided with the distribution.
 *
 *  o Neither the name of Ben Fortuna nor the names of any other contributors
 * may be used to endorse or promote products derived from this software
 * without specific prior written permission.
 *
 * THIS SOFTWARE IS PROVIDED BY THE COPYRIGHT HOLDERS AND CONTRIBUTORS
 * "AS IS" AND ANY EXPRESS OR IMPLIED WARRANTIES, INCLUDING, BUT NOT
 * LIMITED TO, THE IMPLIED WARRANTIES OF MERCHANTABILITY AND FITNESS FOR
 * A PARTICULAR PURPOSE ARE DISCLAIMED. IN NO EVENT SHALL THE COPYRIGHT OWNER OR
 * CONTRIBUTORS BE LIABLE FOR ANY DIRECT, INDIRECT, INCIDENTAL, SPECIAL,
 * EXEMPLARY, OR CONSEQUENTIAL DAMAGES (INCLUDING, BUT NOT LIMITED TO,
 * PROCUREMENT OF SUBSTITUTE GOODS OR SERVICES; LOSS OF USE, DATA, OR
 * PROFITS; OR BUSINESS INTERRUPTION) HOWEVER CAUSED AND ON ANY THEORY OF
 * LIABILITY, WHETHER IN CONTRACT, STRICT LIABILITY, OR TORT (INCLUDING
 * NEGLIGENCE OR OTHERWISE) ARISING IN ANY WAY OUT OF THE USE OF THIS
 * SOFTWARE, EVEN IF ADVISED OF THE POSSIBILITY OF SUCH DAMAGE.
 */
package net.fortuna.ical4j.model.property;

import net.fortuna.ical4j.model.Content;
import net.fortuna.ical4j.model.ParameterList;
import net.fortuna.ical4j.model.Property;
import net.fortuna.ical4j.model.PropertyFactory;
import net.fortuna.ical4j.util.Strings;
import net.fortuna.ical4j.util.Uris;
import net.fortuna.ical4j.validate.ValidationException;

import java.net.URI;
import java.net.URISyntaxException;

/**
 * $Id$
 * <p/>
 * Created: [Apr 6, 2004]
 * <p/>
 * Defines a TZURL iCalendar component property.
 * <p/>
 * <pre>
 *     4.8.3.5 Time Zone URL
 *
 *        Property Name: TZURL
 *
 *        Purpose: The TZURL provides a means for a VTIMEZONE component to
 *        point to a network location that can be used to retrieve an up-to-
 *        date version of itself.
 *
 *        Value Type: URI
 *
 *        Property Parameters: Non-standard property parameters can be
 *        specified on this property.
 *
 *        Conformance: This property can be specified in a &quot;VTIMEZONE&quot; calendar
 *        component.
 *
 *        Description: The TZURL provides a means for a VTIMEZONE component to
 *        point to a network location that can be used to retrieve an up-to-
 *        date version of itself. This provides a hook to handle changes
 *        government bodies impose upon time zone definitions. Retrieval of
 *        this resource results in an iCalendar object containing a single
 *        VTIMEZONE component and a METHOD property set to PUBLISH.
 *
 *        Format Definition: The property is defined by the following notation:
 *
 *          tzurl      = &quot;TZURL&quot; tzurlparam &quot;:&quot; uri CRLF
 *
 *          tzurlparam = *(&quot;;&quot; xparam)
 *
 *        Example: The following is an example of this property:
 *
 *          TZURL:http://timezones.r.us.net/tz/US-California-Los_Angeles
 * </pre>
 *
 * @author Ben Fortuna
 */
public class TzUrl extends Property {

    private static final long serialVersionUID = 9106100107954797406L;

    private URI uri;

    /**
     * Default constructor.
     */
    public TzUrl() {
        super(TZURL);
    }

    /**
     * @param aList  a list of parameters for this component
     * @param aValue a value string for this component
     * @throws URISyntaxException where the specified value string is not a valid uri
     */
    public TzUrl(final ParameterList aList, final String aValue) throws URISyntaxException {
        super(TZURL, aList);
        setValue(aValue);
    }

    /**
     * @param aUri a URI
     */
    public TzUrl(final URI aUri) {
        super(TZURL);
        uri = aUri;
    }

    /**
     * @param aList a list of parameters for this component
     * @param aUri  a URI
     */
    public TzUrl(final ParameterList aList, final URI aUri) {
        super(TZURL, aList);
        uri = aUri;
    }

    /**
     * @return Returns the uri.
     */
    public final URI getUri() {
        return uri;
    }

    /**
     * {@inheritDoc}
     */
    @Override
    public final void setValue(final String aValue) throws URISyntaxException {
        uri = Uris.create(aValue);
    }

    /**
     * {@inheritDoc}
     */
    @Override
    public final String getValue() {
        return Uris.decode(Strings.valueOf(getUri()));
    }

    /**
     * @param uri The uri to set.
     */
    public final void setUri(final URI uri) {
        this.uri = uri;
    }

    @Override
    public void validate() throws ValidationException {

    }

    @Override
    protected PropertyFactory<TzUrl> newFactory() {
        return new Factory();
    }

    public static class Factory extends Content.Factory implements PropertyFactory<TzUrl> {
        private static final long serialVersionUID = 1L;

        public Factory() {
            super(TZURL);
        }

<<<<<<< HEAD
        public TzUrl createProperty(final ParameterList parameters, final String value) throws URISyntaxException {
            return new TzUrl(parameters, value);
        }

        public TzUrl createProperty() {
=======
        @Override
        public Property createProperty(final ParameterList parameters, final String value)
                throws IOException, URISyntaxException, ParseException {
            return new TzUrl(parameters, value);
        }

        @Override
        public Property createProperty() {
>>>>>>> 53de2ac9
            return new TzUrl();
        }
    }

}<|MERGE_RESOLUTION|>--- conflicted
+++ resolved
@@ -173,22 +173,13 @@
             super(TZURL);
         }
 
-<<<<<<< HEAD
+        @Override
         public TzUrl createProperty(final ParameterList parameters, final String value) throws URISyntaxException {
             return new TzUrl(parameters, value);
         }
 
+        @Override
         public TzUrl createProperty() {
-=======
-        @Override
-        public Property createProperty(final ParameterList parameters, final String value)
-                throws IOException, URISyntaxException, ParseException {
-            return new TzUrl(parameters, value);
-        }
-
-        @Override
-        public Property createProperty() {
->>>>>>> 53de2ac9
             return new TzUrl();
         }
     }
