--- conflicted
+++ resolved
@@ -109,13 +109,8 @@
         public ParticipantType createProperty(final ParameterList parameters, final String value) {
             final ParticipantType participantType;
 
-<<<<<<< HEAD
-            if (ImmutableParticipantType.ACTIVE.getValue().equals(value)) {
+            if (ImmutableParticipantType.ACTIVE.getValue().equalsIgnoreCase(value)) {
                 participantType = ImmutableParticipantType.ACTIVE;
-=======
-            if (parameters.isEmpty() && ParticipantType.VOTER.getValue().equalsIgnoreCase(value)) {
-                participantType = ParticipantType.VOTER;
->>>>>>> efb90f32
             } else {
                 participantType = new ParticipantType(parameters, value);
             }
