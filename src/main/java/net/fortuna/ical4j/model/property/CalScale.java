/**
 * Copyright (c) 2012, Ben Fortuna
 * All rights reserved.
 *
 * Redistribution and use in source and binary forms, with or without
 * modification, are permitted provided that the following conditions
 * are met:
 *
 *  o Redistributions of source code must retain the above copyright
 * notice, this list of conditions and the following disclaimer.
 *
 *  o Redistributions in binary form must reproduce the above copyright
 * notice, this list of conditions and the following disclaimer in the
 * documentation and/or other materials provided with the distribution.
 *
 *  o Neither the name of Ben Fortuna nor the names of any other contributors
 * may be used to endorse or promote products derived from this software
 * without specific prior written permission.
 *
 * THIS SOFTWARE IS PROVIDED BY THE COPYRIGHT HOLDERS AND CONTRIBUTORS
 * "AS IS" AND ANY EXPRESS OR IMPLIED WARRANTIES, INCLUDING, BUT NOT
 * LIMITED TO, THE IMPLIED WARRANTIES OF MERCHANTABILITY AND FITNESS FOR
 * A PARTICULAR PURPOSE ARE DISCLAIMED. IN NO EVENT SHALL THE COPYRIGHT OWNER OR
 * CONTRIBUTORS BE LIABLE FOR ANY DIRECT, INDIRECT, INCIDENTAL, SPECIAL,
 * EXEMPLARY, OR CONSEQUENTIAL DAMAGES (INCLUDING, BUT NOT LIMITED TO,
 * PROCUREMENT OF SUBSTITUTE GOODS OR SERVICES; LOSS OF USE, DATA, OR
 * PROFITS; OR BUSINESS INTERRUPTION) HOWEVER CAUSED AND ON ANY THEORY OF
 * LIABILITY, WHETHER IN CONTRACT, STRICT LIABILITY, OR TORT (INCLUDING
 * NEGLIGENCE OR OTHERWISE) ARISING IN ANY WAY OUT OF THE USE OF THIS
 * SOFTWARE, EVEN IF ADVISED OF THE POSSIBILITY OF SUCH DAMAGE.
 */
package net.fortuna.ical4j.model.property;

import net.fortuna.ical4j.model.Content;
import net.fortuna.ical4j.model.ParameterList;
import net.fortuna.ical4j.model.Property;
import net.fortuna.ical4j.model.PropertyFactory;
import net.fortuna.ical4j.validate.PropertyValidator;
import net.fortuna.ical4j.validate.ValidationException;
import net.fortuna.ical4j.validate.ValidationResult;

import static net.fortuna.ical4j.model.property.immutable.ImmutableCalScale.GREGORIAN;

/**
 * $Id$
 * <p/>
 * Created: [Apr 6, 2004]
 * <p/>
 * Defines a CALSCALE iCalendar property.
 *
 * @author benf
 */
public class CalScale extends Property {

    private static final long serialVersionUID = 7446184786984981423L;

    public static final String VALUE_GREGORIAN = "GREGORIAN";

    private String value;

    /**
     * Default constructor.
     */
    public CalScale() {
        super(CALSCALE);
    }

    /**
     * @param aValue a value string for this component
     */
    public CalScale(final String aValue) {
        super(CALSCALE);
        this.value = aValue;
    }

    /**
     * @param aList  a list of parameters for this component
     * @param aValue a value string for this component
     */
    public CalScale(final ParameterList aList, final String aValue) {
        super(CALSCALE, aList);
        this.value = aValue;
    }

    /**
     * {@inheritDoc}
     */
    @Override
    public void setValue(final String aValue) {
        this.value = aValue;
    }

    /**
     * {@inheritDoc}
     */
    @Override
    public final String getValue() {
        return value;
    }

    /**
     * {@inheritDoc}
     */
    @Override
    public ValidationResult validate() throws ValidationException {
        return PropertyValidator.CALSCALE.validate(this);
    }

    @Override
    protected PropertyFactory<CalScale> newFactory() {
        return new Factory();
    }

    public static class Factory extends Content.Factory implements PropertyFactory<CalScale> {
        private static final long serialVersionUID = 1L;

        public Factory() {
            super(CALSCALE);
        }

        @Override
        public CalScale createProperty(final ParameterList parameters, final String value) {

<<<<<<< HEAD
            if (parameters.getAll().isEmpty() && VALUE_GREGORIAN.equals(value)) {
=======
            if (parameters.isEmpty() && VALUE_GREGORIAN.equalsIgnoreCase(value)) {
>>>>>>> efb90f32
                return GREGORIAN;
            }
            return new CalScale(parameters, value);
        }

        @Override
        public CalScale createProperty() {
            return new CalScale();
        }
    }
}<|MERGE_RESOLUTION|>--- conflicted
+++ resolved
@@ -121,11 +121,7 @@
         @Override
         public CalScale createProperty(final ParameterList parameters, final String value) {
 
-<<<<<<< HEAD
-            if (parameters.getAll().isEmpty() && VALUE_GREGORIAN.equals(value)) {
-=======
-            if (parameters.isEmpty() && VALUE_GREGORIAN.equalsIgnoreCase(value)) {
->>>>>>> efb90f32
+            if (parameters.getAll().isEmpty() && VALUE_GREGORIAN.equalsIgnoreCase(value)) {
                 return GREGORIAN;
             }
             return new CalScale(parameters, value);
