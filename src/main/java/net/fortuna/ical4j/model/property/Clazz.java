/**
 * Copyright (c) 2012, Ben Fortuna
 * All rights reserved.
 *
 * Redistribution and use in source and binary forms, with or without
 * modification, are permitted provided that the following conditions
 * are met:
 *
 *  o Redistributions of source code must retain the above copyright
 * notice, this list of conditions and the following disclaimer.
 *
 *  o Redistributions in binary form must reproduce the above copyright
 * notice, this list of conditions and the following disclaimer in the
 * documentation and/or other materials provided with the distribution.
 *
 *  o Neither the name of Ben Fortuna nor the names of any other contributors
 * may be used to endorse or promote products derived from this software
 * without specific prior written permission.
 *
 * THIS SOFTWARE IS PROVIDED BY THE COPYRIGHT HOLDERS AND CONTRIBUTORS
 * "AS IS" AND ANY EXPRESS OR IMPLIED WARRANTIES, INCLUDING, BUT NOT
 * LIMITED TO, THE IMPLIED WARRANTIES OF MERCHANTABILITY AND FITNESS FOR
 * A PARTICULAR PURPOSE ARE DISCLAIMED. IN NO EVENT SHALL THE COPYRIGHT OWNER OR
 * CONTRIBUTORS BE LIABLE FOR ANY DIRECT, INDIRECT, INCIDENTAL, SPECIAL,
 * EXEMPLARY, OR CONSEQUENTIAL DAMAGES (INCLUDING, BUT NOT LIMITED TO,
 * PROCUREMENT OF SUBSTITUTE GOODS OR SERVICES; LOSS OF USE, DATA, OR
 * PROFITS; OR BUSINESS INTERRUPTION) HOWEVER CAUSED AND ON ANY THEORY OF
 * LIABILITY, WHETHER IN CONTRACT, STRICT LIABILITY, OR TORT (INCLUDING
 * NEGLIGENCE OR OTHERWISE) ARISING IN ANY WAY OUT OF THE USE OF THIS
 * SOFTWARE, EVEN IF ADVISED OF THE POSSIBILITY OF SUCH DAMAGE.
 */
package net.fortuna.ical4j.model.property;

import net.fortuna.ical4j.model.Content;
import net.fortuna.ical4j.model.ParameterList;
import net.fortuna.ical4j.model.Property;
import net.fortuna.ical4j.model.PropertyFactory;
import net.fortuna.ical4j.validate.PropertyValidator;
import net.fortuna.ical4j.validate.ValidationException;
import net.fortuna.ical4j.validate.ValidationResult;

import static net.fortuna.ical4j.model.property.immutable.ImmutableClazz.*;

/**
 * $Id$
 * <p/>
 * Created: [Apr 6, 2004]
 * <p/>
 * Defines a CLASS iCalendar property.
 * <p/>
 * <pre>
 *     4.8.1.3 Classification
 *
 *        Property Name: CLASS
 *
 *        Purpose: This property defines the access classification for a
 *        calendar component.
 *
 *        Value Type: TEXT
 *
 *        Property Parameters: Non-standard property parameters can be
 *        specified on this property.
 *
 *        Conformance: The property can be specified once in a &quot;VEVENT&quot;,
 *        &quot;VTODO&quot; or &quot;VJOURNAL&quot; calendar components.
 *
 *        Description: An access classification is only one component of the
 *        general security system within a calendar application. It provides a
 *        method of capturing the scope of the access the calendar owner
 *        intends for information within an individual calendar entry. The
 *        access classification of an individual iCalendar component is useful
 *        when measured along with the other security components of a calendar
 *        system (e.g., calendar user authentication, authorization, access
 *        rights, access role, etc.). Hence, the semantics of the individual
 *        access classifications cannot be completely defined by this memo
 *        alone. Additionally, due to the &quot;blind&quot; nature of most exchange
 *        processes using this memo, these access classifications cannot serve
 *        as an enforcement statement for a system receiving an iCalendar
 *        object. Rather, they provide a method for capturing the intention of
 *        the calendar owner for the access to the calendar component.
 *
 *        Format Definition: The property is defined by the following notation:
 *
 *          class      = &quot;CLASS&quot; classparam &quot;:&quot; classvalue CRLF
 *
 *          classparam = *(&quot;;&quot; xparam)
 *
 *          classvalue = &quot;PUBLIC&quot; / &quot;PRIVATE&quot; / &quot;CONFIDENTIAL&quot; / iana-token
 *                     / x-name
 *          ;Default is PUBLIC
 *
 *        Example: The following is an example of this property:
 *
 *          CLASS:PUBLIC
 * </pre>
 *
 * @author Ben Fortuna
 */
public class Clazz extends Property {

    private static final long serialVersionUID = 4939943639175551481L;

    public static final String VALUE_PUBLIC = "PUBLIC";
    public static final String VALUE_PRIVATE = "PRIVATE";
    public static final String VALUE_CONFIDENTIAL = "CONFIDENTIAL";

    private String value;

    /**
     * Default constructor.
     */
    public Clazz() {
        super(CLASS);
    }

    /**
     * @param aValue a value string for this component
     */
    public Clazz(final String aValue) {
        super(CLASS);
        this.value = aValue;
    }

    /**
     * @param aList  a list of parameters for this component
     * @param aValue a value string for this component
     */
    public Clazz(final ParameterList aList, final String aValue) {
        super(CLASS, aList);
        this.value = aValue;
    }

    /**
     * {@inheritDoc}
     */
    @Override
    public void setValue(final String aValue) {
        this.value = aValue;
    }

    /**
     * {@inheritDoc}
     */
    @Override
    public final String getValue() {
        return value;
    }

    @Override
    protected PropertyFactory<Clazz> newFactory() {
        return new Factory();
    }

    public static class Factory extends Content.Factory implements PropertyFactory<Clazz> {
        private static final long serialVersionUID = 1L;

        public Factory() {
            super(CLASS);
        }

        @Override
        public Clazz createProperty(final ParameterList parameters, final String value) {

<<<<<<< HEAD
            if (parameters.getAll().isEmpty()) {
                switch (value) {
=======
            if (parameters.isEmpty()) {
                switch (value.toUpperCase()) {
>>>>>>> efb90f32
                    case VALUE_PUBLIC: return PUBLIC;
                    case VALUE_PRIVATE: return PRIVATE;
                    case VALUE_CONFIDENTIAL: return CONFIDENTIAL;
                }
            }
            return new Clazz(parameters, value);
        }

        @Override
        public Clazz createProperty() {
            return new Clazz();
        }
    }

    @Override
    public ValidationResult validate() throws ValidationException {
        return PropertyValidator.CLAZZ.validate(this);
    }
}<|MERGE_RESOLUTION|>--- conflicted
+++ resolved
@@ -161,13 +161,8 @@
         @Override
         public Clazz createProperty(final ParameterList parameters, final String value) {
 
-<<<<<<< HEAD
             if (parameters.getAll().isEmpty()) {
-                switch (value) {
-=======
-            if (parameters.isEmpty()) {
                 switch (value.toUpperCase()) {
->>>>>>> efb90f32
                     case VALUE_PUBLIC: return PUBLIC;
                     case VALUE_PRIVATE: return PRIVATE;
                     case VALUE_CONFIDENTIAL: return CONFIDENTIAL;
