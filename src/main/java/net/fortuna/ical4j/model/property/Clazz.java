/**
 * Copyright (c) 2012, Ben Fortuna
 * All rights reserved.
 *
 * Redistribution and use in source and binary forms, with or without
 * modification, are permitted provided that the following conditions
 * are met:
 *
 *  o Redistributions of source code must retain the above copyright
 * notice, this list of conditions and the following disclaimer.
 *
 *  o Redistributions in binary form must reproduce the above copyright
 * notice, this list of conditions and the following disclaimer in the
 * documentation and/or other materials provided with the distribution.
 *
 *  o Neither the name of Ben Fortuna nor the names of any other contributors
 * may be used to endorse or promote products derived from this software
 * without specific prior written permission.
 *
 * THIS SOFTWARE IS PROVIDED BY THE COPYRIGHT HOLDERS AND CONTRIBUTORS
 * "AS IS" AND ANY EXPRESS OR IMPLIED WARRANTIES, INCLUDING, BUT NOT
 * LIMITED TO, THE IMPLIED WARRANTIES OF MERCHANTABILITY AND FITNESS FOR
 * A PARTICULAR PURPOSE ARE DISCLAIMED. IN NO EVENT SHALL THE COPYRIGHT OWNER OR
 * CONTRIBUTORS BE LIABLE FOR ANY DIRECT, INDIRECT, INCIDENTAL, SPECIAL,
 * EXEMPLARY, OR CONSEQUENTIAL DAMAGES (INCLUDING, BUT NOT LIMITED TO,
 * PROCUREMENT OF SUBSTITUTE GOODS OR SERVICES; LOSS OF USE, DATA, OR
 * PROFITS; OR BUSINESS INTERRUPTION) HOWEVER CAUSED AND ON ANY THEORY OF
 * LIABILITY, WHETHER IN CONTRACT, STRICT LIABILITY, OR TORT (INCLUDING
 * NEGLIGENCE OR OTHERWISE) ARISING IN ANY WAY OUT OF THE USE OF THIS
 * SOFTWARE, EVEN IF ADVISED OF THE POSSIBILITY OF SUCH DAMAGE.
 */
package net.fortuna.ical4j.model.property;

import net.fortuna.ical4j.model.*;
import net.fortuna.ical4j.validate.PropertyValidator;
import net.fortuna.ical4j.validate.ValidationException;
import net.fortuna.ical4j.validate.ValidationResult;

/**
 * $Id$
 * <p/>
 * Created: [Apr 6, 2004]
 * <p/>
 * Defines a CLASS iCalendar property.
 * <p/>
 * <pre>
 *     4.8.1.3 Classification
 *
 *        Property Name: CLASS
 *
 *        Purpose: This property defines the access classification for a
 *        calendar component.
 *
 *        Value Type: TEXT
 *
 *        Property Parameters: Non-standard property parameters can be
 *        specified on this property.
 *
 *        Conformance: The property can be specified once in a &quot;VEVENT&quot;,
 *        &quot;VTODO&quot; or &quot;VJOURNAL&quot; calendar components.
 *
 *        Description: An access classification is only one component of the
 *        general security system within a calendar application. It provides a
 *        method of capturing the scope of the access the calendar owner
 *        intends for information within an individual calendar entry. The
 *        access classification of an individual iCalendar component is useful
 *        when measured along with the other security components of a calendar
 *        system (e.g., calendar user authentication, authorization, access
 *        rights, access role, etc.). Hence, the semantics of the individual
 *        access classifications cannot be completely defined by this memo
 *        alone. Additionally, due to the &quot;blind&quot; nature of most exchange
 *        processes using this memo, these access classifications cannot serve
 *        as an enforcement statement for a system receiving an iCalendar
 *        object. Rather, they provide a method for capturing the intention of
 *        the calendar owner for the access to the calendar component.
 *
 *        Format Definition: The property is defined by the following notation:
 *
 *          class      = &quot;CLASS&quot; classparam &quot;:&quot; classvalue CRLF
 *
 *          classparam = *(&quot;;&quot; xparam)
 *
 *          classvalue = &quot;PUBLIC&quot; / &quot;PRIVATE&quot; / &quot;CONFIDENTIAL&quot; / iana-token
 *                     / x-name
 *          ;Default is PUBLIC
 *
 *        Example: The following is an example of this property:
 *
 *          CLASS:PUBLIC
 * </pre>
 *
 * @author Ben Fortuna
 */
public class Clazz extends Property {

    private static final long serialVersionUID = 4939943639175551481L;

    public static final String VALUE_PUBLIC = "PUBLIC";
    public static final String VALUE_PRIVATE = "PRIVATE";
    public static final String VALUE_CONFIDENTIAL = "CONFIDENTIAL";

    /**
     * Constant for public classification.
     */
    public static final Clazz PUBLIC = new ImmutableClazz(VALUE_PUBLIC);

    /**
     * Constant for private classification.
     */
    public static final Clazz PRIVATE = new ImmutableClazz(VALUE_PRIVATE);

    /**
     * Constant for confidential classification.
     */
    public static final Clazz CONFIDENTIAL = new ImmutableClazz(VALUE_CONFIDENTIAL);

    /**
     * @author Ben Fortuna An immutable instance of Clazz.
     */
    private static final class ImmutableClazz extends Clazz implements ImmutableContent {

        private static final long serialVersionUID = 5978394762293365042L;

        /**
         * @param value
         */
        private ImmutableClazz(final String value) {
            super(value);
        }

        @Override
        public ImmutableClazz add(Parameter parameter) {
            throwException();
            return null;
        }

        @Override
        public ImmutableClazz remove(Parameter parameter) {
            throwException();
            return null;
        }

        /**
         * {@inheritDoc}
         */
        @Override
        public void setValue(final String aValue) {
            throw new UnsupportedOperationException(
                    "Cannot modify constant instances");
        }

        @Override
        public ImmutableClazz removeAll(String... parameterName) {
            throwException();
            return null;
        }

        @Override
        public ImmutableClazz replace(Parameter parameter) {
            throwException();
            return null;
        }
    }

    private String value;

    /**
     * Default constructor.
     */
    public Clazz() {
        super(CLASS);
    }

    /**
     * @param aValue a value string for this component
     */
    public Clazz(final String aValue) {
        super(CLASS);
        this.value = aValue;
    }

    /**
     * @param aList  a list of parameters for this component
     * @param aValue a value string for this component
     */
    public Clazz(final ParameterList aList, final String aValue) {
        super(CLASS, aList);
        this.value = aValue;
    }

    /**
     * {@inheritDoc}
     */
    @Override
    public void setValue(final String aValue) {
        this.value = aValue;
    }

    /**
     * {@inheritDoc}
     */
    @Override
    public final String getValue() {
        return value;
    }

    @Override
    protected PropertyFactory<Clazz> newFactory() {
        return new Factory();
    }

    public static class Factory extends Content.Factory implements PropertyFactory<Clazz> {
        private static final long serialVersionUID = 1L;

        public Factory() {
            super(CLASS);
        }

        @Override
<<<<<<< HEAD
        public Clazz createProperty(final ParameterList parameters, final String value) {
            Clazz clazz;
            if (CONFIDENTIAL.getValue().equals(value)) {
                clazz = CONFIDENTIAL;
            }
            else if (PRIVATE.getValue().equals(value)) {
                clazz = PRIVATE;
            }
            else if (PUBLIC.getValue().equals(value)) {
                clazz = PUBLIC;
            } else {
                clazz = new Clazz(parameters, value);
=======
        public Clazz createProperty(final ParameterList parameters, final String value)
                throws IOException, URISyntaxException, ParseException {

            if (parameters.isEmpty()) {
                switch (value) {
                    case VALUE_PUBLIC: return PUBLIC;
                    case VALUE_PRIVATE: return PRIVATE;
                    case VALUE_CONFIDENTIAL: return CONFIDENTIAL;
                }
>>>>>>> 4c2febf3
            }
            return new Clazz(parameters, value);
        }

        @Override
        public Clazz createProperty() {
            return new Clazz();
        }
    }

    @Override
    public ValidationResult validate() throws ValidationException {
        return PropertyValidator.CLAZZ.validate(this);
    }
}<|MERGE_RESOLUTION|>--- conflicted
+++ resolved
@@ -217,22 +217,7 @@
         }
 
         @Override
-<<<<<<< HEAD
         public Clazz createProperty(final ParameterList parameters, final String value) {
-            Clazz clazz;
-            if (CONFIDENTIAL.getValue().equals(value)) {
-                clazz = CONFIDENTIAL;
-            }
-            else if (PRIVATE.getValue().equals(value)) {
-                clazz = PRIVATE;
-            }
-            else if (PUBLIC.getValue().equals(value)) {
-                clazz = PUBLIC;
-            } else {
-                clazz = new Clazz(parameters, value);
-=======
-        public Clazz createProperty(final ParameterList parameters, final String value)
-                throws IOException, URISyntaxException, ParseException {
 
             if (parameters.isEmpty()) {
                 switch (value) {
@@ -240,7 +225,6 @@
                     case VALUE_PRIVATE: return PRIVATE;
                     case VALUE_CONFIDENTIAL: return CONFIDENTIAL;
                 }
->>>>>>> 4c2febf3
             }
             return new Clazz(parameters, value);
         }
