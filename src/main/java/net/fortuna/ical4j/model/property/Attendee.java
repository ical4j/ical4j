--- conflicted
+++ resolved
@@ -154,19 +154,9 @@
         this.calAddress = calAddress;
     }
 
-<<<<<<< HEAD
     @Override
     protected PropertyFactory<Attendee> newFactory() {
         return new Factory();
-=======
-    /**
-     * {@inheritDoc}
-     */
-    @Override
-    public final Property copy() {
-        // URI are immutable
-        return new Attendee(new ParameterList(getParameters(), false), calAddress);
->>>>>>> dd18cf76
     }
 
     public static class Factory extends Content.Factory implements PropertyFactory<Attendee> {
@@ -176,22 +166,13 @@
             super(ATTENDEE);
         }
 
-<<<<<<< HEAD
+        @Override
         public Attendee createProperty(final ParameterList parameters, final String value) throws URISyntaxException {
             return new Attendee(parameters, value);
         }
 
+        @Override
         public Attendee createProperty() {
-=======
-        @Override
-        public Property createProperty(final ParameterList parameters, final String value)
-                throws IOException, URISyntaxException, ParseException {
-            return new Attendee(parameters, value);
-        }
-
-        @Override
-        public Property createProperty() {
->>>>>>> dd18cf76
             return new Attendee();
         }
     }
