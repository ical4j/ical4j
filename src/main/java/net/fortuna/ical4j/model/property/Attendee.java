/**
 * Copyright (c) 2012, Ben Fortuna
 * All rights reserved.
 *
 * Redistribution and use in source and binary forms, with or without
 * modification, are permitted provided that the following conditions
 * are met:
 *
 *  o Redistributions of source code must retain the above copyright
 * notice, this list of conditions and the following disclaimer.
 *
 *  o Redistributions in binary form must reproduce the above copyright
 * notice, this list of conditions and the following disclaimer in the
 * documentation and/or other materials provided with the distribution.
 *
 *  o Neither the name of Ben Fortuna nor the names of any other contributors
 * may be used to endorse or promote products derived from this software
 * without specific prior written permission.
 *
 * THIS SOFTWARE IS PROVIDED BY THE COPYRIGHT HOLDERS AND CONTRIBUTORS
 * "AS IS" AND ANY EXPRESS OR IMPLIED WARRANTIES, INCLUDING, BUT NOT
 * LIMITED TO, THE IMPLIED WARRANTIES OF MERCHANTABILITY AND FITNESS FOR
 * A PARTICULAR PURPOSE ARE DISCLAIMED. IN NO EVENT SHALL THE COPYRIGHT OWNER OR
 * CONTRIBUTORS BE LIABLE FOR ANY DIRECT, INDIRECT, INCIDENTAL, SPECIAL,
 * EXEMPLARY, OR CONSEQUENTIAL DAMAGES (INCLUDING, BUT NOT LIMITED TO,
 * PROCUREMENT OF SUBSTITUTE GOODS OR SERVICES; LOSS OF USE, DATA, OR
 * PROFITS; OR BUSINESS INTERRUPTION) HOWEVER CAUSED AND ON ANY THEORY OF
 * LIABILITY, WHETHER IN CONTRACT, STRICT LIABILITY, OR TORT (INCLUDING
 * NEGLIGENCE OR OTHERWISE) ARISING IN ANY WAY OUT OF THE USE OF THIS
 * SOFTWARE, EVEN IF ADVISED OF THE POSSIBILITY OF SUCH DAMAGE.
 */
package net.fortuna.ical4j.model.property;

import net.fortuna.ical4j.model.Content;
import net.fortuna.ical4j.model.ParameterList;
import net.fortuna.ical4j.model.Property;
import net.fortuna.ical4j.model.PropertyFactory;
import net.fortuna.ical4j.util.Strings;
import net.fortuna.ical4j.util.Uris;
import net.fortuna.ical4j.validate.PropertyValidator;
import net.fortuna.ical4j.validate.ValidationException;

import java.net.URI;
import java.net.URISyntaxException;
<<<<<<< HEAD
import java.util.Arrays;
=======
import java.text.ParseException;
>>>>>>> 989a937e

/**
 * $Id$
 * <p/>
 * Created: [Apr 6, 2004]
 * <p/>
 * Defines an ATTENDEE iCalendar component property.
 *
 * @author benf
 */
public class Attendee extends Property {

    private static final long serialVersionUID = 8430929418723298803L;

    private URI calAddress;

    /**
     * Default constructor.
     */
    public Attendee() {
        super(ATTENDEE);
    }

    /**
     * @param aValue a value string for this component
     * @throws URISyntaxException where the specified value string is not a valid uri
     */
    public Attendee(final String aValue) throws URISyntaxException {
        super(ATTENDEE);
        setValue(aValue);
    }

    /**
     * @param aList  a list of parameters for this component
     * @param aValue a value string for this component
     * @throws URISyntaxException where the specified value string is not a valid uri
     */
    public Attendee(final ParameterList aList, final String aValue) throws URISyntaxException {
        super(ATTENDEE, aList);
        setValue(aValue);
    }

    /**
     * @param aUri a URI
     */
    public Attendee(final URI aUri) {
        super(ATTENDEE);
        calAddress = aUri;
    }

    /**
     * @param aList a list of parameters for this component
     * @param aUri  a URI
     */
    public Attendee(final ParameterList aList, final URI aUri) {
        super(ATTENDEE, aList);
        calAddress = aUri;
    }

    /**
     * {@inheritDoc}
     */
    @Override
    public final void setValue(final String aValue) throws URISyntaxException {
        calAddress = Uris.create(aValue);
    }

    /**
     * {@inheritDoc}
     */
    @Override
    public final void validate() throws ValidationException {
<<<<<<< HEAD

        /*
         * ; the following are optional, ; but MUST NOT occur more than once (";" cutypeparam) / (";"memberparam) / (";"
         * roleparam) / (";" partstatparam) / (";" rsvpparam) / (";" deltoparam) / (";" delfromparam) / (";"
         * sentbyparam) / (";"cnparam) / (";" dirparam) / (";" languageparam) /
         */
        Arrays.asList(Parameter.CUTYPE, Parameter.MEMBER, Parameter.ROLE, Parameter.PARTSTAT,
                Parameter.RSVP, Parameter.DELEGATED_TO, Parameter.DELEGATED_FROM, Parameter.SENT_BY, Parameter.CN,
                Parameter.DIR, Parameter.LANGUAGE).forEach(parameter ->
                ParameterValidator.assertOneOrLess(parameter, getParameters().getAll()));

        /* scheduleagent and schedulestatus added for CalDAV scheduling
         */
        ParameterValidator.assertOneOrLess(Parameter.SCHEDULE_AGENT, getParameters().getAll());
        ParameterValidator.assertOneOrLess(Parameter.SCHEDULE_STATUS, getParameters().getAll());
        /*
         * ; the following is optional, ; and MAY occur more than once (";" xparam)
         */
=======
        PropertyValidator.ATTENDEE.validate(this);
>>>>>>> 989a937e
    }

    /**
     * @return Returns the calAddress.
     */
    public final URI getCalAddress() {
        return calAddress;
    }

    /**
     * {@inheritDoc}
     */
    @Override
    public final String getValue() {
        return Uris.decode(Strings.valueOf(getCalAddress()));
    }

    /**
     * @param calAddress The calAddress to set.
     */
    public final void setCalAddress(final URI calAddress) {
        this.calAddress = calAddress;
    }

    @Override
    protected PropertyFactory<Attendee> newFactory() {
        return new Factory();
    }

    public static class Factory extends Content.Factory implements PropertyFactory<Attendee> {
        private static final long serialVersionUID = 1L;

        public Factory() {
            super(ATTENDEE);
        }

        @Override
        public Attendee createProperty(final ParameterList parameters, final String value) throws URISyntaxException {
            return new Attendee(parameters, value);
        }

        @Override
        public Attendee createProperty() {
            return new Attendee();
        }
    }

}<|MERGE_RESOLUTION|>--- conflicted
+++ resolved
@@ -42,11 +42,7 @@
 
 import java.net.URI;
 import java.net.URISyntaxException;
-<<<<<<< HEAD
-import java.util.Arrays;
-=======
 import java.text.ParseException;
->>>>>>> 989a937e
 
 /**
  * $Id$
@@ -119,28 +115,7 @@
      */
     @Override
     public final void validate() throws ValidationException {
-<<<<<<< HEAD
-
-        /*
-         * ; the following are optional, ; but MUST NOT occur more than once (";" cutypeparam) / (";"memberparam) / (";"
-         * roleparam) / (";" partstatparam) / (";" rsvpparam) / (";" deltoparam) / (";" delfromparam) / (";"
-         * sentbyparam) / (";"cnparam) / (";" dirparam) / (";" languageparam) /
-         */
-        Arrays.asList(Parameter.CUTYPE, Parameter.MEMBER, Parameter.ROLE, Parameter.PARTSTAT,
-                Parameter.RSVP, Parameter.DELEGATED_TO, Parameter.DELEGATED_FROM, Parameter.SENT_BY, Parameter.CN,
-                Parameter.DIR, Parameter.LANGUAGE).forEach(parameter ->
-                ParameterValidator.assertOneOrLess(parameter, getParameters().getAll()));
-
-        /* scheduleagent and schedulestatus added for CalDAV scheduling
-         */
-        ParameterValidator.assertOneOrLess(Parameter.SCHEDULE_AGENT, getParameters().getAll());
-        ParameterValidator.assertOneOrLess(Parameter.SCHEDULE_STATUS, getParameters().getAll());
-        /*
-         * ; the following is optional, ; and MAY occur more than once (";" xparam)
-         */
-=======
         PropertyValidator.ATTENDEE.validate(this);
->>>>>>> 989a937e
     }
 
     /**
