/**
 * Copyright (c) 2012, Ben Fortuna
 * All rights reserved.
 *
 * Redistribution and use in source and binary forms, with or without
 * modification, are permitted provided that the following conditions
 * are met:
 *
 *  o Redistributions of source code must retain the above copyright
 * notice, this list of conditions and the following disclaimer.
 *
 *  o Redistributions in binary form must reproduce the above copyright
 * notice, this list of conditions and the following disclaimer in the
 * documentation and/or other materials provided with the distribution.
 *
 *  o Neither the name of Ben Fortuna nor the names of any other contributors
 * may be used to endorse or promote products derived from this software
 * without specific prior written permission.
 *
 * THIS SOFTWARE IS PROVIDED BY THE COPYRIGHT HOLDERS AND CONTRIBUTORS
 * "AS IS" AND ANY EXPRESS OR IMPLIED WARRANTIES, INCLUDING, BUT NOT
 * LIMITED TO, THE IMPLIED WARRANTIES OF MERCHANTABILITY AND FITNESS FOR
 * A PARTICULAR PURPOSE ARE DISCLAIMED. IN NO EVENT SHALL THE COPYRIGHT OWNER OR
 * CONTRIBUTORS BE LIABLE FOR ANY DIRECT, INDIRECT, INCIDENTAL, SPECIAL,
 * EXEMPLARY, OR CONSEQUENTIAL DAMAGES (INCLUDING, BUT NOT LIMITED TO,
 * PROCUREMENT OF SUBSTITUTE GOODS OR SERVICES; LOSS OF USE, DATA, OR
 * PROFITS; OR BUSINESS INTERRUPTION) HOWEVER CAUSED AND ON ANY THEORY OF
 * LIABILITY, WHETHER IN CONTRACT, STRICT LIABILITY, OR TORT (INCLUDING
 * NEGLIGENCE OR OTHERWISE) ARISING IN ANY WAY OUT OF THE USE OF THIS
 * SOFTWARE, EVEN IF ADVISED OF THE POSSIBILITY OF SUCH DAMAGE.
 */
package net.fortuna.ical4j.model.property;

import net.fortuna.ical4j.model.*;
import net.fortuna.ical4j.model.parameter.TzId;
import net.fortuna.ical4j.model.parameter.Value;
import net.fortuna.ical4j.util.CompatibilityHints;
import net.fortuna.ical4j.util.Strings;
import net.fortuna.ical4j.validate.PropertyValidator;
import net.fortuna.ical4j.validate.ValidationException;
import net.fortuna.ical4j.validate.ValidationRule;
import net.fortuna.ical4j.validate.Validator;
import org.slf4j.LoggerFactory;

import java.io.Serializable;
import java.time.LocalDate;
import java.time.ZoneId;
import java.time.format.DateTimeParseException;
import java.time.temporal.Temporal;
import java.util.Optional;
import java.util.function.Predicate;

import static net.fortuna.ical4j.model.Parameter.VALUE;
import static net.fortuna.ical4j.validate.ValidationRule.ValidationType.*;

/**
 * $Id$
 * <p/>
 * Created on 9/07/2005
 * <p/>
 * Base class for properties with a DATE or DATE-TIME value. Note that some sub-classes may only allow either a DATE or
 * a DATE-TIME value, for which additional rules/validation should be specified.
 *
 * Note that generics have been introduced as part of the migration to the new Java Date/Time API.
 * Date properties should now indicate the applicable {@link Temporal} type for the property.
 *
 * For example:
 *
 * <ul>
 *     <li>UTC-based properties should use {@link java.time.Instant} to represent UTC time</li>
 *     <li>Date-only properties should use {@link java.time.LocalDate} to represent a date value</li>
 *     <li>Date-time properties should use {@link java.time.ZonedDateTime} to represent a date-time value influenced by timezone rules</li>
 * </ul>
 *
 * @author Ben Fortuna
 */
public abstract class DateProperty<T extends Temporal> extends Property {

    private static final long serialVersionUID = 3160883132732961321L;

    private final CalendarDateFormat parseFormat;

    private final Value defaultValueParam;

    private TemporalAdapter<T> date;

    private transient TimeZoneRegistry timeZoneRegistry;

    private final Validator<DateProperty<T>> validator = new PropertyValidator<>(
            new ValidationRule<>(OneOrLess, VALUE),
            new ValidationRule<>(One, (Predicate<DateProperty<T>> & Serializable) p -> p.getDate() instanceof LocalDate, VALUE),
            new ValidationRule<>(None, (Predicate<DateProperty<T>> & Serializable) DateProperty::isUtc, TZID),
            new ValidationRule<>(OneOrLess, (Predicate<DateProperty<T>> & Serializable) p -> !p.isUtc(), TZID)
    );

    /**
     * @param name       the property name
     * @param parameters a list of initial parameters
     */
    public DateProperty(final String name, final ParameterList parameters) {

        this(name, parameters, CalendarDateFormat.DEFAULT_PARSE_FORMAT, Value.DATE_TIME);
    }

    public DateProperty(final String name, final ParameterList parameters, CalendarDateFormat parseFormat,
                        Value defaultValueParam) {

        super(name, parameters);
        this.parseFormat = parseFormat;
        this.defaultValueParam = defaultValueParam;
    }

    /**
     * @param name the property name
     */
    public DateProperty(final String name) {
        this(name, CalendarDateFormat.DEFAULT_PARSE_FORMAT, Value.DATE_TIME);
    }

    public DateProperty(final String name, CalendarDateFormat parseFormat, Value defaultValueParam) {
        super(name);
        this.parseFormat = parseFormat;
        this.defaultValueParam = defaultValueParam;
    }

    /**
     * This method will attempt to dynamically cast the internal {@link Temporal} value to the
     * required return value.
     *
     * e.g. LocalDate localDate = dateProperty.getDate();
     *
     * @return Returns the date.
     */
    @SuppressWarnings("unchecked")
    public T getDate() {
        if (date != null) {
            Optional<TzId> tzId = getParameters().getFirst(Parameter.TZID);
            if (tzId.isPresent()) {
                return (T) date.toLocalTime(tzId.get().toZoneId(timeZoneRegistry));
            } else {
                return date.getTemporal();
            }
        } else {
            return null;
        }
    }

    /**
     * Sets the date value of this property. The timezone and value of this
     * instance will also be updated accordingly.
     *
     * @param date The date to set.
     */
    public void setDate(T date) {
        if (date != null) {
            this.date = new TemporalAdapter<>(date, timeZoneRegistry);
        } else {
            this.date = null;
        }
    }

    /**
     * Default setValue() implementation. Allows for either DATE or DATE-TIME values.
     *
     * Note that this method will use the system default zone rules to parse the string value. For parsing string
     * values in a different timezone use {@link TemporalAdapter#parse(String, ZoneId)} and
     * {@link DateProperty#setDate(Temporal)}.
     *
     * @param value a string representation of a DATE or DATE-TIME value
     */
<<<<<<< HEAD
    @SuppressWarnings("unchecked")
    public void setValue(final String value) throws DateTimeParseException {
=======
    @Override
    public void setValue(final String value) throws ParseException {
>>>>>>> dd18cf76
        // value can be either a date-time or a date..
        if (value != null && !value.isEmpty()) {
            Optional<TzId> tzId = getParameters().getFirst(Parameter.TZID);
            try {
                this.date = tzId.map(id -> (TemporalAdapter<T>) TemporalAdapter.parse(value, id, timeZoneRegistry))
                        .orElseGet(() -> TemporalAdapter.parse(value, parseFormat));
            } catch (DateTimeParseException dtpe) {
                if (CompatibilityHints.isHintEnabled(CompatibilityHints.KEY_RELAXED_PARSING)) {
                    LoggerFactory.getLogger(DateProperty.class).warn("Invalid DATE-TIME format", dtpe);

                    // parse with relaxed format..
                    this.date = tzId.map(id -> (TemporalAdapter<T>) TemporalAdapter.parse(value, id, timeZoneRegistry))
                            .orElseGet(() -> TemporalAdapter.parse(value, CalendarDateFormat.DEFAULT_PARSE_FORMAT));
                } else {
                    throw dtpe;
                }
            }
        } else {
            this.date = null;
        }
    }

    /**
     * {@inheritDoc}
     */
    @Override
    public String getValue() {
        Optional<TzId> tzId = getParameters().getFirst(Parameter.TZID);
        if (tzId.isPresent()) {
            return date.toString(tzId.get().toZoneId(timeZoneRegistry));
        } else {
            return Strings.valueOf(date);
        }
    }

    public void setTimeZoneRegistry(TimeZoneRegistry timeZoneRegistry) {
        this.timeZoneRegistry = timeZoneRegistry;
    }

    /**
     * {@inheritDoc}
     */
    @Override
    public int hashCode() {
        return getDate() != null ? getDate().hashCode() : 0;
    }

    /**
     * Indicates whether the current date value is specified in UTC time.
     *
     * @return true if the property is in UTC time, otherwise false
     */
    public final boolean isUtc() {
        return date != null && TemporalAdapter.isUtc(date.getTemporal());
    }

    /**
     * {@inheritDoc}
     */
    @Override
    public void validate() throws ValidationException {
        validator.validate(this);
        /*
         * ; the following are optional, ; but MUST NOT occur more than once (";" "VALUE" "=" ("DATE-TIME" / "DATE")) /
         * (";" tzidparam) /
         */

        /*
         * ; the following is optional, ; and MAY occur more than once (";" xparam)
         */

        final Value value = (Value) getParameters().getFirst(VALUE).orElse(defaultValueParam);

        if (date != null) {
            if (date.getTemporal() instanceof LocalDate) {
                if (!Value.DATE.equals(value)) {
                    throw new ValidationException("VALUE parameter [" + value + "] is invalid for DATE instance");
                }
            } else {
                if (!Value.DATE_TIME.equals(value)) {
                    throw new ValidationException("VALUE parameter [" + value + "] is invalid for DATE-TIME instance");
                }
            }
        }
    }
<<<<<<< HEAD
=======

    /**
     * {@inheritDoc}
     */
    @Override
    public Property copy() throws IOException, URISyntaxException, ParseException {
        final Property copy = super.copy();

        ((DateProperty) copy).timeZone = timeZone;
        ((DateProperty) copy).setValue(getValue());

        return copy;
    }
>>>>>>> dd18cf76
}<|MERGE_RESOLUTION|>--- conflicted
+++ resolved
@@ -168,13 +168,9 @@
      *
      * @param value a string representation of a DATE or DATE-TIME value
      */
-<<<<<<< HEAD
+    @Override
     @SuppressWarnings("unchecked")
     public void setValue(final String value) throws DateTimeParseException {
-=======
-    @Override
-    public void setValue(final String value) throws ParseException {
->>>>>>> dd18cf76
         // value can be either a date-time or a date..
         if (value != null && !value.isEmpty()) {
             Optional<TzId> tzId = getParameters().getFirst(Parameter.TZID);
@@ -260,20 +256,4 @@
             }
         }
     }
-<<<<<<< HEAD
-=======
-
-    /**
-     * {@inheritDoc}
-     */
-    @Override
-    public Property copy() throws IOException, URISyntaxException, ParseException {
-        final Property copy = super.copy();
-
-        ((DateProperty) copy).timeZone = timeZone;
-        ((DateProperty) copy).setValue(getValue());
-
-        return copy;
-    }
->>>>>>> dd18cf76
 }