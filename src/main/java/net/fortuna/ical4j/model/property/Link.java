--- conflicted
+++ resolved
@@ -131,23 +131,14 @@
     }
 
     @Override
-<<<<<<< HEAD
     public void setValue(String aValue) {
-        if (Value.TEXT.equals(getRequiredParameter(Parameter.VALUE))) {
-            this.value = aValue;
-            this.uri = null;
-        } else {
+        if (Value.XML_REFERENCE.equals(getParameter(Parameter.VALUE)) ||
+                Value.URI.equals(getParameter(Parameter.VALUE))) {
             try {
                 this.uri = Uris.create(aValue);
             } catch (URISyntaxException e) {
                 throw new IllegalArgumentException(e);
             }
-=======
-    public void setValue(String aValue) throws URISyntaxException {
-        if (Value.XML_REFERENCE.equals(getParameter(Parameter.VALUE)) ||
-                Value.URI.equals(getParameter(Parameter.VALUE))) {
-            this.uri = Uris.create(aValue);
->>>>>>> 2b705ff1
             this.value = null;
         } else {
             this.value = aValue;
