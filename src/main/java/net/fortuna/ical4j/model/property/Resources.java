/**
 * Copyright (c) 2012, Ben Fortuna
 * All rights reserved.
 *
 * Redistribution and use in source and binary forms, with or without
 * modification, are permitted provided that the following conditions
 * are met:
 *
 *  o Redistributions of source code must retain the above copyright
 * notice, this list of conditions and the following disclaimer.
 *
 *  o Redistributions in binary form must reproduce the above copyright
 * notice, this list of conditions and the following disclaimer in the
 * documentation and/or other materials provided with the distribution.
 *
 *  o Neither the name of Ben Fortuna nor the names of any other contributors
 * may be used to endorse or promote products derived from this software
 * without specific prior written permission.
 *
 * THIS SOFTWARE IS PROVIDED BY THE COPYRIGHT HOLDERS AND CONTRIBUTORS
 * "AS IS" AND ANY EXPRESS OR IMPLIED WARRANTIES, INCLUDING, BUT NOT
 * LIMITED TO, THE IMPLIED WARRANTIES OF MERCHANTABILITY AND FITNESS FOR
 * A PARTICULAR PURPOSE ARE DISCLAIMED. IN NO EVENT SHALL THE COPYRIGHT OWNER OR
 * CONTRIBUTORS BE LIABLE FOR ANY DIRECT, INDIRECT, INCIDENTAL, SPECIAL,
 * EXEMPLARY, OR CONSEQUENTIAL DAMAGES (INCLUDING, BUT NOT LIMITED TO,
 * PROCUREMENT OF SUBSTITUTE GOODS OR SERVICES; LOSS OF USE, DATA, OR
 * PROFITS; OR BUSINESS INTERRUPTION) HOWEVER CAUSED AND ON ANY THEORY OF
 * LIABILITY, WHETHER IN CONTRACT, STRICT LIABILITY, OR TORT (INCLUDING
 * NEGLIGENCE OR OTHERWISE) ARISING IN ANY WAY OUT OF THE USE OF THIS
 * SOFTWARE, EVEN IF ADVISED OF THE POSSIBILITY OF SUCH DAMAGE.
 */
package net.fortuna.ical4j.model.property;

import net.fortuna.ical4j.model.*;
import net.fortuna.ical4j.validate.PropertyValidator;
import net.fortuna.ical4j.validate.ValidationException;

import java.util.List;

/**
 * $Id$
 * <p/>
 * Created: [Apr 6, 2004]
 * <p/>
 * Defines a RESOURCES iCalendar component property.
 *
 * @author benf
 */
public class Resources extends Property {

    private static final long serialVersionUID = -848562477226746807L;

    private TextList resources;

<<<<<<< HEAD
    private static final Validator<Resources> validator = new PropertyValidator<>(
            new ValidationRule<>(OneOrLess, ALTREP, LANGUAGE));

=======
>>>>>>> 989a937e
    /**
     * Default constructor.
     */
    public Resources() {
        super(RESOURCES);
        resources = new TextList();
    }

    /**
     * @param aList  a list of parameters for this component
     * @param aValue a value string for this component
     */
    public Resources(final ParameterList aList, final String aValue) {
        super(RESOURCES, aList);
        setValue(aValue);
    }

    /**
     * @param rList a list of resources
     */
    public Resources(final List<String> rList) {
        super(RESOURCES);
        resources = new TextList(rList);
    }

    /**
     * @param aList a list of parameters for this component
     * @param rList a list of resources
     */
    public Resources(final ParameterList aList, final List<String> rList) {
        super(RESOURCES, aList);
        resources = new TextList(rList);
    }

    /**
     * @return Returns the resources.
     */
    public final List<String> getResources() {
        return resources.getTexts();
    }

    /**
     * {@inheritDoc}
     */
    @Override
    public final void setValue(final String aValue) {
        resources = new TextList(aValue);
    }

    /**
     * {@inheritDoc}
     */
    @Override
    public final String getValue() {
        return resources.toString();
    }

    @Override
    public void validate() throws ValidationException {
        PropertyValidator.RESOURCES.validate(this);
    }

    @Override
    protected PropertyFactory<Resources> newFactory() {
        return new Factory();
    }

    public static class Factory extends Content.Factory implements PropertyFactory<Resources> {
        private static final long serialVersionUID = 1L;

        public Factory() {
            super(RESOURCES);
        }

        @Override
        public Resources createProperty(final ParameterList parameters, final String value) {
            return new Resources(parameters, value);
        }

        @Override
        public Resources createProperty() {
            return new Resources();
        }
    }

}<|MERGE_RESOLUTION|>--- conflicted
+++ resolved
@@ -52,12 +52,6 @@
 
     private TextList resources;
 
-<<<<<<< HEAD
-    private static final Validator<Resources> validator = new PropertyValidator<>(
-            new ValidationRule<>(OneOrLess, ALTREP, LANGUAGE));
-
-=======
->>>>>>> 989a937e
     /**
      * Default constructor.
      */
