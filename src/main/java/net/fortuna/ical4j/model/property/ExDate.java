--- conflicted
+++ resolved
@@ -120,24 +120,14 @@
             super(EXDATE);
         }
 
-<<<<<<< HEAD
+        @Override
         public ExDate<T> createProperty(final ParameterList parameters, final String value) {
             return new ExDate<>(parameters, value);
         }
 
+        @Override
         public ExDate<T> createProperty() {
             return new ExDate<>();
-=======
-        @Override
-        public Property createProperty(final ParameterList parameters, final String value)
-                throws IOException, URISyntaxException, ParseException {
-            return new ExDate(parameters, value);
-        }
-
-        @Override
-        public Property createProperty() {
-            return new ExDate();
->>>>>>> dd18cf76
         }
     }
 
