/**
 * Copyright (c) 2012, Ben Fortuna
 * All rights reserved.
 *
 * Redistribution and use in source and binary forms, with or without
 * modification, are permitted provided that the following conditions
 * are met:
 *
 *  o Redistributions of source code must retain the above copyright
 * notice, this list of conditions and the following disclaimer.
 *
 *  o Redistributions in binary form must reproduce the above copyright
 * notice, this list of conditions and the following disclaimer in the
 * documentation and/or other materials provided with the distribution.
 *
 *  o Neither the name of Ben Fortuna nor the names of any other contributors
 * may be used to endorse or promote products derived from this software
 * without specific prior written permission.
 *
 * THIS SOFTWARE IS PROVIDED BY THE COPYRIGHT HOLDERS AND CONTRIBUTORS
 * "AS IS" AND ANY EXPRESS OR IMPLIED WARRANTIES, INCLUDING, BUT NOT
 * LIMITED TO, THE IMPLIED WARRANTIES OF MERCHANTABILITY AND FITNESS FOR
 * A PARTICULAR PURPOSE ARE DISCLAIMED. IN NO EVENT SHALL THE COPYRIGHT OWNER OR
 * CONTRIBUTORS BE LIABLE FOR ANY DIRECT, INDIRECT, INCIDENTAL, SPECIAL,
 * EXEMPLARY, OR CONSEQUENTIAL DAMAGES (INCLUDING, BUT NOT LIMITED TO,
 * PROCUREMENT OF SUBSTITUTE GOODS OR SERVICES; LOSS OF USE, DATA, OR
 * PROFITS; OR BUSINESS INTERRUPTION) HOWEVER CAUSED AND ON ANY THEORY OF
 * LIABILITY, WHETHER IN CONTRACT, STRICT LIABILITY, OR TORT (INCLUDING
 * NEGLIGENCE OR OTHERWISE) ARISING IN ANY WAY OUT OF THE USE OF THIS
 * SOFTWARE, EVEN IF ADVISED OF THE POSSIBILITY OF SUCH DAMAGE.
 */
package net.fortuna.ical4j.model.property;

import net.fortuna.ical4j.model.*;
import net.fortuna.ical4j.model.parameter.Value;
import net.fortuna.ical4j.validate.PropertyValidator;
import net.fortuna.ical4j.validate.ValidationException;

import java.time.temporal.Temporal;
import java.util.Optional;

/**
 * $Id$
 * <p/>
 * Created: [Apr 6, 2004]
 * <p/>
 * Defines a EXDATE iCalendar component property.
 *
 * @author benf
 */
public class ExDate<T extends Temporal> extends DateListProperty<T> {

    /**
     * Default constructor.
     */
    public ExDate() {
        super(EXDATE);
    }

    /**
     * @param aList  a list of parameters for this component
     * @param aValue a value string for this component
     */
    public ExDate(final ParameterList aList, final String aValue) {
        super(EXDATE, aList, Value.DATE_TIME);
        setValue(aValue);
    }

    /**
     * @param dList a list of dates
     */
    public ExDate(final DateList<T> dList) {
        super(EXDATE, dList);
    }

    /**
     * @param aList a list of parameters for this component
     * @param dList a list of dates
     */
    public ExDate(final ParameterList aList, final DateList<T> dList) {
        super(EXDATE, aList, dList, Value.DATE_TIME);
    }

    /**
     * {@inheritDoc}
     */
    @Override
    public final void validate() throws ValidationException {
<<<<<<< HEAD
        super.validate();

        /*
         * ; the following are optional, ; but MUST NOT occur more than once (";" "VALUE" "=" ("DATE-TIME" / "DATE")) /
         * (";" tzidparam) /
         */
        ParameterValidator.assertOneOrLess(Parameter.VALUE, getParameters().getAll());
=======
        PropertyValidator.EXDATE.validate(this);
>>>>>>> 989a937e

        final Optional<Parameter> valueParam = getParameters().getFirst(Parameter.VALUE);

        if (valueParam.isPresent() && !Value.DATE_TIME.equals(valueParam.get())
                && !Value.DATE.equals(valueParam.get())) {
            throw new ValidationException("Parameter [" + Parameter.VALUE
                    + "] is invalid");
        }
<<<<<<< HEAD

        ParameterValidator.assertOneOrLess(Parameter.TZID, getParameters().getAll());

        /*
         * ; the following is optional, ; and MAY occur more than once (";" xparam)
         */
=======
>>>>>>> 989a937e
    }

    @Override
    protected PropertyFactory<ExDate<T>> newFactory() {
        return new Factory<>();
    }

    public static class Factory<T extends Temporal> extends Content.Factory implements PropertyFactory<ExDate<T>> {

        public Factory() {
            super(EXDATE);
        }

        @Override
        public ExDate<T> createProperty(final ParameterList parameters, final String value) {
            return new ExDate<>(parameters, value);
        }

        @Override
        public ExDate<T> createProperty() {
            return new ExDate<>();
        }
    }

}<|MERGE_RESOLUTION|>--- conflicted
+++ resolved
@@ -86,17 +86,7 @@
      */
     @Override
     public final void validate() throws ValidationException {
-<<<<<<< HEAD
-        super.validate();
-
-        /*
-         * ; the following are optional, ; but MUST NOT occur more than once (";" "VALUE" "=" ("DATE-TIME" / "DATE")) /
-         * (";" tzidparam) /
-         */
-        ParameterValidator.assertOneOrLess(Parameter.VALUE, getParameters().getAll());
-=======
         PropertyValidator.EXDATE.validate(this);
->>>>>>> 989a937e
 
         final Optional<Parameter> valueParam = getParameters().getFirst(Parameter.VALUE);
 
@@ -105,15 +95,6 @@
             throw new ValidationException("Parameter [" + Parameter.VALUE
                     + "] is invalid");
         }
-<<<<<<< HEAD
-
-        ParameterValidator.assertOneOrLess(Parameter.TZID, getParameters().getAll());
-
-        /*
-         * ; the following is optional, ; and MAY occur more than once (";" xparam)
-         */
-=======
->>>>>>> 989a937e
     }
 
     @Override
