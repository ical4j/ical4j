--- conflicted
+++ resolved
@@ -198,13 +198,8 @@
         @Override
         public Status createProperty(final ParameterList parameters, final String value) {
 
-<<<<<<< HEAD
             if (parameters.getAll().isEmpty()) {
-                switch (value) {
-=======
-            if (parameters.isEmpty()) {
                 switch (value.toUpperCase()) {
->>>>>>> efb90f32
                     case VALUE_TENTATIVE: return VEVENT_TENTATIVE;
                     case VALUE_CONFIRMED: return VEVENT_CONFIRMED;
                     case VALUE_CANCELLED: return VEVENT_CANCELLED;
