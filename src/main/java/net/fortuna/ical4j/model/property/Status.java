/**
 * Copyright (c) 2012, Ben Fortuna
 * All rights reserved.
 *
 * Redistribution and use in source and binary forms, with or without
 * modification, are permitted provided that the following conditions
 * are met:
 *
 *  o Redistributions of source code must retain the above copyright
 * notice, this list of conditions and the following disclaimer.
 *
 *  o Redistributions in binary form must reproduce the above copyright
 * notice, this list of conditions and the following disclaimer in the
 * documentation and/or other materials provided with the distribution.
 *
 *  o Neither the name of Ben Fortuna nor the names of any other contributors
 * may be used to endorse or promote products derived from this software
 * without specific prior written permission.
 *
 * THIS SOFTWARE IS PROVIDED BY THE COPYRIGHT HOLDERS AND CONTRIBUTORS
 * "AS IS" AND ANY EXPRESS OR IMPLIED WARRANTIES, INCLUDING, BUT NOT
 * LIMITED TO, THE IMPLIED WARRANTIES OF MERCHANTABILITY AND FITNESS FOR
 * A PARTICULAR PURPOSE ARE DISCLAIMED. IN NO EVENT SHALL THE COPYRIGHT OWNER OR
 * CONTRIBUTORS BE LIABLE FOR ANY DIRECT, INDIRECT, INCIDENTAL, SPECIAL,
 * EXEMPLARY, OR CONSEQUENTIAL DAMAGES (INCLUDING, BUT NOT LIMITED TO,
 * PROCUREMENT OF SUBSTITUTE GOODS OR SERVICES; LOSS OF USE, DATA, OR
 * PROFITS; OR BUSINESS INTERRUPTION) HOWEVER CAUSED AND ON ANY THEORY OF
 * LIABILITY, WHETHER IN CONTRACT, STRICT LIABILITY, OR TORT (INCLUDING
 * NEGLIGENCE OR OTHERWISE) ARISING IN ANY WAY OUT OF THE USE OF THIS
 * SOFTWARE, EVEN IF ADVISED OF THE POSSIBILITY OF SUCH DAMAGE.
 */
package net.fortuna.ical4j.model.property;

import net.fortuna.ical4j.model.*;
import net.fortuna.ical4j.validate.PropertyValidator;
import net.fortuna.ical4j.validate.ValidationException;
import net.fortuna.ical4j.validate.ValidationResult;

/**
 * $Id$
 * <p/>
 * Created: [Apr 6, 2004]
 * <p/>
 * Defines a STATUS iCalendar component property.
 * <p/>
 * <pre>
 *     4.8.1.11 Status
 *
 *        Property Name: STATUS
 *
 *        Purpose: This property defines the overall status or confirmation for
 *        the calendar component.
 *
 *        Value Type: TEXT
 *
 *        Property Parameters: Non-standard property parameters can be
 *        specified on this property.
 *
 *        Conformance: This property can be specified in &quot;VEVENT&quot;, &quot;VTODO&quot; or
 *        &quot;VJOURNAL&quot; calendar components.
 *
 *        Description: In a group scheduled calendar component, the property is
 *        used by the &quot;Organizer&quot; to provide a confirmation of the event to the
 *        &quot;Attendees&quot;. For example in a &quot;VEVENT&quot; calendar component, the
 *        &quot;Organizer&quot; can indicate that a meeting is tentative, confirmed or
 *        cancelled. In a &quot;VTODO&quot; calendar component, the &quot;Organizer&quot; can
 *        indicate that an action item needs action, is completed, is in
 *        process or being worked on, or has been cancelled. In a &quot;VJOURNAL&quot;
 *        calendar component, the &quot;Organizer&quot; can indicate that a journal entry
 *        is draft, final or has been cancelled or removed.
 *
 *        Format Definition: The property is defined by the following notation:
 *
 *          status     = &quot;STATUS&quot; statparam] &quot;:&quot; statvalue CRLF
 *
 *          statparam  = *(&quot;;&quot; xparam)
 *
 *          statvalue  = &quot;TENTATIVE&quot;           ;Indicates event is
 *                                             ;tentative.
 *                     / &quot;CONFIRMED&quot;           ;Indicates event is
 *                                             ;definite.
 *                     / &quot;CANCELLED&quot;           ;Indicates event was
 *                                             ;cancelled.
 *             ;Status values for a &quot;VEVENT&quot;
 *
 *          statvalue  =/ &quot;NEEDS-ACTION&quot;       ;Indicates to-do needs action.
 *                     / &quot;COMPLETED&quot;           ;Indicates to-do completed.
 *                     / &quot;IN-PROCESS&quot;          ;Indicates to-do in process of
 *                     / &quot;CANCELLED&quot;           ;Indicates to-do was cancelled.
 *             ;Status values for &quot;VTODO&quot;.
 *
 *          statvalue  =/ &quot;DRAFT&quot;              ;Indicates journal is draft.
 *                     / &quot;FINAL&quot;               ;Indicates journal is final.
 *                     / &quot;CANCELLED&quot;           ;Indicates journal is removed.
 *             ;Status values for &quot;VJOURNAL&quot;.
 *
 *        Example: The following is an example of this property for a &quot;VEVENT&quot;
 *        calendar component:
 *
 *          STATUS:TENTATIVE
 *
 *        The following is an example of this property for a &quot;VTODO&quot; calendar
 *        component:
 *
 *          STATUS:NEEDS-ACTION
 *
 *        The following is an example of this property for a &quot;VJOURNAL&quot;
 *        calendar component:
 *
 *          STATUS:DRAFT
 * </pre>
 *
 * @author Ben Fortuna
 */
public class Status extends Property {

    private static final long serialVersionUID = 7401102230299289898L;

    public static final String VALUE_TENTATIVE = "TENTATIVE";
    public static final String VALUE_CONFIRMED = "CONFIRMED";
    public static final String VALUE_CANCELLED = "CANCELLED";
    public static final String VALUE_NEEDS_ACTION = "NEEDS-ACTION";
    public static final String VALUE_COMPLETED = "COMPLETED";
    public static final String VALUE_IN_PROCESS = "IN-PROCESS";
    public static final String VALUE_DRAFT = "DRAFT";
    public static final String VALUE_FINAL = "FINAL";

    // Status values for a "VEVENT"
    /**
     * Tentative VEVENT status.
     */
    public static final Status VEVENT_TENTATIVE = new ImmutableStatus(VALUE_TENTATIVE);

    /**
     * Confirmed VEVENT status.
     */
    public static final Status VEVENT_CONFIRMED = new ImmutableStatus(VALUE_CONFIRMED);

    /**
     * Cancelled VEVENT status.
     */
    public static final Status VEVENT_CANCELLED = new ImmutableStatus(VALUE_CANCELLED);

    // Status values for "VTODO"
    /**
     * Tentative VTODO status.
     */
    public static final Status VTODO_NEEDS_ACTION = new ImmutableStatus(VALUE_NEEDS_ACTION);

    /**
     * Completed VTODO status.
     */
    public static final Status VTODO_COMPLETED = new ImmutableStatus(VALUE_COMPLETED);

    /**
     * In-process VTODO status.
     */
    public static final Status VTODO_IN_PROCESS = new ImmutableStatus(VALUE_IN_PROCESS);

    /**
     * Cancelled VTODO status.
     */
    public static final Status VTODO_CANCELLED = new ImmutableStatus(VALUE_CANCELLED);

    // Status values for "VJOURNAL"
    /**
     * Draft VJOURNAL status.
     */
    public static final Status VJOURNAL_DRAFT = new ImmutableStatus(VALUE_DRAFT);

    /**
     * Final VJOURNAL status.
     */
    public static final Status VJOURNAL_FINAL = new ImmutableStatus(VALUE_FINAL);

    /**
     * Cancelled VJOURNAL status.
     */
    public static final Status VJOURNAL_CANCELLED = new ImmutableStatus(VALUE_CANCELLED);

    /**
     * @author Ben Fortuna An immutable instance of Status.
     */
    private static final class ImmutableStatus extends Status implements ImmutableContent {

        private static final long serialVersionUID = 7771868877237685612L;

        private ImmutableStatus(final String value) {
            super(value);
        }

        @Override
        public void setValue(final String aValue) {
            throw new UnsupportedOperationException(
                    "Cannot modify constant instances");
        }

        @Override
        public ImmutableStatus add(Parameter parameter) {
            throwException();
            return null;
        }

        @Override
        public ImmutableStatus remove(Parameter parameter) {
            throwException();
            return null;
        }

        @Override
        public ImmutableStatus removeAll(String... parameterName) {
            throwException();
            return null;
        }

        @Override
        public ImmutableStatus replace(Parameter parameter) {
            throwException();
            return null;
        }

    }

    private String value;

    /**
     * Default constructor.
     */
    public Status() {
        super(STATUS);
    }

    /**
     * @param aValue a value string for this component
     */
    public Status(final String aValue) {
        super(STATUS);
        this.value = aValue;
    }

    /**
     * @param aList  a list of parameters for this component
     * @param aValue a value string for this component
     */
    public Status(final ParameterList aList, final String aValue) {
        super(STATUS, aList);
        this.value = aValue;
    }

    /**
     * {@inheritDoc}
     */
    @Override
    public void setValue(final String aValue) {
        this.value = aValue;
    }

    /**
     * {@inheritDoc}
     */
    @Override
    public final String getValue() {
        return value;
    }

    @Override
    public ValidationResult validate() throws ValidationException {
        return PropertyValidator.STATUS.validate(this);
    }

    @Override
    protected PropertyFactory<Status> newFactory() {
        return new Factory();
    }

    public static class Factory extends Content.Factory implements PropertyFactory<Status> {
        private static final long serialVersionUID = 1L;

        public Factory() {
            super(STATUS);
        }

        @Override
<<<<<<< HEAD
        public Status createProperty(final ParameterList parameters, final String value) {
            Status status;
            if (Status.VEVENT_CANCELLED.getValue().equals(value)) {
                status = Status.VEVENT_CANCELLED;
            } else if (Status.VEVENT_CONFIRMED.getValue().equals(value)) {
                status = Status.VEVENT_CONFIRMED;
            } else if (Status.VEVENT_TENTATIVE.getValue().equals(value)) {
                status = Status.VEVENT_TENTATIVE;
            } else if (Status.VJOURNAL_CANCELLED.getValue().equals(value)) {
                status = Status.VJOURNAL_CANCELLED;
            } else if (Status.VJOURNAL_DRAFT.getValue().equals(value)) {
                status = Status.VJOURNAL_DRAFT;
            } else if (Status.VJOURNAL_FINAL.getValue().equals(value)) {
                status = Status.VJOURNAL_FINAL;
            } else if (Status.VTODO_CANCELLED.getValue().equals(value)) {
                status = Status.VTODO_CANCELLED;
            } else if (Status.VTODO_COMPLETED.getValue().equals(value)) {
                status = Status.VTODO_COMPLETED;
            } else if (Status.VTODO_IN_PROCESS.getValue().equals(value)) {
                status = Status.VTODO_IN_PROCESS;
            } else if (Status.VTODO_NEEDS_ACTION.getValue().equals(value)) {
                status = Status.VTODO_NEEDS_ACTION;
            } else {
                status = new Status(parameters, value);
=======
        public Status createProperty(final ParameterList parameters, final String value)
                throws IOException, URISyntaxException, ParseException {

            if (parameters.isEmpty()) {
                switch (value) {
                    case VALUE_TENTATIVE: return VEVENT_TENTATIVE;
                    case VALUE_CONFIRMED: return VEVENT_CONFIRMED;
                    case VALUE_CANCELLED: return VEVENT_CANCELLED;
                    case VALUE_NEEDS_ACTION: return VTODO_NEEDS_ACTION;
                    case VALUE_COMPLETED: return VTODO_COMPLETED;
                    case VALUE_IN_PROCESS: return VTODO_IN_PROCESS;
                    case VALUE_DRAFT: return VJOURNAL_DRAFT;
                    case VALUE_FINAL: return VJOURNAL_FINAL;
                }
>>>>>>> 4c2febf3
            }
            return new Status(parameters, value);
        }

        @Override
        public Status createProperty() {
            return new Status();
        }
    }

}<|MERGE_RESOLUTION|>--- conflicted
+++ resolved
@@ -281,34 +281,7 @@
         }
 
         @Override
-<<<<<<< HEAD
         public Status createProperty(final ParameterList parameters, final String value) {
-            Status status;
-            if (Status.VEVENT_CANCELLED.getValue().equals(value)) {
-                status = Status.VEVENT_CANCELLED;
-            } else if (Status.VEVENT_CONFIRMED.getValue().equals(value)) {
-                status = Status.VEVENT_CONFIRMED;
-            } else if (Status.VEVENT_TENTATIVE.getValue().equals(value)) {
-                status = Status.VEVENT_TENTATIVE;
-            } else if (Status.VJOURNAL_CANCELLED.getValue().equals(value)) {
-                status = Status.VJOURNAL_CANCELLED;
-            } else if (Status.VJOURNAL_DRAFT.getValue().equals(value)) {
-                status = Status.VJOURNAL_DRAFT;
-            } else if (Status.VJOURNAL_FINAL.getValue().equals(value)) {
-                status = Status.VJOURNAL_FINAL;
-            } else if (Status.VTODO_CANCELLED.getValue().equals(value)) {
-                status = Status.VTODO_CANCELLED;
-            } else if (Status.VTODO_COMPLETED.getValue().equals(value)) {
-                status = Status.VTODO_COMPLETED;
-            } else if (Status.VTODO_IN_PROCESS.getValue().equals(value)) {
-                status = Status.VTODO_IN_PROCESS;
-            } else if (Status.VTODO_NEEDS_ACTION.getValue().equals(value)) {
-                status = Status.VTODO_NEEDS_ACTION;
-            } else {
-                status = new Status(parameters, value);
-=======
-        public Status createProperty(final ParameterList parameters, final String value)
-                throws IOException, URISyntaxException, ParseException {
 
             if (parameters.isEmpty()) {
                 switch (value) {
@@ -321,7 +294,6 @@
                     case VALUE_DRAFT: return VJOURNAL_DRAFT;
                     case VALUE_FINAL: return VJOURNAL_FINAL;
                 }
->>>>>>> 4c2febf3
             }
             return new Status(parameters, value);
         }
