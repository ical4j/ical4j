--- conflicted
+++ resolved
@@ -230,22 +230,13 @@
             super(DURATION);
         }
 
-<<<<<<< HEAD
+        @Override
         public Duration createProperty(final ParameterList parameters, final String value) {
             return new Duration(parameters, value);
         }
 
+        @Override
         public Duration createProperty() {
-=======
-        @Override
-        public Property createProperty(final ParameterList parameters, final String value)
-                throws IOException, URISyntaxException, ParseException {
-            return new Duration(parameters, value);
-        }
-
-        @Override
-        public Property createProperty() {
->>>>>>> dd18cf76
             return new Duration();
         }
     }
