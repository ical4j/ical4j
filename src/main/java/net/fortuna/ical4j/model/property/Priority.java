/**
 * Copyright (c) 2012, Ben Fortuna
 * All rights reserved.
 *
 * Redistribution and use in source and binary forms, with or without
 * modification, are permitted provided that the following conditions
 * are met:
 *
 *  o Redistributions of source code must retain the above copyright
 * notice, this list of conditions and the following disclaimer.
 *
 *  o Redistributions in binary form must reproduce the above copyright
 * notice, this list of conditions and the following disclaimer in the
 * documentation and/or other materials provided with the distribution.
 *
 *  o Neither the name of Ben Fortuna nor the names of any other contributors
 * may be used to endorse or promote products derived from this software
 * without specific prior written permission.
 *
 * THIS SOFTWARE IS PROVIDED BY THE COPYRIGHT HOLDERS AND CONTRIBUTORS
 * "AS IS" AND ANY EXPRESS OR IMPLIED WARRANTIES, INCLUDING, BUT NOT
 * LIMITED TO, THE IMPLIED WARRANTIES OF MERCHANTABILITY AND FITNESS FOR
 * A PARTICULAR PURPOSE ARE DISCLAIMED. IN NO EVENT SHALL THE COPYRIGHT OWNER OR
 * CONTRIBUTORS BE LIABLE FOR ANY DIRECT, INDIRECT, INCIDENTAL, SPECIAL,
 * EXEMPLARY, OR CONSEQUENTIAL DAMAGES (INCLUDING, BUT NOT LIMITED TO,
 * PROCUREMENT OF SUBSTITUTE GOODS OR SERVICES; LOSS OF USE, DATA, OR
 * PROFITS; OR BUSINESS INTERRUPTION) HOWEVER CAUSED AND ON ANY THEORY OF
 * LIABILITY, WHETHER IN CONTRACT, STRICT LIABILITY, OR TORT (INCLUDING
 * NEGLIGENCE OR OTHERWISE) ARISING IN ANY WAY OUT OF THE USE OF THIS
 * SOFTWARE, EVEN IF ADVISED OF THE POSSIBILITY OF SUCH DAMAGE.
 */
package net.fortuna.ical4j.model.property;

import net.fortuna.ical4j.model.*;
import net.fortuna.ical4j.util.CompatibilityHints;
import net.fortuna.ical4j.validate.ValidationException;

/**
 * $Id$
 * <p/>
 * Created: [Apr 6, 2004]
 * <p/>
 * Defines a PRIORITY iCalendar component property.
 * <p/>
 * <pre>
 *     4.8.1.9 Priority
 *
 *        Property Name: PRIORITY
 *
 *        Purpose: The property defines the relative priority for a calendar
 *        component.
 *
 *        Value Type: INTEGER
 *
 *        Property Parameters: Non-standard property parameters can be
 *        specified on this property.
 *
 *        Conformance: The property can be specified in a &quot;VEVENT&quot; or &quot;VTODO&quot;
 *        calendar component.
 *
 *        Description: The priority is specified as an integer in the range
 *        zero to nine. A value of zero (US-ASCII decimal 48) specifies an
 *        undefined priority. A value of one (US-ASCII decimal 49) is the
 *        highest priority. A value of two (US-ASCII decimal 50) is the second
 *        highest priority. Subsequent numbers specify a decreasing ordinal
 *        priority. A value of nine (US-ASCII decimal 58) is the lowest
 *        priority.
 *
 *        A CUA with a three-level priority scheme of &quot;HIGH&quot;, &quot;MEDIUM&quot; and
 *        &quot;LOW&quot; is mapped into this property such that a property value in the
 *        range of one (US-ASCII decimal 49) to four (US-ASCII decimal 52)
 *        specifies &quot;HIGH&quot; priority. A value of five (US-ASCII decimal 53) is
 *        the normal or &quot;MEDIUM&quot; priority. A value in the range of six (US-
 *        ASCII decimal 54) to nine (US-ASCII decimal 58) is &quot;LOW&quot; priority.
 *
 *        A CUA with a priority schema of &quot;A1&quot;, &quot;A2&quot;, &quot;A3&quot;,
 *         &quot;B1&quot;, &quot;B2&quot;, ...,
 *        &quot;C3&quot; is mapped into this property such that a property value of one
 *        (US-ASCII decimal 49) specifies &quot;A1&quot;, a property value of two (US-
 *        ASCII decimal 50) specifies &quot;A2&quot;, a property value of three (US-ASCII
 *        decimal 51) specifies &quot;A3&quot;, and so forth up to a property value of 9
 *        (US-ASCII decimal 58) specifies &quot;C3&quot;.
 *
 *        Other integer values are reserved for future use.
 *
 *        Within a &quot;VEVENT&quot; calendar component, this property specifies a
 *        priority for the event. This property may be useful when more than
 *        one event is scheduled for a given time period.
 *
 *        Within a &quot;VTODO&quot; calendar component, this property specified a
 *        priority for the to-do. This property is useful in prioritizing
 *        multiple action items for a given time period.
 *
 *        Format Definition: The property is specified by the following
 *        notation:
 *
 *          priority   = &quot;PRIORITY&quot; prioparam &quot;:&quot; privalue CRLF
 *          ;Default is zero
 *
 *          prioparam  = *(&quot;;&quot; xparam)
 *
 *          privalue   = integer       ;Must be in the range [0..9]
 *             ; All other values are reserved for future use
 *
 *        The following is an example of a property with the highest priority:
 *
 *          PRIORITY:1
 *
 *        The following is an example of a property with a next highest
 *        priority:
 *
 *          PRIORITY:2
 *
 *        Example: The following is an example of a property with no priority.
 *        This is equivalent to not specifying the &quot;PRIORITY&quot; property:
 *
 *          PRIORITY:0
 * </pre>
 *
 * @author Ben Fortuna
 */
public class Priority extends Property {

    private static final long serialVersionUID = -5654367843953827397L;

    /**
     * Undefined priority.
     */
    public static final Priority UNDEFINED = new ImmutablePriority(0);

    /**
     * High priority.
     */
    public static final Priority HIGH = new ImmutablePriority(1);

    /**
     * Medium priority.
     */
    public static final Priority MEDIUM = new ImmutablePriority(5);

    /**
     * Low priority.
     */
    public static final Priority LOW = new ImmutablePriority(9);

    /**
     * @author Ben Fortuna An immutable instance of Priority.
     */
    private static final class ImmutablePriority extends Priority implements ImmutableContent {

        private static final long serialVersionUID = 5884973714694108418L;

        private ImmutablePriority(final int level) {
            super(level);
        }

        @Override
        public void setValue(final String aValue) {
            throwException();
        }

        @Override
        public void setLevel(final int level) {
            throwException();
        }

        @Override
        public ImmutablePriority add(Parameter parameter) {
            throwException();
            return null;
        }

        @Override
        public ImmutablePriority remove(Parameter parameter) {
            throwException();
            return null;
        }

        @Override
        public ImmutablePriority removeAll(String parameterName) {
            throwException();
            return null;
        }

        @Override
        public ImmutablePriority replace(Parameter parameter) {
            throwException();
            return null;
        }
    }

    private int level;

    /**
     * Default constructor.
     */
    public Priority() {
        super(PRIORITY);
        level = UNDEFINED.getLevel();
    }

    /**
     * @param aList  a list of parameters for this component
     * @param aValue a value string for this component
     */
    public Priority(final ParameterList aList, final String aValue) {
        super(PRIORITY, aList);
        try {
            level = Integer.parseInt(aValue);
        } catch (NumberFormatException e) {
            if (CompatibilityHints.isHintEnabled(CompatibilityHints.KEY_RELAXED_PARSING)) {
                level = UNDEFINED.level;
            } else {
                throw e;
            }
        }
    }

    /**
     * @param aLevel an int representation of a priority level
     */
    public Priority(final int aLevel) {
        super(PRIORITY);
        level = aLevel;
    }

    /**
     * @param aList  a list of parameters for this component
     * @param aLevel an int representation of a priority level
     */
    public Priority(final ParameterList aList, final int aLevel) {
        super(PRIORITY, aList);
        level = aLevel;
    }

    /**
     * @return Returns the level.
     */
    public final int getLevel() {
        return level;
    }

    /**
     * {@inheritDoc}
     */
    @Override
    public void setValue(final String aValue) {
        level = Integer.parseInt(aValue);
    }

    /**
     * {@inheritDoc}
     */
    @Override
    public final String getValue() {
        return String.valueOf(getLevel());
    }

    /**
     * @param level The level to set.
     */
    public void setLevel(final int level) {
        this.level = level;
    }

    @Override
    public void validate() throws ValidationException {

    }

    @Override
    protected PropertyFactory<Priority> newFactory() {
        return new Factory();
    }

    public static class Factory extends Content.Factory implements PropertyFactory<Priority> {
        private static final long serialVersionUID = 1L;

        public Factory() {
            super(PRIORITY);
        }

<<<<<<< HEAD
        public Priority createProperty(final ParameterList parameters, final String value) {
=======
        @Override
        public Priority createProperty(final ParameterList parameters, final String value)
                throws IOException, URISyntaxException, ParseException {

>>>>>>> dd18cf76
            Priority priority;
            if (HIGH.getValue().equals(value)) {
                priority = HIGH;
            }
            else if (MEDIUM.getValue().equals(value)) {
                priority = MEDIUM;
            }
            else if (LOW.getValue().equals(value)) {
                priority = LOW;
            }
            else if (UNDEFINED.getValue().equals(value)) {
                priority = UNDEFINED;
            } else {
                priority = new Priority(parameters, value);
            }
            return priority;
        }

        @Override
        public Priority createProperty() {
            return new Priority();
        }
    }

}<|MERGE_RESOLUTION|>--- conflicted
+++ resolved
@@ -280,14 +280,8 @@
             super(PRIORITY);
         }
 
-<<<<<<< HEAD
+        @Override
         public Priority createProperty(final ParameterList parameters, final String value) {
-=======
-        @Override
-        public Priority createProperty(final ParameterList parameters, final String value)
-                throws IOException, URISyntaxException, ParseException {
-
->>>>>>> dd18cf76
             Priority priority;
             if (HIGH.getValue().equals(value)) {
                 priority = HIGH;
