--- conflicted
+++ resolved
@@ -61,24 +61,14 @@
      * Default constructor.
      */
     public Contact() {
-<<<<<<< HEAD
-        super(CONTACT, new ParameterList(), new OneOrLessParameterValidator(Parameter.ALTREP, Parameter.LANGUAGE),
-                new Factory());
-=======
-        super(CONTACT, new ParameterList(), PropertyFactoryImpl.getInstance());
->>>>>>> 53b312fa
+        super(CONTACT, new ParameterList(), new Factory());
     }
 
     /**
      * @param aValue a value string for this component
      */
     public Contact(final String aValue) {
-<<<<<<< HEAD
-        super(CONTACT, new ParameterList(), new OneOrLessParameterValidator(Parameter.ALTREP, Parameter.LANGUAGE),
-                new Factory());
-=======
-        super(CONTACT, new ParameterList(), PropertyFactoryImpl.getInstance());
->>>>>>> 53b312fa
+        super(CONTACT, new ParameterList(), new Factory());
         setValue(aValue);
     }
 
@@ -87,12 +77,7 @@
      * @param aValue a value string for this component
      */
     public Contact(final ParameterList aList, final String aValue) {
-<<<<<<< HEAD
-        super(CONTACT, aList, new OneOrLessParameterValidator(Parameter.ALTREP, Parameter.LANGUAGE),
-                new Factory());
-=======
-        super(CONTACT, aList, PropertyFactoryImpl.getInstance());
->>>>>>> 53b312fa
+        super(CONTACT, aList, new Factory());
         setValue(aValue);
     }
 
