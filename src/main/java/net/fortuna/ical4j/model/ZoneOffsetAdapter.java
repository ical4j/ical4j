package net.fortuna.ical4j.model;

import java.io.Serializable;
import java.time.ZoneOffset;
<<<<<<< HEAD
import java.util.Objects;
=======
import java.util.Locale;
>>>>>>> b0257526

/**
 * Support adapter for {@link java.time.ZoneOffset} to output in iCalendar format.
 */
public class ZoneOffsetAdapter implements Serializable {

    private final ZoneOffset offset;

    public ZoneOffsetAdapter(ZoneOffset offset) {
        Objects.requireNonNull(offset, "offset");
        this.offset = offset;
    }

    public ZoneOffset getOffset() {
        return offset;
    }

    @Override
    public String toString() {
        String retVal = "";
        if (offset != null) {
            int hours = Math.abs(offset.getTotalSeconds()) / (60 * 60);
            if (offset.getTotalSeconds() < 0) {
                hours = -hours;
            }
            int minutes = Math.abs(offset.getTotalSeconds()) % (60 * 60) / 60;
            int seconds = Math.abs(offset.getTotalSeconds()) % (60 * 60) % 60;
            if (seconds > 0) {
                retVal = String.format(Locale.US, "%+03d%02d%02d", hours, minutes, seconds);
            } else {
                retVal = String.format(Locale.US, "%+03d%02d", hours, minutes);
            }
        }
        return retVal;
    }

    /**
     * @param utcOffset
     * @return a zoneoffset representing the specified utcoffset
     */
    public static ZoneOffset from(@SuppressWarnings("deprecation") UtcOffset utcOffset) {
        return ZoneOffset.of(utcOffset.toString());
    }
}<|MERGE_RESOLUTION|>--- conflicted
+++ resolved
@@ -2,11 +2,8 @@
 
 import java.io.Serializable;
 import java.time.ZoneOffset;
-<<<<<<< HEAD
 import java.util.Objects;
-=======
 import java.util.Locale;
->>>>>>> b0257526
 
 /**
  * Support adapter for {@link java.time.ZoneOffset} to output in iCalendar format.
