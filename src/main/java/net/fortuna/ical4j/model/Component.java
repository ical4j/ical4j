--- conflicted
+++ resolved
@@ -53,11 +53,7 @@
  *
  * @author Ben Fortuna
  */
-<<<<<<< HEAD
-public abstract class Component extends Content implements Serializable {
-=======
-public abstract class Component implements Serializable, PropertyContainer, ComponentContainer {
->>>>>>> baa920f9
+public abstract class Component extends Content implements Serializable, PropertyContainer, ComponentContainer {
 
     private static final long serialVersionUID = 4943193483665822201L;
 
@@ -138,13 +134,9 @@
 
     private final String name;
 
-<<<<<<< HEAD
-    protected PropertyList properties;
-=======
     private final PropertyList<Property> properties;
 
     private final ComponentList<? extends Component> components;
->>>>>>> baa920f9
 
     /**
      * Constructs a new component containing no properties.
@@ -152,15 +144,11 @@
      * @param s a component name
      */
     protected Component(final String s) {
-<<<<<<< HEAD
-        this(s, new PropertyList());
-=======
         this(s, new PropertyList<>(), new ComponentList<>());
     }
 
     protected Component(final String s, final PropertyList<Property> p) {
         this(s, p, new ComponentList<>());
->>>>>>> baa920f9
     }
 
     /**
@@ -169,11 +157,7 @@
      * @param s component name
      * @param p a list of properties
      */
-<<<<<<< HEAD
-    protected Component(final String s, final PropertyList p) {
-=======
     protected Component(final String s, final PropertyList<Property> p, ComponentList<? extends Component> c) {
->>>>>>> baa920f9
         this.name = s;
         this.properties = p;
         this.components = c;
@@ -215,7 +199,6 @@
     }
 
     /**
-<<<<<<< HEAD
      * Add a property to the component's property list.
      * @param property the property to add
      * @return a reference to the component to support method chaining
@@ -290,8 +273,6 @@
     }
 
     /**
-=======
->>>>>>> baa920f9
      * Convenience method for retrieving a required named property.
      *
      * @param name name of the property to retrieve
@@ -370,19 +351,9 @@
      * Create a (deep) copy of this component.
      * @return the component copy
      */
-<<<<<<< HEAD
     public Component copy() {
         return newFactory().createComponent(new PropertyList(properties.getAll().parallelStream()
                 .map(Unchecked.function(Property::copy)).collect(Collectors.toList())));
-=======
-    public final Component copy() throws ParseException, IOException, URISyntaxException {
-
-        // Deep copy properties..
-        final PropertyList<Property> newprops = new PropertyList<>(getProperties());
-        final ComponentList<Component> newc = new ComponentList<>(getComponents());
-
-        return new ComponentFactoryImpl().createComponent(getName(), newprops, newc);
->>>>>>> baa920f9
     }
 
     /**
@@ -433,7 +404,6 @@
         }
 
         // add recurrence dates..
-<<<<<<< HEAD
         List<Property> rDates = getProperties(Property.RDATE);
         for (Property p : rDates) {
             Optional<Value> value = p.getParameters().getFirst(Parameter.VALUE);
@@ -445,20 +415,6 @@
                         .filter(period::includes).map(d -> new Period<>(d, rDuration)).collect(Collectors.toList()));
             }
         }
-=======
-        List<RDate> rDates = getProperties(Property.RDATE);
-        recurrenceSet.addAll(rDates.stream().filter(p -> p.getParameter(Parameter.VALUE) == Value.PERIOD)
-                .map(RDate::getPeriods).flatMap(PeriodList::stream).filter(period::intersects)
-                .collect(Collectors.toList()));
-
-        recurrenceSet.addAll(rDates.stream().filter(p -> p.getParameter(Parameter.VALUE) == Value.DATE_TIME)
-                .map(DateListProperty::getDates).flatMap(DateList::stream).filter(period::includes)
-                .map(rdateTime -> new Period((DateTime) rdateTime, rDuration)).collect(Collectors.toList()));
-
-        recurrenceSet.addAll(rDates.stream().filter(p -> p.getParameter(Parameter.VALUE) == Value.DATE)
-                .map(DateListProperty::getDates).flatMap(DateList::stream).filter(period::includes)
-                .map(rdateDate -> new Period(new DateTime(rdateDate), rDuration)).collect(Collectors.toList()));
->>>>>>> baa920f9
 
         // allow for recurrence rules that start prior to the specified period
         // but still intersect with it..
@@ -489,15 +445,9 @@
         }
 
         // subtract exception dates..
-<<<<<<< HEAD
         List<Property> exDateProps = getProperties(Property.EXDATE);
         List<Temporal> exDates = exDateProps.stream().map(p -> ((DateListProperty<T>) p).getDates())
                 .flatMap(List<T>::stream).collect(Collectors.toList());
-=======
-        List<ExDate> exDateProps = getProperties(Property.EXDATE);
-        List<Date> exDates = exDateProps.stream().map(DateListProperty::getDates).flatMap(DateList::stream)
-                .collect(Collectors.toList());
->>>>>>> baa920f9
 
         recurrenceSet.removeIf(recurrence -> exDates.contains(recurrence.getStart()));
 
