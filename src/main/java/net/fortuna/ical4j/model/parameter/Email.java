package net.fortuna.ical4j.model.parameter;

import net.fortuna.ical4j.model.Content;
import net.fortuna.ical4j.model.Encodable;
import net.fortuna.ical4j.model.Parameter;
import net.fortuna.ical4j.model.ParameterFactory;
import net.fortuna.ical4j.util.CompatibilityHints;
import org.apache.commons.validator.routines.EmailValidator;

import static net.fortuna.ical4j.util.CompatibilityHints.KEY_RELAXED_PARSING;

/**
 * From specification:
 *
 * <pre>
 *  Parameter Name:  EMAIL
 *
 *  Purpose:  To specify an email address that is used to identify or
 *  contact an organizer or attendee.
 *
 *  Format Definition:  This property parameter is defined by the
 *  following notation:
 *
 *  emailparam = "EMAIL" "=" param-value
 *
 *  Description:  This property parameter MAY be specified on "ORGANIZER"
 *  or "ATTENDEE" properties.  This property can be used in situations
 *  where the calendar user address value of "ORGANIZER" and
 *  "ATTENDEE" properties is not likely to be an identifier that
 *  recipients of scheduling messages could use to match the calendar
 *  user with, for example, an address book entry.  The value of this
 *  property is an email address that can easily be matched by
 *  recipients.  Recipients can also use this value as an alternative
 *  means of contacting the calendar user via email.  If a recipient's
 *  calendar user agent allows the recipient to save contact
 *  information based on the "ORGANIZER" or "ATTENDEE" properties,
 *  those calendar user agents SHOULD use any "EMAIL" property
 *  parameter value for the email address of the contact over any
 *  mailto: calendar user address specified as the value of the
 *  property.  Calendar user agents SHOULD NOT include an "EMAIL"
 *  property parameter when its value matches the calendar user
 *  address specified as the value of the property.
 *
 *  Example:
 *
 *  ATTENDEE;CN=Cyrus Daboo;EMAIL=cyrus@example.com:mailto:opaque-toke
 *  n-1234@example.com
 * </pre>
 */
public class Email extends Parameter implements Encodable {

    private static final long serialVersionUID = 1L;

    private static final String PARAMETER_NAME = "EMAIL";

    private final String address;

<<<<<<< HEAD
    public Email(String address) throws AddressException {
        super(PARAMETER_NAME);
=======
    public Email(String address) {
        super(PARAMETER_NAME, new Factory());
>>>>>>> 5eb4371e
        if (CompatibilityHints.isHintEnabled(KEY_RELAXED_PARSING)) {
            this.address = address.replaceFirst("\\.$", "");
        } else {
            this.address = address;
        }
        if (!EmailValidator.getInstance().isValid(this.address)) {
            throw new IllegalArgumentException("Invalid address: " + address);
        }
    }

    @Override
    public String getValue() {
        return address;
    }

    public static class Factory extends Content.Factory implements ParameterFactory<Email> {
        private static final long serialVersionUID = 1L;

        public Factory() {
            super(PARAMETER_NAME);
        }

        @Override
        public Email createParameter(final String value) {
            return new Email(value);
        }
    }
}<|MERGE_RESOLUTION|>--- conflicted
+++ resolved
@@ -55,13 +55,8 @@
 
     private final String address;
 
-<<<<<<< HEAD
-    public Email(String address) throws AddressException {
+    public Email(String address) {
         super(PARAMETER_NAME);
-=======
-    public Email(String address) {
-        super(PARAMETER_NAME, new Factory());
->>>>>>> 5eb4371e
         if (CompatibilityHints.isHintEnabled(KEY_RELAXED_PARSING)) {
             this.address = address.replaceFirst("\\.$", "");
         } else {
