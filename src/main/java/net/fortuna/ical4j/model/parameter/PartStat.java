/**
 * Copyright (c) 2012, Ben Fortuna
 * All rights reserved.
 *
 * Redistribution and use in source and binary forms, with or without
 * modification, are permitted provided that the following conditions
 * are met:
 *
 *  o Redistributions of source code must retain the above copyright
 * notice, this list of conditions and the following disclaimer.
 *
 *  o Redistributions in binary form must reproduce the above copyright
 * notice, this list of conditions and the following disclaimer in the
 * documentation and/or other materials provided with the distribution.
 *
 *  o Neither the name of Ben Fortuna nor the names of any other contributors
 * may be used to endorse or promote products derived from this software
 * without specific prior written permission.
 *
 * THIS SOFTWARE IS PROVIDED BY THE COPYRIGHT HOLDERS AND CONTRIBUTORS
 * "AS IS" AND ANY EXPRESS OR IMPLIED WARRANTIES, INCLUDING, BUT NOT
 * LIMITED TO, THE IMPLIED WARRANTIES OF MERCHANTABILITY AND FITNESS FOR
 * A PARTICULAR PURPOSE ARE DISCLAIMED. IN NO EVENT SHALL THE COPYRIGHT OWNER OR
 * CONTRIBUTORS BE LIABLE FOR ANY DIRECT, INDIRECT, INCIDENTAL, SPECIAL,
 * EXEMPLARY, OR CONSEQUENTIAL DAMAGES (INCLUDING, BUT NOT LIMITED TO,
 * PROCUREMENT OF SUBSTITUTE GOODS OR SERVICES; LOSS OF USE, DATA, OR
 * PROFITS; OR BUSINESS INTERRUPTION) HOWEVER CAUSED AND ON ANY THEORY OF
 * LIABILITY, WHETHER IN CONTRACT, STRICT LIABILITY, OR TORT (INCLUDING
 * NEGLIGENCE OR OTHERWISE) ARISING IN ANY WAY OUT OF THE USE OF THIS
 * SOFTWARE, EVEN IF ADVISED OF THE POSSIBILITY OF SUCH DAMAGE.
 */
package net.fortuna.ical4j.model.parameter;

import net.fortuna.ical4j.model.Content;
import net.fortuna.ical4j.model.Parameter;
import net.fortuna.ical4j.model.ParameterFactory;
import net.fortuna.ical4j.util.Strings;

import java.net.URISyntaxException;

/**
 * $Id$ [18-Apr-2004]
 * <p/>
 * Defines a Participation Status parameter.
 *
 * @author benfortuna
 */
public class PartStat extends Parameter {

    private static final long serialVersionUID = -7856347127343842441L;

    private static final String VALUE_NEEDS_ACTION = "NEEDS-ACTION";

    private static final String VALUE_ACCEPTED = "ACCEPTED";

    private static final String VALUE_DECLINED = "DECLINED";

    private static final String VALUE_TENTATIVE = "TENTATIVE";

    private static final String VALUE_DELEGATED = "DELEGATED";

    private static final String VALUE_COMPLETED = "COMPLETED";

    private static final String VALUE_IN_PROCESS = "IN-PROCESS";

    /**
     * Needs action.
     */
    public static final PartStat NEEDS_ACTION = new PartStat(VALUE_NEEDS_ACTION);

    /**
     * Accepted.
     */
    public static final PartStat ACCEPTED = new PartStat(VALUE_ACCEPTED);

    /**
     * Declined.
     */
    public static final PartStat DECLINED = new PartStat(VALUE_DECLINED);

    /**
     * Tentative.
     */
    public static final PartStat TENTATIVE = new PartStat(VALUE_TENTATIVE);

    /**
     * Delegated.
     */
    public static final PartStat DELEGATED = new PartStat(VALUE_DELEGATED);

    /**
     * Completed.
     */
    public static final PartStat COMPLETED = new PartStat(VALUE_COMPLETED);

    /**
     * In-process.
     */
    public static final PartStat IN_PROCESS = new PartStat(VALUE_IN_PROCESS);

    private final String value;

    /**
     * @param aValue a string representation of a participation status
     */
    public PartStat(final String aValue) {
        super(PARTSTAT);
        this.value = Strings.unquote(aValue);
    }

    /**
     * {@inheritDoc}
     */
    @Override
    public final String getValue() {
        return value;
    }

    public static class Factory extends Content.Factory implements ParameterFactory<PartStat> {
        private static final long serialVersionUID = 1L;

        public Factory() {
            super(PARTSTAT);
        }

<<<<<<< HEAD
        public PartStat createParameter(final String value) throws URISyntaxException {
=======
        @Override
        public Parameter createParameter(final String value) throws URISyntaxException {
>>>>>>> dd18cf76
            PartStat parameter = new PartStat(value);
            if (PartStat.NEEDS_ACTION.equals(parameter)) {
                parameter = PartStat.NEEDS_ACTION;
            } else if (PartStat.ACCEPTED.equals(parameter)) {
                parameter = PartStat.ACCEPTED;
            } else if (PartStat.DECLINED.equals(parameter)) {
                parameter = PartStat.DECLINED;
            } else if (PartStat.TENTATIVE.equals(parameter)) {
                parameter = PartStat.TENTATIVE;
            } else if (PartStat.DELEGATED.equals(parameter)) {
                parameter = PartStat.DELEGATED;
            } else if (PartStat.COMPLETED.equals(parameter)) {
                parameter = PartStat.COMPLETED;
            } else if (PartStat.IN_PROCESS.equals(parameter)) {
                parameter = PartStat.IN_PROCESS;
            }
            return parameter;
        }
    }

}<|MERGE_RESOLUTION|>--- conflicted
+++ resolved
@@ -123,12 +123,8 @@
             super(PARTSTAT);
         }
 
-<<<<<<< HEAD
+        @Override
         public PartStat createParameter(final String value) throws URISyntaxException {
-=======
-        @Override
-        public Parameter createParameter(final String value) throws URISyntaxException {
->>>>>>> dd18cf76
             PartStat parameter = new PartStat(value);
             if (PartStat.NEEDS_ACTION.equals(parameter)) {
                 parameter = PartStat.NEEDS_ACTION;
