--- conflicted
+++ resolved
@@ -109,12 +109,8 @@
             super(CUTYPE);
         }
 
-<<<<<<< HEAD
+        @Override
         public CuType createParameter(final String value) throws URISyntaxException {
-=======
-        @Override
-        public Parameter createParameter(final String value) throws URISyntaxException {
->>>>>>> dd18cf76
             CuType parameter = new CuType(value);
             if (CuType.INDIVIDUAL.equals(parameter)) {
                 parameter = CuType.INDIVIDUAL;
