/**
 * Copyright (c) 2012, Ben Fortuna
 * All rights reserved.
 *
 * Redistribution and use in source and binary forms, with or without
 * modification, are permitted provided that the following conditions
 * are met:
 *
 *  o Redistributions of source code must retain the above copyright
 * notice, this list of conditions and the following disclaimer.
 *
 *  o Redistributions in binary form must reproduce the above copyright
 * notice, this list of conditions and the following disclaimer in the
 * documentation and/or other materials provided with the distribution.
 *
 *  o Neither the name of Ben Fortuna nor the names of any other contributors
 * may be used to endorse or promote products derived from this software
 * without specific prior written permission.
 *
 * THIS SOFTWARE IS PROVIDED BY THE COPYRIGHT HOLDERS AND CONTRIBUTORS
 * "AS IS" AND ANY EXPRESS OR IMPLIED WARRANTIES, INCLUDING, BUT NOT
 * LIMITED TO, THE IMPLIED WARRANTIES OF MERCHANTABILITY AND FITNESS FOR
 * A PARTICULAR PURPOSE ARE DISCLAIMED. IN NO EVENT SHALL THE COPYRIGHT OWNER OR
 * CONTRIBUTORS BE LIABLE FOR ANY DIRECT, INDIRECT, INCIDENTAL, SPECIAL,
 * EXEMPLARY, OR CONSEQUENTIAL DAMAGES (INCLUDING, BUT NOT LIMITED TO,
 * PROCUREMENT OF SUBSTITUTE GOODS OR SERVICES; LOSS OF USE, DATA, OR
 * PROFITS; OR BUSINESS INTERRUPTION) HOWEVER CAUSED AND ON ANY THEORY OF
 * LIABILITY, WHETHER IN CONTRACT, STRICT LIABILITY, OR TORT (INCLUDING
 * NEGLIGENCE OR OTHERWISE) ARISING IN ANY WAY OUT OF THE USE OF THIS
 * SOFTWARE, EVEN IF ADVISED OF THE POSSIBILITY OF SUCH DAMAGE.
 */
package net.fortuna.ical4j.model.parameter;

import net.fortuna.ical4j.model.Content;
import net.fortuna.ical4j.model.Encodable;
import net.fortuna.ical4j.model.Parameter;
import net.fortuna.ical4j.model.ParameterFactory;
import net.fortuna.ical4j.util.Strings;

/**
 * $Id$ [18-Apr-2004]
 * <p/>
 * Defines a Calendar User Type.
 *
 * @author benfortuna
 */
public class CuType extends Parameter implements Encodable {

    private static final long serialVersionUID = -3134064324693983052L;

    private static final String VALUE_INDIVIDUAL = "INDIVIDUAL";

    private static final String VALUE_GROUP = "GROUP";

    private static final String VALUE_RESOURCE = "RESOURCE";

    private static final String VALUE_ROOM = "ROOM";

    private static final String VALUE_UNKNOWN = "UNKNOWN";

    /**
     * Individual.
     */
    public static final CuType INDIVIDUAL = new CuType(VALUE_INDIVIDUAL);

    /**
     * Group.
     */
    public static final CuType GROUP = new CuType(VALUE_GROUP);

    /**
     * Resource.
     */
    public static final CuType RESOURCE = new CuType(VALUE_RESOURCE);

    /**
     * Room.
     */
    public static final CuType ROOM = new CuType(VALUE_ROOM);

    /**
     * Unknown.
     */
    public static final CuType UNKNOWN = new CuType(VALUE_UNKNOWN);

    private final String value;

    /**
     * @param aValue a string representation of a Calendar User Type
     */
    public CuType(final String aValue) {
        super(CUTYPE);
        this.value = Strings.unquote(aValue);
    }

    /**
     * {@inheritDoc}
     */
    @Override
    public final String getValue() {
        return value;
    }

    public static class Factory extends Content.Factory implements ParameterFactory<CuType> {
        private static final long serialVersionUID = 1L;

        public Factory() {
            super(CUTYPE);
        }

        @Override
<<<<<<< HEAD
        public CuType createParameter(final String value) {
            switch (value) {
=======
        public CuType createParameter(final String value) throws URISyntaxException {
            switch (value.toUpperCase()) {
>>>>>>> efb90f32
                case VALUE_INDIVIDUAL: return INDIVIDUAL;
                case VALUE_GROUP: return GROUP;
                case VALUE_RESOURCE: return RESOURCE;
                case VALUE_ROOM: return ROOM;
                case VALUE_UNKNOWN: return UNKNOWN;
            }
            return new CuType(value);
        }
    }

}<|MERGE_RESOLUTION|>--- conflicted
+++ resolved
@@ -109,13 +109,8 @@
         }
 
         @Override
-<<<<<<< HEAD
         public CuType createParameter(final String value) {
-            switch (value) {
-=======
-        public CuType createParameter(final String value) throws URISyntaxException {
             switch (value.toUpperCase()) {
->>>>>>> efb90f32
                 case VALUE_INDIVIDUAL: return INDIVIDUAL;
                 case VALUE_GROUP: return GROUP;
                 case VALUE_RESOURCE: return RESOURCE;
