--- conflicted
+++ resolved
@@ -75,12 +75,8 @@
             super(VVENUE);
         }
 
-<<<<<<< HEAD
+        @Override
         public Vvenue createParameter(final String value)
-=======
-        @Override
-        public Parameter createParameter(final String value)
->>>>>>> dd18cf76
                 throws URISyntaxException {
             return new Vvenue(value);
         }
