--- conflicted
+++ resolved
@@ -104,13 +104,8 @@
         }
 
         @Override
-<<<<<<< HEAD
         public FbType createParameter(final String value) {
-            switch (value) {
-=======
-        public FbType createParameter(final String value) throws URISyntaxException {
             switch (value.toUpperCase()) {
->>>>>>> efb90f32
                 case VALUE_BUSY: return BUSY;
                 case VALUE_BUSY_TENTATIVE: return BUSY_TENTATIVE;
                 case VALUE_BUSY_UNAVAILABLE: return BUSY_UNAVAILABLE;
