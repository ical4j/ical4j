--- conflicted
+++ resolved
@@ -73,12 +73,8 @@
             super(ABBREV);
         }
 
-<<<<<<< HEAD
+        @Override
         public Abbrev createParameter(final String value) {
-=======
-        @Override
-        public Parameter createParameter(final String value) throws URISyntaxException {
->>>>>>> dd18cf76
             return new Abbrev(value);
         }
     }
