/**
 * Copyright (c) 2012, Ben Fortuna
 * All rights reserved.
 *
 * Redistribution and use in source and binary forms, with or without
 * modification, are permitted provided that the following conditions
 * are met:
 *
 *  o Redistributions of source code must retain the above copyright
 * notice, this list of conditions and the following disclaimer.
 *
 *  o Redistributions in binary form must reproduce the above copyright
 * notice, this list of conditions and the following disclaimer in the
 * documentation and/or other materials provided with the distribution.
 *
 *  o Neither the name of Ben Fortuna nor the names of any other contributors
 * may be used to endorse or promote products derived from this software
 * without specific prior written permission.
 *
 * THIS SOFTWARE IS PROVIDED BY THE COPYRIGHT HOLDERS AND CONTRIBUTORS
 * "AS IS" AND ANY EXPRESS OR IMPLIED WARRANTIES, INCLUDING, BUT NOT
 * LIMITED TO, THE IMPLIED WARRANTIES OF MERCHANTABILITY AND FITNESS FOR
 * A PARTICULAR PURPOSE ARE DISCLAIMED. IN NO EVENT SHALL THE COPYRIGHT OWNER OR
 * CONTRIBUTORS BE LIABLE FOR ANY DIRECT, INDIRECT, INCIDENTAL, SPECIAL,
 * EXEMPLARY, OR CONSEQUENTIAL DAMAGES (INCLUDING, BUT NOT LIMITED TO,
 * PROCUREMENT OF SUBSTITUTE GOODS OR SERVICES; LOSS OF USE, DATA, OR
 * PROFITS; OR BUSINESS INTERRUPTION) HOWEVER CAUSED AND ON ANY THEORY OF
 * LIABILITY, WHETHER IN CONTRACT, STRICT LIABILITY, OR TORT (INCLUDING
 * NEGLIGENCE OR OTHERWISE) ARISING IN ANY WAY OUT OF THE USE OF THIS
 * SOFTWARE, EVEN IF ADVISED OF THE POSSIBILITY OF SUCH DAMAGE.
 */
package net.fortuna.ical4j.model.parameter;

import net.fortuna.ical4j.model.Content;
import net.fortuna.ical4j.model.Encodable;
import net.fortuna.ical4j.model.Parameter;
import net.fortuna.ical4j.model.ParameterFactory;
import net.fortuna.ical4j.util.Strings;

/**
 * $Id$ [18-Apr-2004]
 * <p/>
 * Defines a Format Type parameter.
 *
 * @author benfortuna
 */
public class FmtType extends Parameter implements Encodable {

    private static final long serialVersionUID = -8764966004966855480L;

    private final String type;

    private final String subtype;

    /**
     * @param aValue a string representation of a format type
     */
    public FmtType(final String aValue) {
<<<<<<< HEAD
        super(FMTTYPE);
        this.value = Strings.unquote(aValue);
=======
        super(FMTTYPE, new Factory());
        try {
            String[] components = Strings.unquote(aValue).split("/");
            this.type = components[0];
            this.subtype = components[1];
        } catch (ArrayIndexOutOfBoundsException e) {
            throw new IllegalArgumentException(e);
        }
    }

    public String getType() {
        return type;
    }

    public String getSubtype() {
        return subtype;
>>>>>>> 2cd28e47
    }

    /**
     * {@inheritDoc}
     */
    @Override
    public final String getValue() {
        return type + '/' + subtype;
    }

    public static class Factory extends Content.Factory implements ParameterFactory<FmtType> {
        private static final long serialVersionUID = 1L;

        public Factory() {
            super(FMTTYPE);
        }

        @Override
        public FmtType createParameter(final String value) {
            return new FmtType(value);
        }
    }

}<|MERGE_RESOLUTION|>--- conflicted
+++ resolved
@@ -56,11 +56,7 @@
      * @param aValue a string representation of a format type
      */
     public FmtType(final String aValue) {
-<<<<<<< HEAD
         super(FMTTYPE);
-        this.value = Strings.unquote(aValue);
-=======
-        super(FMTTYPE, new Factory());
         try {
             String[] components = Strings.unquote(aValue).split("/");
             this.type = components[0];
@@ -76,7 +72,6 @@
 
     public String getSubtype() {
         return subtype;
->>>>>>> 2cd28e47
     }
 
     /**
