--- conflicted
+++ resolved
@@ -105,13 +105,8 @@
         }
 
         @Override
-<<<<<<< HEAD
         public Rsvp createParameter(final String value) {
-            switch (value) {
-=======
-        public Rsvp createParameter(final String value) throws URISyntaxException {
             switch (value.toUpperCase()) {
->>>>>>> efb90f32
                 case VALUE_FALSE: return FALSE;
                 case VALUE_TRUE: return TRUE;
             }
