/**
 * Copyright (c) 2012, Ben Fortuna
 * All rights reserved.
 *
 * Redistribution and use in source and binary forms, with or without
 * modification, are permitted provided that the following conditions
 * are met:
 *
 *  o Redistributions of source code must retain the above copyright
 * notice, this list of conditions and the following disclaimer.
 *
 *  o Redistributions in binary form must reproduce the above copyright
 * notice, this list of conditions and the following disclaimer in the
 * documentation and/or other materials provided with the distribution.
 *
 *  o Neither the name of Ben Fortuna nor the names of any other contributors
 * may be used to endorse or promote products derived from this software
 * without specific prior written permission.
 *
 * THIS SOFTWARE IS PROVIDED BY THE COPYRIGHT HOLDERS AND CONTRIBUTORS
 * "AS IS" AND ANY EXPRESS OR IMPLIED WARRANTIES, INCLUDING, BUT NOT
 * LIMITED TO, THE IMPLIED WARRANTIES OF MERCHANTABILITY AND FITNESS FOR
 * A PARTICULAR PURPOSE ARE DISCLAIMED. IN NO EVENT SHALL THE COPYRIGHT OWNER OR
 * CONTRIBUTORS BE LIABLE FOR ANY DIRECT, INDIRECT, INCIDENTAL, SPECIAL,
 * EXEMPLARY, OR CONSEQUENTIAL DAMAGES (INCLUDING, BUT NOT LIMITED TO,
 * PROCUREMENT OF SUBSTITUTE GOODS OR SERVICES; LOSS OF USE, DATA, OR
 * PROFITS; OR BUSINESS INTERRUPTION) HOWEVER CAUSED AND ON ANY THEORY OF
 * LIABILITY, WHETHER IN CONTRACT, STRICT LIABILITY, OR TORT (INCLUDING
 * NEGLIGENCE OR OTHERWISE) ARISING IN ANY WAY OUT OF THE USE OF THIS
 * SOFTWARE, EVEN IF ADVISED OF THE POSSIBILITY OF SUCH DAMAGE.
 */
package net.fortuna.ical4j.model.parameter;

import net.fortuna.ical4j.model.Content;
import net.fortuna.ical4j.model.Parameter;
import net.fortuna.ical4j.model.ParameterFactory;

import java.net.URISyntaxException;

/**
 * $Id$ [18-Apr-2004]
 * <p/>
 * Defines an RSVP parameter.
 *
 * @author benfortuna
 */
public class Rsvp extends Parameter {

    private static final long serialVersionUID = -5381653882942018012L;

    private static final String VALUE_TRUE = "TRUE";

    private static final String VALUE_FALSE = "FALSE";

    /**
     * RSVP is required.
     */
    public static final Rsvp TRUE = new Rsvp(VALUE_TRUE);

    /**
     * RSVP not required.
     */
    public static final Rsvp FALSE = new Rsvp(VALUE_FALSE);

    private final Boolean rsvp;

    /**
     * @param aValue a string representation of an RSVP
     */
    public Rsvp(final String aValue) {
        this(Boolean.valueOf(aValue));
    }

    /**
     * @param aValue a boolean value
     */
    public Rsvp(final Boolean aValue) {
        super(RSVP);
        this.rsvp = aValue;
    }

    /**
     * @return Returns the rsvp.
     */
    public final Boolean getRsvp() {
        return rsvp;
    }

    /**
     * {@inheritDoc}
     */
    @Override
    public final String getValue() {
        if (rsvp) {
            return VALUE_TRUE;
        } else {
            return VALUE_FALSE;
        }
    }

    public static class Factory extends Content.Factory implements ParameterFactory<Rsvp> {
        private static final long serialVersionUID = 1L;

        public Factory() {
            super(RSVP);
        }

<<<<<<< HEAD
        public Rsvp createParameter(final String value) throws URISyntaxException {
=======
        @Override
        public Parameter createParameter(final String value) throws URISyntaxException {
>>>>>>> dd18cf76
            Rsvp parameter = new Rsvp(value);
            if (Rsvp.TRUE.equals(parameter)) {
                parameter = Rsvp.TRUE;
            } else if (Rsvp.FALSE.equals(parameter)) {
                parameter = Rsvp.FALSE;
            }
            return parameter;
        }
    }

}<|MERGE_RESOLUTION|>--- conflicted
+++ resolved
@@ -105,12 +105,8 @@
             super(RSVP);
         }
 
-<<<<<<< HEAD
+        @Override
         public Rsvp createParameter(final String value) throws URISyntaxException {
-=======
-        @Override
-        public Parameter createParameter(final String value) throws URISyntaxException {
->>>>>>> dd18cf76
             Rsvp parameter = new Rsvp(value);
             if (Rsvp.TRUE.equals(parameter)) {
                 parameter = Rsvp.TRUE;
