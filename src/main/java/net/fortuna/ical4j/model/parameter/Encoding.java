--- conflicted
+++ resolved
@@ -150,12 +150,8 @@
             super(ENCODING);
         }
 
-<<<<<<< HEAD
+        @Override
         public Encoding createParameter(final String value) throws URISyntaxException {
-=======
-        @Override
-        public Parameter createParameter(final String value) throws URISyntaxException {
->>>>>>> dd18cf76
             Encoding parameter = new Encoding(value);
             if (Encoding.EIGHT_BIT.equals(parameter)) {
                 parameter = Encoding.EIGHT_BIT;
