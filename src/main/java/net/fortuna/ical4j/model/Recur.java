/**
 * Copyright (c) 2012, Ben Fortuna
 * All rights reserved.
 *
 * Redistribution and use in source and binary forms, with or without
 * modification, are permitted provided that the following conditions
 * are met:
 *
 *  o Redistributions of source code must retain the above copyright
 * notice, this list of conditions and the following disclaimer.
 *
 *  o Redistributions in binary form must reproduce the above copyright
 * notice, this list of conditions and the following disclaimer in the
 * documentation and/or other materials provided with the distribution.
 *
 *  o Neither the name of Ben Fortuna nor the names of any other contributors
 * may be used to endorse or promote products derived from this software
 * without specific prior written permission.
 *
 * THIS SOFTWARE IS PROVIDED BY THE COPYRIGHT HOLDERS AND CONTRIBUTORS
 * "AS IS" AND ANY EXPRESS OR IMPLIED WARRANTIES, INCLUDING, BUT NOT
 * LIMITED TO, THE IMPLIED WARRANTIES OF MERCHANTABILITY AND FITNESS FOR
 * A PARTICULAR PURPOSE ARE DISCLAIMED. IN NO EVENT SHALL THE COPYRIGHT OWNER OR
 * CONTRIBUTORS BE LIABLE FOR ANY DIRECT, INDIRECT, INCIDENTAL, SPECIAL,
 * EXEMPLARY, OR CONSEQUENTIAL DAMAGES (INCLUDING, BUT NOT LIMITED TO,
 * PROCUREMENT OF SUBSTITUTE GOODS OR SERVICES; LOSS OF USE, DATA, OR
 * PROFITS; OR BUSINESS INTERRUPTION) HOWEVER CAUSED AND ON ANY THEORY OF
 * LIABILITY, WHETHER IN CONTRACT, STRICT LIABILITY, OR TORT (INCLUDING
 * NEGLIGENCE OR OTHERWISE) ARISING IN ANY WAY OUT OF THE USE OF THIS
 * SOFTWARE, EVEN IF ADVISED OF THE POSSIBILITY OF SUCH DAMAGE.
 */
package net.fortuna.ical4j.model;

import net.fortuna.ical4j.transform.recurrence.*;
import net.fortuna.ical4j.util.CompatibilityHints;
import net.fortuna.ical4j.util.Configurator;
import org.slf4j.Logger;
import org.slf4j.LoggerFactory;

import java.io.IOException;
import java.io.Serializable;
import java.time.LocalDate;
import java.time.chrono.Chronology;
import java.time.temporal.*;
import java.util.*;

/**
 * $Id$ [18-Apr-2004]
 *
 * <pre>
 *     3.3.10.  Recurrence Rule
 *
 *    Value Name:  RECUR
 *
 *    Purpose:  This value type is used to identify properties that contain
 *       a recurrence rule specification.
 *
 *    Format Definition:  This value type is defined by the following
 *       notation:
 *
 *        recur           = recur-rule-part *( ";" recur-rule-part )
 *                        ;
 *                        ; The rule parts are not ordered in any
 *                        ; particular sequence.
 *                        ;
 *                        ; The FREQ rule part is REQUIRED,
 *                        ; but MUST NOT occur more than once.
 *                        ;
 *                        ; The UNTIL or COUNT rule parts are OPTIONAL,
 *                        ; but they MUST NOT occur in the same 'recur'.
 *                        ;
 *
 *                        ; The other rule parts are OPTIONAL,
 *                        ; but MUST NOT occur more than once.
 *
 *        recur-rule-part = ( "FREQ" "=" freq )
 *                        / ( "UNTIL" "=" enddate )
 *                        / ( "COUNT" "=" 1*DIGIT )
 *                        / ( "INTERVAL" "=" 1*DIGIT )
 *                        / ( "BYSECOND" "=" byseclist )
 *                        / ( "BYMINUTE" "=" byminlist )
 *                        / ( "BYHOUR" "=" byhrlist )
 *                        / ( "BYDAY" "=" bywdaylist )
 *                        / ( "BYMONTHDAY" "=" bymodaylist )
 *                        / ( "BYYEARDAY" "=" byyrdaylist )
 *                        / ( "BYWEEKNO" "=" bywknolist )
 *                        / ( "BYMONTH" "=" bymolist )
 *                        / ( "BYSETPOS" "=" bysplist )
 *                        / ( "WKST" "=" weekday )
 *
 *        freq        = "SECONDLY" / "MINUTELY" / "HOURLY" / "DAILY"
 *                    / "WEEKLY" / "MONTHLY" / "YEARLY"
 *
 *        enddate     = date / date-time
 *
 *        byseclist   = ( seconds *("," seconds) )
 *
 *        seconds     = 1*2DIGIT       ;0 to 60
 *
 *        byminlist   = ( minutes *("," minutes) )
 *
 *        minutes     = 1*2DIGIT       ;0 to 59
 *
 *        byhrlist    = ( hour *("," hour) )
 *
 *        hour        = 1*2DIGIT       ;0 to 23
 *
 *        bywdaylist  = ( weekdaynum *("," weekdaynum) )
 *
 *        weekdaynum  = [[plus / minus] ordwk] weekday
 *
 *        plus        = "+"
 *
 *        minus       = "-"
 *
 *        ordwk       = 1*2DIGIT       ;1 to 53
 *
 *        weekday     = "SU" / "MO" / "TU" / "WE" / "TH" / "FR" / "SA"
 *        ;Corresponding to SUNDAY, MONDAY, TUESDAY, WEDNESDAY, THURSDAY,
 *        ;FRIDAY, and SATURDAY days of the week.
 *
 *        bymodaylist = ( monthdaynum *("," monthdaynum) )
 *
 *        monthdaynum = [plus / minus] ordmoday
 *
 *        ordmoday    = 1*2DIGIT       ;1 to 31
 *
 *        byyrdaylist = ( yeardaynum *("," yeardaynum) )
 *
 *        yeardaynum  = [plus / minus] ordyrday
 *
 *        ordyrday    = 1*3DIGIT      ;1 to 366
 *
 *        bywknolist  = ( weeknum *("," weeknum) )
 *
 *        weeknum     = [plus / minus] ordwk
 *
 *        bymolist    = ( monthnum *("," monthnum) )
 *
 *        monthnum    = 1*2DIGIT       ;1 to 12
 *
 *        bysplist    = ( setposday *("," setposday) )
 *
 *        setposday   = yeardaynum
 * </pre>
 *
 * @author Ben Fortuna
 * @version 2.0
 */
public class Recur<T extends Temporal> implements Serializable {

    private static final long serialVersionUID = -7333226591784095142L;

    private static final String FREQ = "FREQ";

    private static final String UNTIL = "UNTIL";

    private static final String COUNT = "COUNT";

    private static final String INTERVAL = "INTERVAL";

    private static final String BYSECOND = "BYSECOND";

    private static final String BYMINUTE = "BYMINUTE";

    private static final String BYHOUR = "BYHOUR";

    private static final String BYDAY = "BYDAY";

    private static final String BYMONTHDAY = "BYMONTHDAY";

    private static final String BYYEARDAY = "BYYEARDAY";

    private static final String BYWEEKNO = "BYWEEKNO";

    private static final String BYMONTH = "BYMONTH";

    private static final String BYSETPOS = "BYSETPOS";

    private static final String WKST = "WKST";

    private static final String RSCALE = "RSCALE";

    private static final String SKIP = "SKIP";

    public enum RScale {

        JAPANESE("Japanese"),
        BUDDHIST("ThaiBuddhist"),
        ROC("Minguo"),
        ISLAMIC("islamic"),
        ISO8601("ISO"),

        CHINESE("ISO"),
        ETHIOPIC("Ethiopic"),
        HEBREW("ISO"),
        GREGORIAN("ISO");

        private final String chronology;

        RScale(String chronology) {
            this.chronology = chronology;
        }

        public String getChronology() {
            return chronology;
        }
    }

    public enum Skip {
        OMIT, BACKWARD, FORWARD;
    }

    /**
     * Second frequency resolution.
     * @deprecated use {@link Frequency} instead.
     */
    @Deprecated
    public static final String SECONDLY = "SECONDLY";

    /**
     * Minute frequency resolution.
     * @deprecated use {@link Frequency} instead.
     */
    @Deprecated
    public static final String MINUTELY = "MINUTELY";

    /**
     * Hour frequency resolution.
     * @deprecated use {@link Frequency} instead.
     */
    @Deprecated
    public static final String HOURLY = "HOURLY";

    /**
     * Day frequency resolution.
     * @deprecated use {@link Frequency} instead.
     */
    @Deprecated
    public static final String DAILY = "DAILY";

    /**
     * Week frequency resolution.
     * @deprecated use {@link Frequency} instead.
     */
    @Deprecated
    public static final String WEEKLY = "WEEKLY";

    /**
     * Month frequency resolution.
     * @deprecated use {@link Frequency} instead.
     */
    @Deprecated
    public static final String MONTHLY = "MONTHLY";

    /**
     * Year frequency resolution.
     * @deprecated use {@link Frequency} instead.
     */
    @Deprecated
    public static final String YEARLY = "YEARLY";

    /**
     * When calculating dates matching this recur ({@code getDates()} or {@code getNextDate}),
     * this property defines the maximum number of attempt to find a matching date by
     * incrementing the seed.
     * <p>The default value is 1000. A value of -1 corresponds to no maximum.</p>
     */
    public static final String KEY_MAX_INCREMENT_COUNT = "net.fortuna.ical4j.recur.maxincrementcount";

    private static final int maxIncrementCount;

    static {
        maxIncrementCount = Configurator.getIntProperty(KEY_MAX_INCREMENT_COUNT).orElse(1000);
    }

    private transient Logger log = LoggerFactory.getLogger(Recur.class);

    private static final Comparator<Temporal> CANDIDATE_SORTER = new TemporalComparator();

    private Frequency frequency;

    private Skip skip;

    private TemporalAdapter<T> until;

    private RScale rscale;

    private Integer count;

    private Integer interval;

    private List<Integer> secondList = new NumberList(ChronoField.SECOND_OF_MINUTE.range(), false);

    private List<Integer> minuteList = new NumberList(ChronoField.MINUTE_OF_HOUR.range(), false);

    private List<Integer> hourList = new NumberList(ChronoField.HOUR_OF_DAY.range(), false);

    private List<WeekDay> dayList = new WeekDayList();

    private List<Integer> monthDayList = new NumberList(ChronoField.DAY_OF_MONTH.range(), true);

    private List<Integer> yearDayList = new NumberList(ChronoField.DAY_OF_YEAR.range(), true);

    private List<Integer> weekNoList = new NumberList(WeekFields.ISO.weekOfWeekBasedYear().range(), true);

    private List<Month> monthList = new MonthList(ChronoField.MONTH_OF_YEAR.range());

    private List<Integer> setPosList = new NumberList(ChronoField.DAY_OF_YEAR.range(), true);

    private WeekDay weekStartDay;

    private final Map<String, String> experimentalValues = new HashMap<String, String>();

    // Temporal field we increment based on frequency.
    private TemporalUnit calIncField;

    /**
     * Default constructor.
     */
    private Recur() {
    }

    /**
     * Constructs a new instance from the specified string value.
     *
     * @param aValue a string representation of a recurrence.
     */
<<<<<<< HEAD
    public Recur(final String aValue) {
=======
    public Recur(final String aValue) throws ParseException {
        this(aValue, CompatibilityHints.isHintEnabled(CompatibilityHints.KEY_RELAXED_PARSING));
    }

    /**
     * Constructs a new recurrence from the specified string value.
     * @param aValue a string representation of a recurrence.
     * @param experimentalTokensAllowed allow unrecognised tokens in the recurrence
     * @throws ParseException
     */
    public Recur(final String aValue, boolean experimentalTokensAllowed) throws ParseException {
        // default week start is Monday per RFC5545
        calendarWeekStartDay = Calendar.MONDAY;

>>>>>>> 0ab47229
        Chronology chronology = Chronology.ofLocale(Locale.getDefault());
        Iterator<String> tokens = Arrays.asList(aValue.split("[;=]")).iterator();
        while (tokens.hasNext()) {
            final String token = tokens.next();
            if (FREQ.equals(token)) {
                frequency = Frequency.valueOf(nextToken(tokens, token));
            } else if (SKIP.equals(token)) {
                skip = Skip.valueOf(nextToken(tokens, token));
            } else if (RSCALE.equals(token)) {
                rscale = RScale.valueOf(nextToken(tokens, token));
                chronology = Chronology.of(rscale.getChronology());
            } else if (UNTIL.equals(token)) {
                final String untilString = nextToken(tokens, token);
                until = TemporalAdapter.parse(untilString);
            } else if (COUNT.equals(token)) {
                count = Integer.parseInt(nextToken(tokens, token));
            } else if (INTERVAL.equals(token)) {
                interval = Integer.parseInt(nextToken(tokens, token));
            } else if (BYSECOND.equals(token)) {
                secondList = new NumberList(nextToken(tokens, token), chronology.range(ChronoField.SECOND_OF_MINUTE), false);
            } else if (BYMINUTE.equals(token)) {
                minuteList = new NumberList(nextToken(tokens, token), chronology.range(ChronoField.MINUTE_OF_HOUR), false);
            } else if (BYHOUR.equals(token)) {
                hourList = new NumberList(nextToken(tokens, token), chronology.range(ChronoField.HOUR_OF_DAY), false);
            } else if (BYDAY.equals(token)) {
                dayList.addAll(new WeekDayList(nextToken(tokens, token)));
            } else if (BYMONTHDAY.equals(token)) {
                monthDayList = new NumberList(nextToken(tokens, token), chronology.range(ChronoField.DAY_OF_MONTH), true);
            } else if (BYYEARDAY.equals(token)) {
                yearDayList = new NumberList(nextToken(tokens, token), chronology.range(ChronoField.DAY_OF_YEAR), true);
            } else if (BYWEEKNO.equals(token)) {
                weekNoList = new NumberList(nextToken(tokens, token), chronology.range(ChronoField.ALIGNED_WEEK_OF_YEAR), true);
            } else if (BYMONTH.equals(token)) {
                monthList = new MonthList(nextToken(tokens, token), chronology.range(ChronoField.MONTH_OF_YEAR));
            } else if (BYSETPOS.equals(token)) {
                setPosList = new NumberList(nextToken(tokens, token), chronology.range(ChronoField.DAY_OF_YEAR), true);
            } else if (WKST.equals(token)) {
                weekStartDay = WeekDay.getWeekDay(WeekDay.Day.valueOf(nextToken(tokens, token)));
            } else {
                if (experimentalTokensAllowed) {
                    // assume experimental value..
                    experimentalValues.put(token, nextToken(tokens, token));
                } else {
                    throw new IllegalArgumentException(String.format("Invalid recurrence rule part: %s=%s",
                            token, nextToken(tokens, token)));
                }
            }
        }
        validateFrequency();
    }

    private String nextToken(Iterator<String> tokens, String lastToken) {
        try {
            return tokens.next();
        } catch (NoSuchElementException e) {
            throw new IllegalArgumentException("Missing expected token, last token: " + lastToken);
        }
    }

    /**
     * @param frequency a recurrence frequency string
     * @param until     maximum recurrence date
     */
    @Deprecated
    public Recur(final String frequency, final T until) {
        this(Frequency.valueOf(frequency), until);
    }

    /**
     * @param frequency a recurrence frequency string
     * @param until     maximum recurrence date
     */
    public Recur(final Frequency frequency, final T until) {
        this.frequency = frequency;
        this.until = new TemporalAdapter<T>(until);
        validateFrequency();
    }

    /**
     * @param frequency a recurrence frequency string
     * @param count     maximum recurrence count
     */
    @Deprecated
    public Recur(final String frequency, final int count) {
        this(Frequency.valueOf(frequency), count);
    }

    /**
     * @param frequency a recurrence frequency string
     * @param count     maximum recurrence count
     */
    public Recur(final Frequency frequency, final int count) {
        this.frequency = frequency;
        this.count = count;
        validateFrequency();
    }

    private Frequency deriveFilterType() {
        if (frequency == Frequency.DAILY || !getYearDayList().isEmpty() || !getMonthDayList().isEmpty()) {
            return Frequency.DAILY;
        } else if (frequency == Frequency.WEEKLY || !getWeekNoList().isEmpty()) {
            return Frequency.WEEKLY;
        } else if (frequency == Frequency.MONTHLY || !getMonthList().isEmpty()) {
            return Frequency.MONTHLY;
        } else {
            return frequency;
        }
    }

    /**
     * Accessor for the configured BYDAY list.
     * NOTE: Any changes to the returned list will have no effect on the recurrence rule processing.
     *
     * @return Returns the dayList.
     */
    public final List<WeekDay> getDayList() {
        return dayList;
    }

    /**
     * Accessor for the configured BYHOUR list.
     * NOTE: Any changes to the returned list will have no effect on the recurrence rule processing.
     *
     * @return Returns the hourList.
     */
    public final List<Integer> getHourList() {
        return hourList;
    }

    /**
     * Accessor for the configured BYMINUTE list.
     * NOTE: Any changes to the returned list will have no effect on the recurrence rule processing.
     *
     * @return Returns the minuteList.
     */
    public final List<Integer> getMinuteList() {
        return minuteList;
    }

    /**
     * Accessor for the configured BYMONTHDAY list.
     * NOTE: Any changes to the returned list will have no effect on the recurrence rule processing.
     *
     * @return Returns the monthDayList.
     */
    public final List<Integer> getMonthDayList() {
        return monthDayList;
    }

    /**
     * Accessor for the configured BYMONTH list.
     * NOTE: Any changes to the returned list will have no effect on the recurrence rule processing.
     *
     * @return Returns the monthList.
     */
    public final List<Month> getMonthList() {
        return monthList;
    }

    /**
     * Accessor for the configured BYSECOND list.
     * NOTE: Any changes to the returned list will have no effect on the recurrence rule processing.
     *
     * @return Returns the secondList.
     */
    public final List<Integer> getSecondList() {
        return secondList;
    }

    /**
     * Accessor for the configured BYSETPOS list.
     * NOTE: Any changes to the returned list will have no effect on the recurrence rule processing.
     *
     * @return Returns the setPosList.
     */
    public final List<Integer> getSetPosList() {
        return setPosList;
    }

    /**
     * Accessor for the configured BYWEEKNO list.
     * NOTE: Any changes to the returned list will have no effect on the recurrence rule processing.
     *
     * @return Returns the weekNoList.
     */
    public final List<Integer> getWeekNoList() {
        return weekNoList;
    }

    /**
     * Accessor for the configured BYYEARDAY list.
     * NOTE: Any changes to the returned list will have no effect on the recurrence rule processing.
     *
     * @return Returns the yearDayList.
     */
    public final List<Integer> getYearDayList() {
        return yearDayList;
    }

    /**
     * @return Returns the count or -1 if the rule does not have a count.
     */
    public final int getCount() {
        return Optional.ofNullable(count).orElse(-1);
    }

    /**
     * @return Returns the experimentalValues.
     */
    public final Map<String, String> getExperimentalValues() {
        return experimentalValues;
    }

    /**
     * @return Returns the frequency.
     */
    public final Frequency getFrequency() {
        return frequency;
    }

    /**
     *
     * @return leap month skip behaviour.
     */
    public Skip getSkip() {
        return skip;
    }

    /**
     * @return Returns the interval or -1 if the rule does not have an interval defined.
     */
    public final int getInterval() {
        return Optional.ofNullable(interval).orElse(-1);
    }

    /**
     * @return Returns the until or null if there is none.
     */
    public final T getUntil() {
        return until != null ? until.getTemporal() : null;
    }

    /**
     * @return Returns the weekStartDay or null if there is none.
     */
    public final WeekDay getWeekStartDay() {
        return weekStartDay;
    }

    /**
     * @param weekStartDay The weekStartDay to set.
     * @deprecated will be removed in a future version to support immutable pattern.
     */
    @Deprecated
    public final void setWeekStartDay(final WeekDay weekStartDay) {
        this.weekStartDay = weekStartDay;
    }

    /**
     * {@inheritDoc}
     */
    @Override
    public final String toString() {
        final StringBuilder b = new StringBuilder();
        if (rscale != null) {
            b.append(RSCALE);
            b.append('=');
            b.append(rscale);
            b.append(';');
        }
        b.append(FREQ);
        b.append('=');
        b.append(frequency);
        if (weekStartDay != null) {
            b.append(';');
            b.append(WKST);
            b.append('=');
            b.append(weekStartDay);
        }
        if (until != null) {
            b.append(';');
            b.append(UNTIL);
            b.append('=');
            // Note: date-time representations should always be in UTC time.
            b.append(until);
        }
        if (count != null) {
            b.append(';');
            b.append(COUNT);
            b.append('=');
            b.append(count);
        }
        if (interval != null) {
            b.append(';');
            b.append(INTERVAL);
            b.append('=');
            b.append(interval);
        }
        if (!monthList.isEmpty()) {
            b.append(';');
            b.append(BYMONTH);
            b.append('=');
            b.append(monthList);
        }
        if (!weekNoList.isEmpty()) {
            b.append(';');
            b.append(BYWEEKNO);
            b.append('=');
            b.append(NumberList.toString(weekNoList));
        }
        if (!yearDayList.isEmpty()) {
            b.append(';');
            b.append(BYYEARDAY);
            b.append('=');
            b.append(NumberList.toString(yearDayList));
        }
        if (!monthDayList.isEmpty()) {
            b.append(';');
            b.append(BYMONTHDAY);
            b.append('=');
            b.append(NumberList.toString(monthDayList));
        }
        if (!dayList.isEmpty()) {
            b.append(';');
            b.append(BYDAY);
            b.append('=');
            b.append(WeekDayList.toString(dayList));
        }
        if (!hourList.isEmpty()) {
            b.append(';');
            b.append(BYHOUR);
            b.append('=');
            b.append(NumberList.toString(hourList));
        }
        if (!minuteList.isEmpty()) {
            b.append(';');
            b.append(BYMINUTE);
            b.append('=');
            b.append(NumberList.toString(minuteList));
        }
        if (!secondList.isEmpty()) {
            b.append(';');
            b.append(BYSECOND);
            b.append('=');
            b.append(NumberList.toString(secondList));
        }
        if (!setPosList.isEmpty()) {
            b.append(';');
            b.append(BYSETPOS);
            b.append('=');
            b.append(NumberList.toString(setPosList));
        }
        if (skip != null) {
            b.append(';');
            b.append(SKIP);
            b.append('=');
            b.append(skip);
        }
        return b.toString();
    }

    /**
     * Returns a list of start dates in the specified period represented by this recur. Any date fields not specified by
     * this recur are retained from the period start, and as such you should ensure the period start is initialised
     * correctly.
     *
     * @param periodStart the start of the period
     * @param periodEnd   the end of the period
     * @return a list of dates
     */
    public final List<T> getDates(final T periodStart, final T periodEnd) {
        return getDates(periodStart, periodStart, periodEnd, -1);
    }

    /**
     * Convenience method for retrieving recurrences in a specified period.
     *
     * @param seed   a seed date for generating recurrence instances
     * @param period the period of returned recurrence dates
     * @return a list of dates
     */
    public final List<T> getDates(final T seed, final Period<T> period) {
        return getDates(seed, period.getStart(), period.getEnd(), -1);
    }

    /**
     * Returns a list of start dates in the specified period represented by this recur. This method includes a base date
     * argument, which indicates the start of the fist occurrence of this recurrence. The base date is used to inject
     * default values to return a set of dates in the correct format. For example, if the search start date (start) is
     * Wed, Mar 23, 12:19PM, but the recurrence is Mon - Fri, 9:00AM - 5:00PM, the start dates returned should all be at
     * 9:00AM, and not 12:19PM.
     *
     * @param seed        the start date of this Recurrence's first instance
     * @param periodStart the start of the period
     * @param periodEnd   the end of the period
     * @return a list of dates represented by this recur instance
     */
    public final List<T> getDates(final T seed, final T periodStart, final T periodEnd) {
        return getDates(seed, periodStart, periodEnd, -1);
    }

    /**
     * Returns a list of start dates in the specified period represented by this recur. This method includes a base date
     * argument, which indicates the start of the fist occurrence of this recurrence. The base date is used to inject
     * default values to return a set of dates in the correct format. For example, if the search start date (start) is
     * Wed, Mar 23, 12:19PM, but the recurrence is Mon - Fri, 9:00AM - 5:00PM, the start dates returned should all be at
     * 9:00AM, and not 12:19PM.
     *
     * @param seed        the start date of this Recurrence's first instance
     * @param periodStart the start of the period
     * @param periodEnd   the end of the period
     * @param maxCount    limits the number of instances returned. Up to one years
     *                    worth extra may be returned. Less than 0 means no limit
     * @return a list of dates represented by this recur instance
     */
    public final List<T> getDates(final T seed, final T periodStart, final T periodEnd, final int maxCount) {

        final List<T> dates = new ArrayList<>();

        T candidateSeed = seed;

        // optimize the start time for selecting candidates
        // (only applicable where a COUNT is not specified)
        if (count == null) {
            while (TemporalAdapter.isBefore(candidateSeed, periodStart)) {
                candidateSeed = increment(candidateSeed);
                if (candidateSeed == null) {
                    return dates;
                }
            }
        }

        HashSet<T> invalidCandidates = new HashSet<>();
        int noCandidateIncrementCount = 0;
        T candidate = null;
        while ((maxCount < 0) || (dates.size() < maxCount)) {
            if (getUntil() != null && candidate != null && TemporalAdapter.isAfter(candidate, getUntil())) {
                break;
            }
            if (periodEnd != null && candidate != null && TemporalAdapter.isAfter(candidate, periodEnd)) {
                break;
            }
            if (getCount() >= 1 && (dates.size() + invalidCandidates.size()) >= getCount()) {
                break;
            }

            // rootSeed = date used for the seed for the RRule at the
            //            start of the first period.
            // candidateSeed = date used for the start of 
            //                 the current period.
            final List<T> candidates = getCandidates(seed, candidateSeed);
            if (!candidates.isEmpty()) {
                noCandidateIncrementCount = 0;
                // sort candidates for identifying when UNTIL date is exceeded..
                if (seed instanceof LocalDate) {
                    candidates.sort(new TemporalComparator(ChronoUnit.DAYS));
                } else {
                    candidates.sort(CANDIDATE_SORTER);
                }
                for (T candidate1 : candidates) {
                    candidate = candidate1;
                    // don't count candidates that occur before the seed date..
                    if (!TemporalAdapter.isBefore(candidate, seed)) {
                        // candidates exclusive of periodEnd..
                        if (TemporalAdapter.isBefore(candidate, periodStart) || TemporalAdapter.isAfter(candidate, periodEnd)) {
                            invalidCandidates.add(candidate);
                        } else if (getCount() >= 1 && (dates.size() + invalidCandidates.size()) >= getCount()) {
                            break;
                        } else if (!TemporalAdapter.isBefore(candidate, periodStart) && !TemporalAdapter.isAfter(candidate, periodEnd)
                            && (getUntil() == null || !TemporalAdapter.isAfter(candidate, getUntil()))) {

                            dates.add(candidate);
                        }
                    }
                }
            } else {
                noCandidateIncrementCount++;
                if ((maxIncrementCount > 0) && (noCandidateIncrementCount > maxIncrementCount)) {
                    break;
                }
            }
            candidateSeed = increment(candidateSeed);
            if (candidateSeed == null) {
                break;
            }
        }
        // sort final list..
        if (seed instanceof LocalDate) {
            dates.sort(new TemporalComparator(ChronoUnit.DAYS));
        } else {
            dates.sort(CANDIDATE_SORTER);
        }
        return dates;
    }

    /**
     * Returns the the next date of this recurrence given a seed date
     * and start date.  The seed date indicates the start of the fist
     * occurrence of this recurrence. The start date is the
     * starting date to search for the next recurrence.  Return null
     * if there is no occurrence date after start date.
     *
     * @param seed      the start date of this Recurrence's first instance
     * @param startDate the date to start the search
     * @return the next date in the recurrence series after startDate
     */
    public final T getNextDate(final T seed, final T startDate) {

        T candidateSeed = seed;

        // optimize the start time for selecting candidates
        // (only applicable where a COUNT is not specified)
        if (count == null) {
            while (TemporalAdapter.isBefore(candidateSeed, startDate)) {
                candidateSeed = increment(candidateSeed);
            }
        }

        int invalidCandidateCount = 0;
        int noCandidateIncrementCount = 0;
        T candidate = candidateSeed;

        while (true) {
            if (getUntil() != null && TemporalAdapter.isAfter(candidate, getUntil())) {
                break;
            }

            if (getCount() > 0 && invalidCandidateCount >= getCount()) {
                break;
            }

            final List<T> candidates = getCandidates(seed, candidateSeed);
            if (!candidates.isEmpty()) {
                noCandidateIncrementCount = 0;
                // sort candidates for identifying when UNTIL date is exceeded..
                if (seed instanceof LocalDate) {
                    candidates.sort(new TemporalComparator(ChronoUnit.DAYS));
                } else {
                    candidates.sort(CANDIDATE_SORTER);
                }

                for (T candidate1 : candidates) {
                    candidate = candidate1;
                    // don't count candidates that occur before the seed date..
                    if (!TemporalAdapter.isBefore(candidate, seed)) {
                        // Candidate must be after startDate because
                        // we want the NEXT occurrence
                        if (!TemporalAdapter.isAfter(candidate, startDate)) {
                            invalidCandidateCount++;
                        } else if (getCount() > 0 && invalidCandidateCount >= getCount()) {
                            break;
                        } else if (!(getUntil() != null && TemporalAdapter.isAfter(candidate, getUntil()))) {
                            return candidate;
                        }
                    }
                }
            } else {
                noCandidateIncrementCount++;
                if ((maxIncrementCount > 0) && (noCandidateIncrementCount > maxIncrementCount)) {
                    break;
                }
            }
            candidateSeed = increment(candidateSeed);
        }
        return null;
    }

    /**
     * Increments the specified temporal according to the frequency and interval specified in this recurrence rule.
     *
     * @param cal a {@link Temporal} value to increment
     */
    private T increment(final T cal) {
        // initialise interval..
        final int calInterval = (getInterval() >= 1) ? getInterval() : 1;
        return (T) cal.plus(calInterval, calIncField);
    }

    /**
     * Returns a list of possible dates generated from the applicable BY* rules, using the specified date as a seed.
     *
     * @param date  the seed date
     * @return a List of Temporal of the same type as the seed date
     */
    private List<T> getCandidates(final T rootSeed, final T date) {
        List<T> dates = new ArrayList<>();
        dates.add(date);
        if (!monthList.isEmpty()) {
            dates = new ByMonthRule<T>(monthList, frequency, skip).transform(dates);
            // debugging..
            if (log.isDebugEnabled()) {
                log.debug("Dates after BYMONTH processing: " + dates);
            }
        }

        if (!weekNoList.isEmpty()) {
            dates = new ByWeekNoRule<T>(weekNoList, frequency, WeekDay.getDayOfWeek(weekStartDay)).transform(dates);
            // debugging..
            if (log.isDebugEnabled()) {
                log.debug("Dates after BYWEEKNO processing: " + dates);
            }
        }

        if (!yearDayList.isEmpty()) {
            dates = new ByYearDayRule<T>(yearDayList, frequency).transform(dates);
            // debugging..
            if (log.isDebugEnabled()) {
                log.debug("Dates after BYYEARDAY processing: " + dates);
            }
        }

        if (!monthDayList.isEmpty()) {
            dates = new ByMonthDayRule<T>(monthDayList, frequency, skip).transform(dates);
            // debugging..
            if (log.isDebugEnabled()) {
                log.debug("Dates after BYMONTHDAY processing: " + dates);
            }
        } else if (frequency == Frequency.MONTHLY || (frequency == Frequency.YEARLY && yearDayList.isEmpty()
                && weekNoList.isEmpty() && dayList.isEmpty())) {

            List<Integer> implicitMonthDayList = new NumberList(ChronoField.DAY_OF_MONTH.range(), false);
            // where seed doesn't provide timezone rules derive using system default timezone..
            implicitMonthDayList.add(new TemporalAdapter<>(rootSeed).toLocalTime().getDayOfMonth());
            ByMonthDayRule<T> implicitRule = new ByMonthDayRule<>(implicitMonthDayList, frequency, skip);
            dates = implicitRule.transform(dates);
        }

        if (!dayList.isEmpty()) {
            dates = new ByDayRule<T>(dayList, deriveFilterType(), WeekDay.getDayOfWeek(weekStartDay)).transform(dates);
            // debugging..
            if (log.isDebugEnabled()) {
                log.debug("Dates after BYDAY processing: " + dates);
            }
        } else if (frequency == Frequency.WEEKLY || (frequency == Frequency.YEARLY && yearDayList.isEmpty()
                && !weekNoList.isEmpty() && monthDayList.isEmpty())) {

            ByDayRule<T> implicitRule = new ByDayRule<>(rootSeed, deriveFilterType(), WeekDay.getDayOfWeek(getWeekStartDay()));
            dates = implicitRule.transform(dates);
        }

        if (!hourList.isEmpty()) {
            dates = new ByHourRule<T>(hourList, frequency).transform(dates);
            // debugging..
            if (log.isDebugEnabled()) {
                log.debug("Dates after BYHOUR processing: " + dates);
            }
        }

        if (!minuteList.isEmpty()) {
            dates = new ByMinuteRule<T>(minuteList, frequency).transform(dates);
            // debugging..
            if (log.isDebugEnabled()) {
                log.debug("Dates after BYMINUTE processing: " + dates);
            }
        }

        if (!secondList.isEmpty()) {
            dates = new BySecondRule<T>(secondList, frequency).transform(dates);
            // debugging..
            if (log.isDebugEnabled()) {
                log.debug("Dates after BYSECOND processing: " + dates);
            }
        }

        if (!setPosList.isEmpty()) {
            dates = new BySetPosRule<T>(setPosList).transform(dates);
            // debugging..
            if (log.isDebugEnabled()) {
                log.debug("Dates after SETPOS processing: " + dates);
            }
        }
        return dates;
    }

    private void validateFrequency() {
        if (frequency == null) {
            throw new IllegalArgumentException("A recurrence rule MUST contain a FREQ rule part.");
        }
        if (Frequency.SECONDLY.equals(getFrequency())) {
            calIncField = ChronoUnit.SECONDS;
        } else if (Frequency.MINUTELY.equals(getFrequency())) {
            calIncField = ChronoUnit.MINUTES;
        } else if (Frequency.HOURLY.equals(getFrequency())) {
            calIncField = ChronoUnit.HOURS;
        } else if (Frequency.DAILY.equals(getFrequency())) {
            calIncField = ChronoUnit.DAYS;
        } else if (Frequency.WEEKLY.equals(getFrequency())) {
            calIncField = ChronoUnit.WEEKS;
        } else if (Frequency.MONTHLY.equals(getFrequency())) {
            calIncField = ChronoUnit.MONTHS;
        } else if (Frequency.YEARLY.equals(getFrequency())) {
            calIncField = ChronoUnit.YEARS;
        } else {
            throw new IllegalArgumentException("Invalid FREQ rule part '"
                    + frequency + "' in recurrence rule");
        }
    }

    /**
     * @param count The count to set.
     * @deprecated will be removed in a future version to support immutable pattern.
     */
    @Deprecated
    public final void setCount(final int count) {
        this.count = count;
        this.until = null;
    }

    /**
     * @param frequency The frequency to set.
     * @deprecated will be removed in a future version to support immutable pattern.
     */
    @Deprecated
    public final void setFrequency(final String frequency) {
        this.frequency = Frequency.valueOf(frequency);
        validateFrequency();
    }

    /**
     * @param interval The interval to set.
     * @deprecated will be removed in a future version to support immutable pattern.
     */
    @Deprecated
    public final void setInterval(final int interval) {
        this.interval = interval;
    }

    /**
     * @param until The until to set.
     * @deprecated will be removed in a future version to support immutable pattern.
     */
    @Deprecated
    public final void setUntil(final T until) {
        this.until = new TemporalAdapter<T>(until);
        this.count = -1;
    }

    /**
     * @param stream
     * @throws IOException
     * @throws ClassNotFoundException
     */
    private void readObject(final java.io.ObjectInputStream stream) throws IOException, ClassNotFoundException {
        stream.defaultReadObject();
        log = LoggerFactory.getLogger(Recur.class);
    }

    /**
     * Support for building Recur instances.
     */
    public static class Builder<T extends Temporal> {

        private Frequency frequency;

        private Skip skip;

        private T until;

        private RScale rscale;

        private Integer count;

        private Integer interval;

        private List<Integer> secondList;

        private List<Integer> minuteList;

        private List<Integer> hourList;

        private List<WeekDay> dayList;

        private List<Integer> monthDayList;

        private List<Integer> yearDayList;

        private List<Integer> weekNoList;

        private List<Month> monthList;

        private List<Integer> setPosList;

        private WeekDay weekStartDay;

        public Builder<T> frequency(Frequency frequency) {
            this.frequency = frequency;
            return this;
        }

        public Builder skip(Skip skip) {
            this.skip = skip;
            return this;
        }

        public Builder<T> until(T until) {
            this.until = until;
            return this;
        }

        public Builder rscale(RScale rscale) {
            this.rscale = rscale;
            return this;
        }

        public Builder<T> count(Integer count) {
            this.count = count;
            return this;
        }

        public Builder<T> interval(Integer interval) {
            this.interval = interval;
            return this;
        }

        public Builder<T> secondList(List<Integer> secondList) {
            this.secondList = secondList;
            return this;
        }

        public Builder<T> minuteList(List<Integer> minuteList) {
            this.minuteList = minuteList;
            return this;
        }

        public Builder<T> hourList(List<Integer> hourList) {
            this.hourList = hourList;
            return this;
        }

        public Builder<T> dayList(List<WeekDay> dayList) {
            this.dayList = dayList;
            return this;
        }

        public Builder<T> monthDayList(List<Integer> monthDayList) {
            this.monthDayList = monthDayList;
            return this;
        }

        public Builder<T> yearDayList(List<Integer> yearDayList) {
            this.yearDayList = yearDayList;
            return this;
        }

        public Builder<T> weekNoList(List<Integer> weekNoList) {
            this.weekNoList = weekNoList;
            return this;
        }

        public Builder<T> monthList(List<Month> monthList) {
            this.monthList = monthList;
            return this;
        }

        public Builder<T> setPosList(List<Integer> setPosList) {
            this.setPosList = setPosList;
            return this;
        }

        public Builder<T> weekStartDay(WeekDay weekStartDay) {
            this.weekStartDay = weekStartDay;
            return this;
        }

        public Recur<T> build() {
            Chronology chronology = rscale != null ? Chronology.of(rscale.getChronology())
                    : Chronology.ofLocale(Locale.getDefault());

            Recur<T> recur = new Recur<>();
            recur.frequency = frequency;
            recur.rscale = rscale;
            recur.skip = skip;
            if (until != null) {
                recur.until = new TemporalAdapter<T>(until);
            }
            recur.count = count;
            recur.interval = interval;
            if (secondList != null) {
                recur.secondList = new NumberList(secondList, chronology.range(ChronoField.SECOND_OF_MINUTE), false);
            }
            if (minuteList != null) {
                recur.minuteList = new NumberList(minuteList, chronology.range(ChronoField.MINUTE_OF_HOUR), false);
            }
            if (hourList != null) {
                recur.hourList = new NumberList(hourList, chronology.range(ChronoField.HOUR_OF_DAY), false);
            }
            if (dayList != null) {
                recur.dayList.addAll(dayList);
            }
            if (monthDayList != null) {
                recur.monthDayList = new NumberList(monthDayList, chronology.range(ChronoField.DAY_OF_MONTH), true);
            }
            if (yearDayList != null) {
                recur.yearDayList = new NumberList(yearDayList, chronology.range(ChronoField.DAY_OF_YEAR), true);
            }
            if (weekNoList != null) {
                recur.weekNoList = new NumberList(weekNoList, chronology.range(ChronoField.ALIGNED_WEEK_OF_YEAR), true);
            }
            if (monthList != null) {
                recur.monthList = new MonthList(monthList, chronology.range(ChronoField.MONTH_OF_YEAR));
            }
            if (setPosList != null) {
                recur.setPosList = new NumberList(setPosList, chronology.range(ChronoField.DAY_OF_YEAR), true);
            }
            recur.weekStartDay = weekStartDay;
            recur.validateFrequency();
            return recur;
        }
    }
}<|MERGE_RESOLUTION|>--- conflicted
+++ resolved
@@ -326,10 +326,7 @@
      *
      * @param aValue a string representation of a recurrence.
      */
-<<<<<<< HEAD
     public Recur(final String aValue) {
-=======
-    public Recur(final String aValue) throws ParseException {
         this(aValue, CompatibilityHints.isHintEnabled(CompatibilityHints.KEY_RELAXED_PARSING));
     }
 
@@ -337,13 +334,8 @@
      * Constructs a new recurrence from the specified string value.
      * @param aValue a string representation of a recurrence.
      * @param experimentalTokensAllowed allow unrecognised tokens in the recurrence
-     * @throws ParseException
-     */
-    public Recur(final String aValue, boolean experimentalTokensAllowed) throws ParseException {
-        // default week start is Monday per RFC5545
-        calendarWeekStartDay = Calendar.MONDAY;
-
->>>>>>> 0ab47229
+     */
+    public Recur(final String aValue, boolean experimentalTokensAllowed) {
         Chronology chronology = Chronology.ofLocale(Locale.getDefault());
         Iterator<String> tokens = Arrays.asList(aValue.split("[;=]")).iterator();
         while (tokens.hasNext()) {
