/**
 * Copyright (c) 2012, Ben Fortuna
 * All rights reserved.
 *
 * Redistribution and use in source and binary forms, with or without
 * modification, are permitted provided that the following conditions
 * are met:
 *
 *  o Redistributions of source code must retain the above copyright
 * notice, this list of conditions and the following disclaimer.
 *
 *  o Redistributions in binary form must reproduce the above copyright
 * notice, this list of conditions and the following disclaimer in the
 * documentation and/or other materials provided with the distribution.
 *
 *  o Neither the name of Ben Fortuna nor the names of any other contributors
 * may be used to endorse or promote products derived from this software
 * without specific prior written permission.
 *
 * THIS SOFTWARE IS PROVIDED BY THE COPYRIGHT HOLDERS AND CONTRIBUTORS
 * "AS IS" AND ANY EXPRESS OR IMPLIED WARRANTIES, INCLUDING, BUT NOT
 * LIMITED TO, THE IMPLIED WARRANTIES OF MERCHANTABILITY AND FITNESS FOR
 * A PARTICULAR PURPOSE ARE DISCLAIMED. IN NO EVENT SHALL THE COPYRIGHT OWNER OR
 * CONTRIBUTORS BE LIABLE FOR ANY DIRECT, INDIRECT, INCIDENTAL, SPECIAL,
 * EXEMPLARY, OR CONSEQUENTIAL DAMAGES (INCLUDING, BUT NOT LIMITED TO,
 * PROCUREMENT OF SUBSTITUTE GOODS OR SERVICES; LOSS OF USE, DATA, OR
 * PROFITS; OR BUSINESS INTERRUPTION) HOWEVER CAUSED AND ON ANY THEORY OF
 * LIABILITY, WHETHER IN CONTRACT, STRICT LIABILITY, OR TORT (INCLUDING
 * NEGLIGENCE OR OTHERWISE) ARISING IN ANY WAY OUT OF THE USE OF THIS
 * SOFTWARE, EVEN IF ADVISED OF THE POSSIBILITY OF SUCH DAMAGE.
 */
package net.fortuna.ical4j.model;

import net.fortuna.ical4j.transform.recurrence.*;
import net.fortuna.ical4j.util.CompatibilityHints;
import net.fortuna.ical4j.util.Configurator;
import org.slf4j.Logger;
import org.slf4j.LoggerFactory;

import java.io.IOException;
import java.io.Serializable;
<<<<<<< HEAD
import java.time.LocalDate;
import java.time.temporal.*;
=======
import java.text.ParseException;
import java.time.chrono.Chronology;
import java.time.temporal.ChronoField;
import java.util.Calendar;
>>>>>>> 4a90a538
import java.util.*;

/**
 * $Id$ [18-Apr-2004]
 *
 * <pre>
 *     3.3.10.  Recurrence Rule
 *
 *    Value Name:  RECUR
 *
 *    Purpose:  This value type is used to identify properties that contain
 *       a recurrence rule specification.
 *
 *    Format Definition:  This value type is defined by the following
 *       notation:
 *
 *        recur           = recur-rule-part *( ";" recur-rule-part )
 *                        ;
 *                        ; The rule parts are not ordered in any
 *                        ; particular sequence.
 *                        ;
 *                        ; The FREQ rule part is REQUIRED,
 *                        ; but MUST NOT occur more than once.
 *                        ;
 *                        ; The UNTIL or COUNT rule parts are OPTIONAL,
 *                        ; but they MUST NOT occur in the same 'recur'.
 *                        ;
 *
 *                        ; The other rule parts are OPTIONAL,
 *                        ; but MUST NOT occur more than once.
 *
 *        recur-rule-part = ( "FREQ" "=" freq )
 *                        / ( "UNTIL" "=" enddate )
 *                        / ( "COUNT" "=" 1*DIGIT )
 *                        / ( "INTERVAL" "=" 1*DIGIT )
 *                        / ( "BYSECOND" "=" byseclist )
 *                        / ( "BYMINUTE" "=" byminlist )
 *                        / ( "BYHOUR" "=" byhrlist )
 *                        / ( "BYDAY" "=" bywdaylist )
 *                        / ( "BYMONTHDAY" "=" bymodaylist )
 *                        / ( "BYYEARDAY" "=" byyrdaylist )
 *                        / ( "BYWEEKNO" "=" bywknolist )
 *                        / ( "BYMONTH" "=" bymolist )
 *                        / ( "BYSETPOS" "=" bysplist )
 *                        / ( "WKST" "=" weekday )
 *
 *        freq        = "SECONDLY" / "MINUTELY" / "HOURLY" / "DAILY"
 *                    / "WEEKLY" / "MONTHLY" / "YEARLY"
 *
 *        enddate     = date / date-time
 *
 *        byseclist   = ( seconds *("," seconds) )
 *
 *        seconds     = 1*2DIGIT       ;0 to 60
 *
 *        byminlist   = ( minutes *("," minutes) )
 *
 *        minutes     = 1*2DIGIT       ;0 to 59
 *
 *        byhrlist    = ( hour *("," hour) )
 *
 *        hour        = 1*2DIGIT       ;0 to 23
 *
 *        bywdaylist  = ( weekdaynum *("," weekdaynum) )
 *
 *        weekdaynum  = [[plus / minus] ordwk] weekday
 *
 *        plus        = "+"
 *
 *        minus       = "-"
 *
 *        ordwk       = 1*2DIGIT       ;1 to 53
 *
 *        weekday     = "SU" / "MO" / "TU" / "WE" / "TH" / "FR" / "SA"
 *        ;Corresponding to SUNDAY, MONDAY, TUESDAY, WEDNESDAY, THURSDAY,
 *        ;FRIDAY, and SATURDAY days of the week.
 *
 *        bymodaylist = ( monthdaynum *("," monthdaynum) )
 *
 *        monthdaynum = [plus / minus] ordmoday
 *
 *        ordmoday    = 1*2DIGIT       ;1 to 31
 *
 *        byyrdaylist = ( yeardaynum *("," yeardaynum) )
 *
 *        yeardaynum  = [plus / minus] ordyrday
 *
 *        ordyrday    = 1*3DIGIT      ;1 to 366
 *
 *        bywknolist  = ( weeknum *("," weeknum) )
 *
 *        weeknum     = [plus / minus] ordwk
 *
 *        bymolist    = ( monthnum *("," monthnum) )
 *
 *        monthnum    = 1*2DIGIT       ;1 to 12
 *
 *        bysplist    = ( setposday *("," setposday) )
 *
 *        setposday   = yeardaynum
 * </pre>
 *
 * @author Ben Fortuna
 * @version 2.0
 */
public class Recur<T extends Temporal> implements Serializable {

    private static final long serialVersionUID = -7333226591784095142L;

    private static final String FREQ = "FREQ";

    private static final String UNTIL = "UNTIL";

    private static final String COUNT = "COUNT";

    private static final String INTERVAL = "INTERVAL";

    private static final String BYSECOND = "BYSECOND";

    private static final String BYMINUTE = "BYMINUTE";

    private static final String BYHOUR = "BYHOUR";

    private static final String BYDAY = "BYDAY";

    private static final String BYMONTHDAY = "BYMONTHDAY";

    private static final String BYYEARDAY = "BYYEARDAY";

    private static final String BYWEEKNO = "BYWEEKNO";

    private static final String BYMONTH = "BYMONTH";

    private static final String BYSETPOS = "BYSETPOS";

    private static final String WKST = "WKST";

    private static final String RSCALE = "RSCALE";

    private static final String SKIP = "SKIP";

<<<<<<< HEAD
=======
    public enum Frequency {
        SECONDLY, MINUTELY, HOURLY, DAILY, WEEKLY, MONTHLY, YEARLY;
    }

    public enum RScale {

        JAPANESE("Japanese"),
        BUDDHIST("ThaiBuddhist"),
        ROC("Minguo"),
        ISLAMIC("islamic"),
        ISO8601("ISO"),

        CHINESE("ISO"),
        ETHIOPIC("Ethiopic"),
        HEBREW("ISO"),
        GREGORIAN("ISO");

        private final String chronology;

        RScale(String chronology) {
            this.chronology = chronology;
        }

        public String getChronology() {
            return chronology;
        }
    }

>>>>>>> 4a90a538
    public enum Skip {
        OMIT, BACKWARD, FORWARD;
    }

    /**
     * Second frequency resolution.
     * @deprecated use {@link Frequency} instead.
     */
    @Deprecated
    public static final String SECONDLY = "SECONDLY";

    /**
     * Minute frequency resolution.
     * @deprecated use {@link Frequency} instead.
     */
    @Deprecated
    public static final String MINUTELY = "MINUTELY";

    /**
     * Hour frequency resolution.
     * @deprecated use {@link Frequency} instead.
     */
    @Deprecated
    public static final String HOURLY = "HOURLY";

    /**
     * Day frequency resolution.
     * @deprecated use {@link Frequency} instead.
     */
    @Deprecated
    public static final String DAILY = "DAILY";

    /**
     * Week frequency resolution.
     * @deprecated use {@link Frequency} instead.
     */
    @Deprecated
    public static final String WEEKLY = "WEEKLY";

    /**
     * Month frequency resolution.
     * @deprecated use {@link Frequency} instead.
     */
    @Deprecated
    public static final String MONTHLY = "MONTHLY";

    /**
     * Year frequency resolution.
     * @deprecated use {@link Frequency} instead.
     */
    @Deprecated
    public static final String YEARLY = "YEARLY";

    /**
     * When calculating dates matching this recur ({@code getDates()} or {@code getNextDate}),
     * this property defines the maximum number of attempt to find a matching date by
     * incrementing the seed.
     * <p>The default value is 1000. A value of -1 corresponds to no maximum.</p>
     */
    public static final String KEY_MAX_INCREMENT_COUNT = "net.fortuna.ical4j.recur.maxincrementcount";

    private static final int maxIncrementCount;

    static {
        maxIncrementCount = Configurator.getIntProperty(KEY_MAX_INCREMENT_COUNT).orElse(1000);
    }

    private transient Logger log = LoggerFactory.getLogger(Recur.class);

    private static final Comparator<Temporal> CANDIDATE_SORTER = new TemporalComparator();

    private Frequency frequency;

    private Skip skip;

    private TemporalAdapter<T> until;

    private RScale rscale;

    private Integer count;

    private Integer interval;

    private final List<Integer> secondList = new NumberList(ChronoField.SECOND_OF_MINUTE.range(), false);

    private final List<Integer> minuteList = new NumberList(ChronoField.MINUTE_OF_HOUR.range(), false);

    private final List<Integer> hourList = new NumberList(ChronoField.HOUR_OF_DAY.range(), false);

    private final List<WeekDay> dayList = new WeekDayList();

    private final List<Integer> monthDayList = new NumberList(ChronoField.DAY_OF_MONTH.range(), true);

    private final List<Integer> yearDayList = new NumberList(ChronoField.DAY_OF_YEAR.range(), true);

    private final List<Integer> weekNoList = new NumberList(WeekFields.ISO.weekOfWeekBasedYear().range(), true);

    private final List<Month> monthList = new NumberList(ChronoField.MONTH_OF_YEAR.range(), false);

    private final List<Integer> setPosList = new NumberList(1, 366, true);

    private WeekDay weekStartDay;

    private final Map<String, String> experimentalValues = new HashMap<String, String>();

    // Temporal field we increment based on frequency.
    private TemporalUnit calIncField;

    /**
     * Default constructor.
     */
    private Recur() {
    }

    /**
     * Constructs a new instance from the specified string value.
     *
     * @param aValue a string representation of a recurrence.
     */
<<<<<<< HEAD
    public Recur(final String aValue) {
=======
    public Recur(final String aValue) throws ParseException {
        // default week start is Monday per RFC5545
        calendarWeekStartDay = Calendar.MONDAY;

        Chronology chronology = Chronology.ofLocale(Locale.getDefault());
>>>>>>> 4a90a538
        Iterator<String> tokens = Arrays.asList(aValue.split("[;=]")).iterator();
        while (tokens.hasNext()) {
            final String token = tokens.next();
            if (FREQ.equals(token)) {
                frequency = Frequency.valueOf(nextToken(tokens, token));
            } else if (SKIP.equals(token)) {
                skip = Skip.valueOf(nextToken(tokens, token));
            } else if (RSCALE.equals(token)) {
                rscale = RScale.valueOf(nextToken(tokens, token));
                chronology = Chronology.of(rscale.getChronology());
            } else if (UNTIL.equals(token)) {
                final String untilString = nextToken(tokens, token);
                until = TemporalAdapter.parse(untilString);
            } else if (COUNT.equals(token)) {
                count = Integer.parseInt(nextToken(tokens, token));
            } else if (INTERVAL.equals(token)) {
                interval = Integer.parseInt(nextToken(tokens, token));
            } else if (BYSECOND.equals(token)) {
<<<<<<< HEAD
                secondList.addAll(NumberList.parse(nextToken(tokens, token)));
            } else if (BYMINUTE.equals(token)) {
                minuteList.addAll(NumberList.parse(nextToken(tokens, token)));
            } else if (BYHOUR.equals(token)) {
                hourList.addAll(NumberList.parse(nextToken(tokens, token)));
=======
                secondList = new NumberList(nextToken(tokens, token), chronology.range(ChronoField.SECOND_OF_MINUTE), false);
            } else if (BYMINUTE.equals(token)) {
                minuteList = new NumberList(nextToken(tokens, token), chronology.range(ChronoField.MINUTE_OF_HOUR), false);
            } else if (BYHOUR.equals(token)) {
                hourList = new NumberList(nextToken(tokens, token), chronology.range(ChronoField.HOUR_OF_DAY), false);
>>>>>>> 4a90a538
            } else if (BYDAY.equals(token)) {
                dayList.addAll(new WeekDayList(nextToken(tokens, token)));
            } else if (BYMONTHDAY.equals(token)) {
<<<<<<< HEAD
                monthDayList.addAll(NumberList.parse(nextToken(tokens, token)));
            } else if (BYYEARDAY.equals(token)) {
                yearDayList.addAll(NumberList.parse(nextToken(tokens, token)));
            } else if (BYWEEKNO.equals(token)) {
                weekNoList.addAll(NumberList.parse(nextToken(tokens, token)));
            } else if (BYMONTH.equals(token)) {
                monthList.addAll(new MonthList(nextToken(tokens, token), ValueRange.of(1, 12, 13)));
            } else if (BYSETPOS.equals(token)) {
                setPosList.addAll(NumberList.parse(nextToken(tokens, token)));
=======
                monthDayList = new NumberList(nextToken(tokens, token), chronology.range(ChronoField.DAY_OF_MONTH), true);
            } else if (BYYEARDAY.equals(token)) {
                yearDayList = new NumberList(nextToken(tokens, token), chronology.range(ChronoField.DAY_OF_YEAR), true);
            } else if (BYWEEKNO.equals(token)) {
                weekNoList = new NumberList(nextToken(tokens, token), chronology.range(ChronoField.ALIGNED_WEEK_OF_YEAR), true);
            } else if (BYMONTH.equals(token)) {
                monthList = new MonthList(nextToken(tokens, token), chronology.range(ChronoField.MONTH_OF_YEAR));
            } else if (BYSETPOS.equals(token)) {
                setPosList = new NumberList(nextToken(tokens, token), chronology.range(ChronoField.DAY_OF_YEAR), true);
>>>>>>> 4a90a538
            } else if (WKST.equals(token)) {
                weekStartDay = WeekDay.getWeekDay(WeekDay.Day.valueOf(nextToken(tokens, token)));
            } else {
                if (CompatibilityHints.isHintEnabled(CompatibilityHints.KEY_RELAXED_PARSING)) {
                    // assume experimental value..
                    experimentalValues.put(token, nextToken(tokens, token));
                } else {
                    throw new IllegalArgumentException(String.format("Invalid recurrence rule part: %s=%s",
                            token, nextToken(tokens, token)));
                }
            }
        }
        validateFrequency();
    }

    private String nextToken(Iterator<String> tokens, String lastToken) {
        try {
            return tokens.next();
        } catch (NoSuchElementException e) {
            throw new IllegalArgumentException("Missing expected token, last token: " + lastToken);
        }
    }

    /**
     * @param frequency a recurrence frequency string
     * @param until     maximum recurrence date
     */
    @Deprecated
    public Recur(final String frequency, final T until) {
        this(Frequency.valueOf(frequency), until);
    }

    /**
     * @param frequency a recurrence frequency string
     * @param until     maximum recurrence date
     */
    public Recur(final Frequency frequency, final T until) {
        this.frequency = frequency;
        this.until = new TemporalAdapter<T>(until);
        validateFrequency();
    }

    /**
     * @param frequency a recurrence frequency string
     * @param count     maximum recurrence count
     */
    @Deprecated
    public Recur(final String frequency, final int count) {
        this(Frequency.valueOf(frequency), count);
    }

    /**
     * @param frequency a recurrence frequency string
     * @param count     maximum recurrence count
     */
    public Recur(final Frequency frequency, final int count) {
        this.frequency = frequency;
        this.count = count;
        validateFrequency();
<<<<<<< HEAD
=======
        initTransformers();
    }

    private void initTransformers() {
        transformers = new HashMap<>();
        Chronology chronology = rscale != null ? Chronology.of(rscale.getChronology())
                : Chronology.ofLocale(Locale.getDefault());
        if (secondList != null) {
            transformers.put(BYSECOND, new BySecondRule(secondList, frequency, Optional.ofNullable(weekStartDay)));
        } else {
            secondList = new NumberList(chronology.range(ChronoField.SECOND_OF_MINUTE), false);
        }
        if (minuteList != null) {
            transformers.put(BYMINUTE, new ByMinuteRule(minuteList, frequency, Optional.ofNullable(weekStartDay)));
        } else {
            minuteList = new NumberList(chronology.range(ChronoField.MINUTE_OF_HOUR), false);
        }
        if (hourList != null) {
            transformers.put(BYHOUR, new ByHourRule(hourList, frequency, Optional.ofNullable(weekStartDay)));
        } else {
            hourList = new NumberList(chronology.range(ChronoField.HOUR_OF_DAY), false);
        }
        if (monthDayList != null) {
            transformers.put(BYMONTHDAY, new ByMonthDayRule(monthDayList, frequency, Optional.ofNullable(weekStartDay)));
        } else {
            monthDayList = new NumberList(chronology.range(ChronoField.DAY_OF_MONTH), true);
        }
        if (yearDayList != null) {
            transformers.put(BYYEARDAY, new ByYearDayRule(yearDayList, frequency, Optional.ofNullable(weekStartDay)));
        } else {
            yearDayList = new NumberList(chronology.range(ChronoField.DAY_OF_YEAR), true);
        }
        if (weekNoList != null) {
            transformers.put(BYWEEKNO, new ByWeekNoRule(weekNoList, frequency, Optional.ofNullable(weekStartDay)));
        } else {
            weekNoList = new NumberList(chronology.range(ChronoField.ALIGNED_WEEK_OF_YEAR), true);
        }
        if (monthList != null) {
            transformers.put(BYMONTH, new ByMonthRule(monthList, frequency,
                    Optional.ofNullable(weekStartDay)));
        } else {
            monthList = new MonthList(chronology.range(ChronoField.MONTH_OF_YEAR));
        }
        if (dayList != null) {
            transformers.put(BYDAY, new ByDayRule(dayList, deriveFilterType(), Optional.ofNullable(weekStartDay)));
        } else {
            dayList = new WeekDayList();
        }
        if (setPosList != null) {
            transformers.put(BYSETPOS, new BySetPosRule(setPosList));
        } else {
            setPosList = new NumberList(chronology.range(ChronoField.DAY_OF_YEAR), true);
        }
>>>>>>> 4a90a538
    }

    private Frequency deriveFilterType() {
        if (frequency == Frequency.DAILY || !getYearDayList().isEmpty() || !getMonthDayList().isEmpty()) {
            return Frequency.DAILY;
        } else if (frequency == Frequency.WEEKLY || !getWeekNoList().isEmpty()) {
            return Frequency.WEEKLY;
        } else if (frequency == Frequency.MONTHLY || !getMonthList().isEmpty()) {
            return Frequency.MONTHLY;
        } else {
            return frequency;
        }
    }

    /**
     * Accessor for the configured BYDAY list.
     * NOTE: Any changes to the returned list will have no effect on the recurrence rule processing.
     *
     * @return Returns the dayList.
     */
    public final List<WeekDay> getDayList() {
        return dayList;
    }

    /**
     * Accessor for the configured BYHOUR list.
     * NOTE: Any changes to the returned list will have no effect on the recurrence rule processing.
     *
     * @return Returns the hourList.
     */
    public final List<Integer> getHourList() {
        return hourList;
    }

    /**
     * Accessor for the configured BYMINUTE list.
     * NOTE: Any changes to the returned list will have no effect on the recurrence rule processing.
     *
     * @return Returns the minuteList.
     */
    public final List<Integer> getMinuteList() {
        return minuteList;
    }

    /**
     * Accessor for the configured BYMONTHDAY list.
     * NOTE: Any changes to the returned list will have no effect on the recurrence rule processing.
     *
     * @return Returns the monthDayList.
     */
    public final List<Integer> getMonthDayList() {
        return monthDayList;
    }

    /**
     * Accessor for the configured BYMONTH list.
     * NOTE: Any changes to the returned list will have no effect on the recurrence rule processing.
     *
     * @return Returns the monthList.
     */
    public final List<Month> getMonthList() {
        return monthList;
    }

    /**
     * Accessor for the configured BYSECOND list.
     * NOTE: Any changes to the returned list will have no effect on the recurrence rule processing.
     *
     * @return Returns the secondList.
     */
    public final List<Integer> getSecondList() {
        return secondList;
    }

    /**
     * Accessor for the configured BYSETPOS list.
     * NOTE: Any changes to the returned list will have no effect on the recurrence rule processing.
     *
     * @return Returns the setPosList.
     */
    public final List<Integer> getSetPosList() {
        return setPosList;
    }

    /**
     * Accessor for the configured BYWEEKNO list.
     * NOTE: Any changes to the returned list will have no effect on the recurrence rule processing.
     *
     * @return Returns the weekNoList.
     */
    public final List<Integer> getWeekNoList() {
        return weekNoList;
    }

    /**
     * Accessor for the configured BYYEARDAY list.
     * NOTE: Any changes to the returned list will have no effect on the recurrence rule processing.
     *
     * @return Returns the yearDayList.
     */
    public final List<Integer> getYearDayList() {
        return yearDayList;
    }

    /**
     * @return Returns the count or -1 if the rule does not have a count.
     */
    public final int getCount() {
        return Optional.ofNullable(count).orElse(-1);
    }

    /**
     * @return Returns the experimentalValues.
     */
    public final Map<String, String> getExperimentalValues() {
        return experimentalValues;
    }

    /**
     * @return Returns the frequency.
     */
    public final Frequency getFrequency() {
        return frequency;
    }

    /**
     *
     * @return leap month skip behaviour.
     */
    public Skip getSkip() {
        return skip;
    }

    /**
     * @return Returns the interval or -1 if the rule does not have an interval defined.
     */
    public final int getInterval() {
        return Optional.ofNullable(interval).orElse(-1);
    }

    /**
     * @return Returns the until or null if there is none.
     */
    public final T getUntil() {
        return until != null ? until.getTemporal() : null;
    }

    /**
     * @return Returns the weekStartDay or null if there is none.
     */
    public final WeekDay getWeekStartDay() {
        return weekStartDay;
    }

    /**
     * @param weekStartDay The weekStartDay to set.
     * @deprecated will be removed in a future version to support immutable pattern.
     */
    @Deprecated
    public final void setWeekStartDay(final WeekDay weekStartDay) {
        this.weekStartDay = weekStartDay;
    }

    /**
     * {@inheritDoc}
     */
    @Override
    public final String toString() {
        final StringBuilder b = new StringBuilder();
        if (rscale != null) {
            b.append(RSCALE);
            b.append('=');
            b.append(rscale);
            b.append(';');
        }
        b.append(FREQ);
        b.append('=');
        b.append(frequency);
        if (weekStartDay != null) {
            b.append(';');
            b.append(WKST);
            b.append('=');
            b.append(weekStartDay);
        }
        if (until != null) {
            b.append(';');
            b.append(UNTIL);
            b.append('=');
            // Note: date-time representations should always be in UTC time.
            b.append(until);
        }
        if (count != null) {
            b.append(';');
            b.append(COUNT);
            b.append('=');
            b.append(count);
        }
        if (interval != null) {
            b.append(';');
            b.append(INTERVAL);
            b.append('=');
            b.append(interval);
        }
        if (!monthList.isEmpty()) {
            b.append(';');
            b.append(BYMONTH);
            b.append('=');
            b.append(NumberList.toString(monthList));
        }
        if (!weekNoList.isEmpty()) {
            b.append(';');
            b.append(BYWEEKNO);
            b.append('=');
            b.append(NumberList.toString(weekNoList));
        }
        if (!yearDayList.isEmpty()) {
            b.append(';');
            b.append(BYYEARDAY);
            b.append('=');
            b.append(NumberList.toString(yearDayList));
        }
        if (!monthDayList.isEmpty()) {
            b.append(';');
            b.append(BYMONTHDAY);
            b.append('=');
            b.append(NumberList.toString(monthDayList));
        }
        if (!dayList.isEmpty()) {
            b.append(';');
            b.append(BYDAY);
            b.append('=');
            b.append(WeekDayList.toString(dayList));
        }
        if (!hourList.isEmpty()) {
            b.append(';');
            b.append(BYHOUR);
            b.append('=');
            b.append(NumberList.toString(hourList));
        }
        if (!minuteList.isEmpty()) {
            b.append(';');
            b.append(BYMINUTE);
            b.append('=');
            b.append(NumberList.toString(minuteList));
        }
        if (!secondList.isEmpty()) {
            b.append(';');
            b.append(BYSECOND);
            b.append('=');
            b.append(NumberList.toString(secondList));
        }
        if (!setPosList.isEmpty()) {
            b.append(';');
            b.append(BYSETPOS);
            b.append('=');
            b.append(NumberList.toString(setPosList));
        }
        if (skip != null) {
            b.append(';');
            b.append(SKIP);
            b.append('=');
            b.append(skip);
        }
        return b.toString();
    }

    /**
     * Returns a list of start dates in the specified period represented by this recur. Any date fields not specified by
     * this recur are retained from the period start, and as such you should ensure the period start is initialised
     * correctly.
     *
     * @param periodStart the start of the period
     * @param periodEnd   the end of the period
     * @return a list of dates
     */
    public final List<T> getDates(final T periodStart, final T periodEnd) {
        return getDates(periodStart, periodStart, periodEnd, -1);
    }

    /**
     * Convenience method for retrieving recurrences in a specified period.
     *
     * @param seed   a seed date for generating recurrence instances
     * @param period the period of returned recurrence dates
     * @return a list of dates
     */
    public final List<T> getDates(final T seed, final Period<T> period) {
        return getDates(seed, period.getStart(), period.getEnd(), -1);
    }

    /**
     * Returns a list of start dates in the specified period represented by this recur. This method includes a base date
     * argument, which indicates the start of the fist occurrence of this recurrence. The base date is used to inject
     * default values to return a set of dates in the correct format. For example, if the search start date (start) is
     * Wed, Mar 23, 12:19PM, but the recurrence is Mon - Fri, 9:00AM - 5:00PM, the start dates returned should all be at
     * 9:00AM, and not 12:19PM.
     *
     * @param seed        the start date of this Recurrence's first instance
     * @param periodStart the start of the period
     * @param periodEnd   the end of the period
     * @return a list of dates represented by this recur instance
     */
    public final List<T> getDates(final T seed, final T periodStart, final T periodEnd) {
        return getDates(seed, periodStart, periodEnd, -1);
    }

    /**
     * Returns a list of start dates in the specified period represented by this recur. This method includes a base date
     * argument, which indicates the start of the fist occurrence of this recurrence. The base date is used to inject
     * default values to return a set of dates in the correct format. For example, if the search start date (start) is
     * Wed, Mar 23, 12:19PM, but the recurrence is Mon - Fri, 9:00AM - 5:00PM, the start dates returned should all be at
     * 9:00AM, and not 12:19PM.
     *
     * @param seed        the start date of this Recurrence's first instance
     * @param periodStart the start of the period
     * @param periodEnd   the end of the period
     * @param maxCount    limits the number of instances returned. Up to one years
     *                    worth extra may be returned. Less than 0 means no limit
     * @return a list of dates represented by this recur instance
     */
    public final List<T> getDates(final T seed, final T periodStart, final T periodEnd, final int maxCount) {

        final List<T> dates = new ArrayList<>();

        T candidateSeed = seed;

        // optimize the start time for selecting candidates
        // (only applicable where a COUNT is not specified)
        if (count == null) {
            while (TemporalAdapter.isBefore(candidateSeed, periodStart)) {
                candidateSeed = increment(candidateSeed);
                if (candidateSeed == null) {
                    return dates;
                }
            }
        }

        HashSet<T> invalidCandidates = new HashSet<>();
        int noCandidateIncrementCount = 0;
        T candidate = null;
        while ((maxCount < 0) || (dates.size() < maxCount)) {
            if (getUntil() != null && candidate != null && TemporalAdapter.isAfter(candidate, getUntil())) {
                break;
            }
            if (periodEnd != null && candidate != null && TemporalAdapter.isAfter(candidate, periodEnd)) {
                break;
            }
            if (getCount() >= 1 && (dates.size() + invalidCandidates.size()) >= getCount()) {
                break;
            }

            // rootSeed = date used for the seed for the RRule at the
            //            start of the first period.
            // candidateSeed = date used for the start of 
            //                 the current period.
            final List<T> candidates = getCandidates(seed, candidateSeed);
            if (!candidates.isEmpty()) {
                noCandidateIncrementCount = 0;
                // sort candidates for identifying when UNTIL date is exceeded..
                if (seed instanceof LocalDate) {
                    candidates.sort(new TemporalComparator(ChronoUnit.DAYS));
                } else {
                    candidates.sort(CANDIDATE_SORTER);
                }
                for (T candidate1 : candidates) {
                    candidate = candidate1;
                    // don't count candidates that occur before the seed date..
                    if (!TemporalAdapter.isBefore(candidate, seed)) {
                        // candidates exclusive of periodEnd..
                        if (TemporalAdapter.isBefore(candidate, periodStart) || TemporalAdapter.isAfter(candidate, periodEnd)) {
                            invalidCandidates.add(candidate);
                        } else if (getCount() >= 1 && (dates.size() + invalidCandidates.size()) >= getCount()) {
                            break;
                        } else if (!TemporalAdapter.isBefore(candidate, periodStart) && !TemporalAdapter.isAfter(candidate, periodEnd)
                            && (getUntil() == null || !TemporalAdapter.isAfter(candidate, getUntil()))) {

                            dates.add(candidate);
                        }
                    }
                }
            } else {
                noCandidateIncrementCount++;
                if ((maxIncrementCount > 0) && (noCandidateIncrementCount > maxIncrementCount)) {
                    break;
                }
            }
            candidateSeed = increment(candidateSeed);
            if (candidateSeed == null) {
                break;
            }
        }
        // sort final list..
        if (seed instanceof LocalDate) {
            dates.sort(new TemporalComparator(ChronoUnit.DAYS));
        } else {
            dates.sort(CANDIDATE_SORTER);
        }
        return dates;
    }

    /**
     * Returns the the next date of this recurrence given a seed date
     * and start date.  The seed date indicates the start of the fist
     * occurrence of this recurrence. The start date is the
     * starting date to search for the next recurrence.  Return null
     * if there is no occurrence date after start date.
     *
     * @param seed      the start date of this Recurrence's first instance
     * @param startDate the date to start the search
     * @return the next date in the recurrence series after startDate
     */
    public final T getNextDate(final T seed, final T startDate) {

        T candidateSeed = seed;

        // optimize the start time for selecting candidates
        // (only applicable where a COUNT is not specified)
        if (count == null) {
            while (TemporalAdapter.isBefore(candidateSeed, startDate)) {
                candidateSeed = increment(candidateSeed);
            }
        }

        int invalidCandidateCount = 0;
        int noCandidateIncrementCount = 0;
        T candidate = candidateSeed;

        while (true) {
            if (getUntil() != null && TemporalAdapter.isAfter(candidate, getUntil())) {
                break;
            }

            if (getCount() > 0 && invalidCandidateCount >= getCount()) {
                break;
            }

            final List<T> candidates = getCandidates(seed, candidateSeed);
            if (!candidates.isEmpty()) {
                noCandidateIncrementCount = 0;
                // sort candidates for identifying when UNTIL date is exceeded..
                if (seed instanceof LocalDate) {
                    candidates.sort(new TemporalComparator(ChronoUnit.DAYS));
                } else {
                    candidates.sort(CANDIDATE_SORTER);
                }

                for (T candidate1 : candidates) {
                    candidate = candidate1;
                    // don't count candidates that occur before the seed date..
                    if (!TemporalAdapter.isBefore(candidate, seed)) {
                        // Candidate must be after startDate because
                        // we want the NEXT occurrence
                        if (!TemporalAdapter.isAfter(candidate, startDate)) {
                            invalidCandidateCount++;
                        } else if (getCount() > 0 && invalidCandidateCount >= getCount()) {
                            break;
                        } else if (!(getUntil() != null && TemporalAdapter.isAfter(candidate, getUntil()))) {
                            return candidate;
                        }
                    }
                }
            } else {
                noCandidateIncrementCount++;
                if ((maxIncrementCount > 0) && (noCandidateIncrementCount > maxIncrementCount)) {
                    break;
                }
            }
            candidateSeed = increment(candidateSeed);
        }
        return null;
    }

    /**
     * Increments the specified temporal according to the frequency and interval specified in this recurrence rule.
     *
     * @param cal a {@link Temporal} value to increment
     */
    private T increment(final T cal) {
        // initialise interval..
        final int calInterval = (getInterval() >= 1) ? getInterval() : 1;
        return (T) cal.plus(calInterval, calIncField);
    }

    /**
     * Returns a list of possible dates generated from the applicable BY* rules, using the specified date as a seed.
     *
     * @param date  the seed date
     * @return a List of Temporal of the same type as the seed date
     */
    private List<T> getCandidates(final T rootSeed, final T date) {
        List<T> dates = new ArrayList<>();
        dates.add(date);
        if (!monthList.isEmpty()) {
            dates = new ByMonthRule<T>(monthList, frequency).transform(dates);
            // debugging..
            if (log.isDebugEnabled()) {
                log.debug("Dates after BYMONTH processing: " + dates);
            }
        }

        if (!weekNoList.isEmpty()) {
            dates = new ByWeekNoRule<T>(weekNoList, frequency, WeekDay.getDayOfWeek(weekStartDay)).transform(dates);
            // debugging..
            if (log.isDebugEnabled()) {
                log.debug("Dates after BYWEEKNO processing: " + dates);
            }
        }

        if (!yearDayList.isEmpty()) {
            dates = new ByYearDayRule<T>(yearDayList, frequency).transform(dates);
            // debugging..
            if (log.isDebugEnabled()) {
                log.debug("Dates after BYYEARDAY processing: " + dates);
            }
        }

        if (!monthDayList.isEmpty()) {
            dates = new ByMonthDayRule<T>(monthDayList, frequency).transform(dates);
            // debugging..
            if (log.isDebugEnabled()) {
                log.debug("Dates after BYMONTHDAY processing: " + dates);
            }
        } else if (frequency == Frequency.MONTHLY || (frequency == Frequency.YEARLY && yearDayList.isEmpty()
                && weekNoList.isEmpty() && dayList.isEmpty())) {

            List<Integer> implicitMonthDayList = new NumberList(ChronoField.DAY_OF_MONTH.range(), false);
            // where seed doesn't provide timezone rules derive using system default timezone..
            implicitMonthDayList.add(new TemporalAdapter<>(rootSeed).toLocalTime().getDayOfMonth());
            ByMonthDayRule<T> implicitRule = new ByMonthDayRule<>(implicitMonthDayList, frequency);
            dates = implicitRule.transform(dates);
        }

        if (!dayList.isEmpty()) {
            dates = new ByDayRule<T>(dayList, deriveFilterType(), WeekDay.getDayOfWeek(weekStartDay)).transform(dates);
            // debugging..
            if (log.isDebugEnabled()) {
                log.debug("Dates after BYDAY processing: " + dates);
            }
        } else if (frequency == Frequency.WEEKLY || (frequency == Frequency.YEARLY && yearDayList.isEmpty()
                && !weekNoList.isEmpty() && monthDayList.isEmpty())) {

            ByDayRule<T> implicitRule = new ByDayRule<>(rootSeed, deriveFilterType(), WeekDay.getDayOfWeek(getWeekStartDay()));
            dates = implicitRule.transform(dates);
        }

        if (!hourList.isEmpty()) {
            dates = new ByHourRule<T>(hourList, frequency).transform(dates);
            // debugging..
            if (log.isDebugEnabled()) {
                log.debug("Dates after BYHOUR processing: " + dates);
            }
        }

        if (!minuteList.isEmpty()) {
            dates = new ByMinuteRule<T>(minuteList, frequency).transform(dates);
            // debugging..
            if (log.isDebugEnabled()) {
                log.debug("Dates after BYMINUTE processing: " + dates);
            }
        }

        if (!secondList.isEmpty()) {
            dates = new BySecondRule<T>(secondList, frequency).transform(dates);
            // debugging..
            if (log.isDebugEnabled()) {
                log.debug("Dates after BYSECOND processing: " + dates);
            }
        }

        if (!setPosList.isEmpty()) {
            dates = new BySetPosRule<T>(setPosList).transform(dates);
            // debugging..
            if (log.isDebugEnabled()) {
                log.debug("Dates after SETPOS processing: " + dates);
            }
        }
        return dates;
    }

    private void validateFrequency() {
        if (frequency == null) {
            throw new IllegalArgumentException("A recurrence rule MUST contain a FREQ rule part.");
        }
        if (Frequency.SECONDLY.equals(getFrequency())) {
            calIncField = ChronoUnit.SECONDS;
        } else if (Frequency.MINUTELY.equals(getFrequency())) {
            calIncField = ChronoUnit.MINUTES;
        } else if (Frequency.HOURLY.equals(getFrequency())) {
            calIncField = ChronoUnit.HOURS;
        } else if (Frequency.DAILY.equals(getFrequency())) {
            calIncField = ChronoUnit.DAYS;
        } else if (Frequency.WEEKLY.equals(getFrequency())) {
            calIncField = ChronoUnit.WEEKS;
        } else if (Frequency.MONTHLY.equals(getFrequency())) {
            calIncField = ChronoUnit.MONTHS;
        } else if (Frequency.YEARLY.equals(getFrequency())) {
            calIncField = ChronoUnit.YEARS;
        } else {
            throw new IllegalArgumentException("Invalid FREQ rule part '"
                    + frequency + "' in recurrence rule");
        }
    }

    /**
     * @param count The count to set.
     * @deprecated will be removed in a future version to support immutable pattern.
     */
    @Deprecated
    public final void setCount(final int count) {
        this.count = count;
        this.until = null;
    }

    /**
     * @param frequency The frequency to set.
     * @deprecated will be removed in a future version to support immutable pattern.
     */
    @Deprecated
    public final void setFrequency(final String frequency) {
        this.frequency = Frequency.valueOf(frequency);
        validateFrequency();
    }

    /**
     * @param interval The interval to set.
     * @deprecated will be removed in a future version to support immutable pattern.
     */
    @Deprecated
    public final void setInterval(final int interval) {
        this.interval = interval;
    }

    /**
     * @param until The until to set.
     * @deprecated will be removed in a future version to support immutable pattern.
     */
    @Deprecated
    public final void setUntil(final T until) {
        this.until = new TemporalAdapter<T>(until);
        this.count = -1;
    }

    /**
     * @param stream
     * @throws IOException
     * @throws ClassNotFoundException
     */
    private void readObject(final java.io.ObjectInputStream stream) throws IOException, ClassNotFoundException {
        stream.defaultReadObject();
        log = LoggerFactory.getLogger(Recur.class);
    }

    /**
     * Support for building Recur instances.
     */
    public static class Builder<T extends Temporal> {

        private Frequency frequency;

        private Skip skip;

        private T until;

        private RScale rscale;

        private Integer count;

        private Integer interval;

        private List<Integer> secondList;

        private List<Integer> minuteList;

        private List<Integer> hourList;

        private List<WeekDay> dayList;

        private List<Integer> monthDayList;

        private List<Integer> yearDayList;

        private List<Integer> weekNoList;

        private List<Month> monthList;

        private List<Integer> setPosList;

        private WeekDay weekStartDay;

        public Builder<T> frequency(Frequency frequency) {
            this.frequency = frequency;
            return this;
        }

        public Builder skip(Skip skip) {
            this.skip = skip;
            return this;
        }

        public Builder<T> until(T until) {
            this.until = until;
            return this;
        }

        public Builder rscale(RScale rscale) {
            this.rscale = rscale;
            return this;
        }

        public Builder<T> count(Integer count) {
            this.count = count;
            return this;
        }

        public Builder<T> interval(Integer interval) {
            this.interval = interval;
            return this;
        }

        public Builder<T> secondList(List<Integer> secondList) {
            this.secondList = secondList;
            return this;
        }

        public Builder<T> minuteList(List<Integer> minuteList) {
            this.minuteList = minuteList;
            return this;
        }

        public Builder<T> hourList(List<Integer> hourList) {
            this.hourList = hourList;
            return this;
        }

        public Builder<T> dayList(List<WeekDay> dayList) {
            this.dayList = dayList;
            return this;
        }

        public Builder<T> monthDayList(List<Integer> monthDayList) {
            this.monthDayList = monthDayList;
            return this;
        }

        public Builder<T> yearDayList(List<Integer> yearDayList) {
            this.yearDayList = yearDayList;
            return this;
        }

        public Builder<T> weekNoList(List<Integer> weekNoList) {
            this.weekNoList = weekNoList;
            return this;
        }

        public Builder<T> monthList(List<Month> monthList) {
            this.monthList = monthList;
            return this;
        }

        public Builder<T> setPosList(List<Integer> setPosList) {
            this.setPosList = setPosList;
            return this;
        }

        public Builder<T> weekStartDay(WeekDay weekStartDay) {
            this.weekStartDay = weekStartDay;
            return this;
        }

        public Recur<T> build() {
            Recur<T> recur = new Recur<>();
            recur.frequency = frequency;
            recur.rscale = rscale;
            recur.skip = skip;
            if (until != null) {
                recur.until = new TemporalAdapter<T>(until);
            }
            recur.count = count;
            recur.interval = interval;
            if (secondList != null) {
                recur.secondList.addAll(secondList);
            }
            if (minuteList != null) {
                recur.minuteList.addAll(minuteList);
            }
            if (hourList != null) {
                recur.hourList.addAll(hourList);
            }
            if (dayList != null) {
                recur.dayList.addAll(dayList);
            }
            if (monthDayList != null) {
                recur.monthDayList.addAll(monthDayList);
            }
            if (yearDayList != null) {
                recur.yearDayList.addAll(yearDayList);
            }
            if (weekNoList != null) {
                recur.weekNoList.addAll(weekNoList);
            }
            if (monthList != null) {
                recur.monthList.addAll(monthList);
            }
            if (setPosList != null) {
                recur.setPosList.addAll(setPosList);
            }
            recur.weekStartDay = weekStartDay;
            recur.validateFrequency();
            return recur;
        }
    }
}<|MERGE_RESOLUTION|>--- conflicted
+++ resolved
@@ -39,15 +39,10 @@
 
 import java.io.IOException;
 import java.io.Serializable;
-<<<<<<< HEAD
+import java.time.chrono.Chronology;
+import java.time.temporal.ChronoField;
 import java.time.LocalDate;
 import java.time.temporal.*;
-=======
-import java.text.ParseException;
-import java.time.chrono.Chronology;
-import java.time.temporal.ChronoField;
-import java.util.Calendar;
->>>>>>> 4a90a538
 import java.util.*;
 
 /**
@@ -189,12 +184,6 @@
 
     private static final String SKIP = "SKIP";
 
-<<<<<<< HEAD
-=======
-    public enum Frequency {
-        SECONDLY, MINUTELY, HOURLY, DAILY, WEEKLY, MONTHLY, YEARLY;
-    }
-
     public enum RScale {
 
         JAPANESE("Japanese"),
@@ -219,7 +208,6 @@
         }
     }
 
->>>>>>> 4a90a538
     public enum Skip {
         OMIT, BACKWARD, FORWARD;
     }
@@ -339,15 +327,8 @@
      *
      * @param aValue a string representation of a recurrence.
      */
-<<<<<<< HEAD
     public Recur(final String aValue) {
-=======
-    public Recur(final String aValue) throws ParseException {
-        // default week start is Monday per RFC5545
-        calendarWeekStartDay = Calendar.MONDAY;
-
         Chronology chronology = Chronology.ofLocale(Locale.getDefault());
->>>>>>> 4a90a538
         Iterator<String> tokens = Arrays.asList(aValue.split("[;=]")).iterator();
         while (tokens.hasNext()) {
             final String token = tokens.next();
@@ -366,43 +347,31 @@
             } else if (INTERVAL.equals(token)) {
                 interval = Integer.parseInt(nextToken(tokens, token));
             } else if (BYSECOND.equals(token)) {
-<<<<<<< HEAD
                 secondList.addAll(NumberList.parse(nextToken(tokens, token)));
+                secondList = new NumberList(nextToken(tokens, token), chronology.range(ChronoField.SECOND_OF_MINUTE), false);
             } else if (BYMINUTE.equals(token)) {
                 minuteList.addAll(NumberList.parse(nextToken(tokens, token)));
+                minuteList = new NumberList(nextToken(tokens, token), chronology.range(ChronoField.MINUTE_OF_HOUR), false);
             } else if (BYHOUR.equals(token)) {
                 hourList.addAll(NumberList.parse(nextToken(tokens, token)));
-=======
-                secondList = new NumberList(nextToken(tokens, token), chronology.range(ChronoField.SECOND_OF_MINUTE), false);
-            } else if (BYMINUTE.equals(token)) {
-                minuteList = new NumberList(nextToken(tokens, token), chronology.range(ChronoField.MINUTE_OF_HOUR), false);
-            } else if (BYHOUR.equals(token)) {
                 hourList = new NumberList(nextToken(tokens, token), chronology.range(ChronoField.HOUR_OF_DAY), false);
->>>>>>> 4a90a538
             } else if (BYDAY.equals(token)) {
                 dayList.addAll(new WeekDayList(nextToken(tokens, token)));
             } else if (BYMONTHDAY.equals(token)) {
-<<<<<<< HEAD
                 monthDayList.addAll(NumberList.parse(nextToken(tokens, token)));
+                monthDayList = new NumberList(nextToken(tokens, token), chronology.range(ChronoField.DAY_OF_MONTH), true);
             } else if (BYYEARDAY.equals(token)) {
                 yearDayList.addAll(NumberList.parse(nextToken(tokens, token)));
+                yearDayList = new NumberList(nextToken(tokens, token), chronology.range(ChronoField.DAY_OF_YEAR), true);
             } else if (BYWEEKNO.equals(token)) {
                 weekNoList.addAll(NumberList.parse(nextToken(tokens, token)));
+                weekNoList = new NumberList(nextToken(tokens, token), chronology.range(ChronoField.ALIGNED_WEEK_OF_YEAR), true);
             } else if (BYMONTH.equals(token)) {
                 monthList.addAll(new MonthList(nextToken(tokens, token), ValueRange.of(1, 12, 13)));
+                monthList = new MonthList(nextToken(tokens, token), chronology.range(ChronoField.MONTH_OF_YEAR));
             } else if (BYSETPOS.equals(token)) {
                 setPosList.addAll(NumberList.parse(nextToken(tokens, token)));
-=======
-                monthDayList = new NumberList(nextToken(tokens, token), chronology.range(ChronoField.DAY_OF_MONTH), true);
-            } else if (BYYEARDAY.equals(token)) {
-                yearDayList = new NumberList(nextToken(tokens, token), chronology.range(ChronoField.DAY_OF_YEAR), true);
-            } else if (BYWEEKNO.equals(token)) {
-                weekNoList = new NumberList(nextToken(tokens, token), chronology.range(ChronoField.ALIGNED_WEEK_OF_YEAR), true);
-            } else if (BYMONTH.equals(token)) {
-                monthList = new MonthList(nextToken(tokens, token), chronology.range(ChronoField.MONTH_OF_YEAR));
-            } else if (BYSETPOS.equals(token)) {
                 setPosList = new NumberList(nextToken(tokens, token), chronology.range(ChronoField.DAY_OF_YEAR), true);
->>>>>>> 4a90a538
             } else if (WKST.equals(token)) {
                 weekStartDay = WeekDay.getWeekDay(WeekDay.Day.valueOf(nextToken(tokens, token)));
             } else {
@@ -462,62 +431,6 @@
         this.frequency = frequency;
         this.count = count;
         validateFrequency();
-<<<<<<< HEAD
-=======
-        initTransformers();
-    }
-
-    private void initTransformers() {
-        transformers = new HashMap<>();
-        Chronology chronology = rscale != null ? Chronology.of(rscale.getChronology())
-                : Chronology.ofLocale(Locale.getDefault());
-        if (secondList != null) {
-            transformers.put(BYSECOND, new BySecondRule(secondList, frequency, Optional.ofNullable(weekStartDay)));
-        } else {
-            secondList = new NumberList(chronology.range(ChronoField.SECOND_OF_MINUTE), false);
-        }
-        if (minuteList != null) {
-            transformers.put(BYMINUTE, new ByMinuteRule(minuteList, frequency, Optional.ofNullable(weekStartDay)));
-        } else {
-            minuteList = new NumberList(chronology.range(ChronoField.MINUTE_OF_HOUR), false);
-        }
-        if (hourList != null) {
-            transformers.put(BYHOUR, new ByHourRule(hourList, frequency, Optional.ofNullable(weekStartDay)));
-        } else {
-            hourList = new NumberList(chronology.range(ChronoField.HOUR_OF_DAY), false);
-        }
-        if (monthDayList != null) {
-            transformers.put(BYMONTHDAY, new ByMonthDayRule(monthDayList, frequency, Optional.ofNullable(weekStartDay)));
-        } else {
-            monthDayList = new NumberList(chronology.range(ChronoField.DAY_OF_MONTH), true);
-        }
-        if (yearDayList != null) {
-            transformers.put(BYYEARDAY, new ByYearDayRule(yearDayList, frequency, Optional.ofNullable(weekStartDay)));
-        } else {
-            yearDayList = new NumberList(chronology.range(ChronoField.DAY_OF_YEAR), true);
-        }
-        if (weekNoList != null) {
-            transformers.put(BYWEEKNO, new ByWeekNoRule(weekNoList, frequency, Optional.ofNullable(weekStartDay)));
-        } else {
-            weekNoList = new NumberList(chronology.range(ChronoField.ALIGNED_WEEK_OF_YEAR), true);
-        }
-        if (monthList != null) {
-            transformers.put(BYMONTH, new ByMonthRule(monthList, frequency,
-                    Optional.ofNullable(weekStartDay)));
-        } else {
-            monthList = new MonthList(chronology.range(ChronoField.MONTH_OF_YEAR));
-        }
-        if (dayList != null) {
-            transformers.put(BYDAY, new ByDayRule(dayList, deriveFilterType(), Optional.ofNullable(weekStartDay)));
-        } else {
-            dayList = new WeekDayList();
-        }
-        if (setPosList != null) {
-            transformers.put(BYSETPOS, new BySetPosRule(setPosList));
-        } else {
-            setPosList = new NumberList(chronology.range(ChronoField.DAY_OF_YEAR), true);
-        }
->>>>>>> 4a90a538
     }
 
     private Frequency deriveFilterType() {
