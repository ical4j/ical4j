/**
 * Copyright (c) 2012, Ben Fortuna
 * All rights reserved.
 *
 * Redistribution and use in source and binary forms, with or without
 * modification, are permitted provided that the following conditions
 * are met:
 *
 *  o Redistributions of source code must retain the above copyright
 * notice, this list of conditions and the following disclaimer.
 *
 *  o Redistributions in binary form must reproduce the above copyright
 * notice, this list of conditions and the following disclaimer in the
 * documentation and/or other materials provided with the distribution.
 *
 *  o Neither the name of Ben Fortuna nor the names of any other contributors
 * may be used to endorse or promote products derived from this software
 * without specific prior written permission.
 *
 * THIS SOFTWARE IS PROVIDED BY THE COPYRIGHT HOLDERS AND CONTRIBUTORS
 * "AS IS" AND ANY EXPRESS OR IMPLIED WARRANTIES, INCLUDING, BUT NOT
 * LIMITED TO, THE IMPLIED WARRANTIES OF MERCHANTABILITY AND FITNESS FOR
 * A PARTICULAR PURPOSE ARE DISCLAIMED. IN NO EVENT SHALL THE COPYRIGHT OWNER OR
 * CONTRIBUTORS BE LIABLE FOR ANY DIRECT, INDIRECT, INCIDENTAL, SPECIAL,
 * EXEMPLARY, OR CONSEQUENTIAL DAMAGES (INCLUDING, BUT NOT LIMITED TO,
 * PROCUREMENT OF SUBSTITUTE GOODS OR SERVICES; LOSS OF USE, DATA, OR
 * PROFITS; OR BUSINESS INTERRUPTION) HOWEVER CAUSED AND ON ANY THEORY OF
 * LIABILITY, WHETHER IN CONTRACT, STRICT LIABILITY, OR TORT (INCLUDING
 * NEGLIGENCE OR OTHERWISE) ARISING IN ANY WAY OUT OF THE USE OF THIS
 * SOFTWARE, EVEN IF ADVISED OF THE POSSIBILITY OF SUCH DAMAGE.
 */
package net.fortuna.ical4j.model;

import net.fortuna.ical4j.transform.recurrence.*;
import net.fortuna.ical4j.util.CompatibilityHints;
import net.fortuna.ical4j.util.Configurator;
import org.slf4j.Logger;
import org.slf4j.LoggerFactory;

import java.io.IOException;
import java.io.Serializable;
import java.time.LocalDate;
import java.time.chrono.Chronology;
import java.time.temporal.*;
import java.util.*;
import java.util.function.Consumer;
import java.util.stream.Collectors;
import java.util.stream.Stream;
import java.util.stream.StreamSupport;

/**
 * $Id$ [18-Apr-2004]
 *
 * <pre>
 *     3.3.10.  Recurrence Rule
 *
 *    Value Name:  RECUR
 *
 *    Purpose:  This value type is used to identify properties that contain
 *       a recurrence rule specification.
 *
 *    Format Definition:  This value type is defined by the following
 *       notation:
 *
 *        recur           = recur-rule-part *( ";" recur-rule-part )
 *                        ;
 *                        ; The rule parts are not ordered in any
 *                        ; particular sequence.
 *                        ;
 *                        ; The FREQ rule part is REQUIRED,
 *                        ; but MUST NOT occur more than once.
 *                        ;
 *                        ; The UNTIL or COUNT rule parts are OPTIONAL,
 *                        ; but they MUST NOT occur in the same 'recur'.
 *                        ;
 *
 *                        ; The other rule parts are OPTIONAL,
 *                        ; but MUST NOT occur more than once.
 *
 *        recur-rule-part = ( "FREQ" "=" freq )
 *                        / ( "UNTIL" "=" enddate )
 *                        / ( "COUNT" "=" 1*DIGIT )
 *                        / ( "INTERVAL" "=" 1*DIGIT )
 *                        / ( "BYSECOND" "=" byseclist )
 *                        / ( "BYMINUTE" "=" byminlist )
 *                        / ( "BYHOUR" "=" byhrlist )
 *                        / ( "BYDAY" "=" bywdaylist )
 *                        / ( "BYMONTHDAY" "=" bymodaylist )
 *                        / ( "BYYEARDAY" "=" byyrdaylist )
 *                        / ( "BYWEEKNO" "=" bywknolist )
 *                        / ( "BYMONTH" "=" bymolist )
 *                        / ( "BYSETPOS" "=" bysplist )
 *                        / ( "WKST" "=" weekday )
 *
 *        freq        = "SECONDLY" / "MINUTELY" / "HOURLY" / "DAILY"
 *                    / "WEEKLY" / "MONTHLY" / "YEARLY"
 *
 *        enddate     = date / date-time
 *
 *        byseclist   = ( seconds *("," seconds) )
 *
 *        seconds     = 1*2DIGIT       ;0 to 60
 *
 *        byminlist   = ( minutes *("," minutes) )
 *
 *        minutes     = 1*2DIGIT       ;0 to 59
 *
 *        byhrlist    = ( hour *("," hour) )
 *
 *        hour        = 1*2DIGIT       ;0 to 23
 *
 *        bywdaylist  = ( weekdaynum *("," weekdaynum) )
 *
 *        weekdaynum  = [[plus / minus] ordwk] weekday
 *
 *        plus        = "+"
 *
 *        minus       = "-"
 *
 *        ordwk       = 1*2DIGIT       ;1 to 53
 *
 *        weekday     = "SU" / "MO" / "TU" / "WE" / "TH" / "FR" / "SA"
 *        ;Corresponding to SUNDAY, MONDAY, TUESDAY, WEDNESDAY, THURSDAY,
 *        ;FRIDAY, and SATURDAY days of the week.
 *
 *        bymodaylist = ( monthdaynum *("," monthdaynum) )
 *
 *        monthdaynum = [plus / minus] ordmoday
 *
 *        ordmoday    = 1*2DIGIT       ;1 to 31
 *
 *        byyrdaylist = ( yeardaynum *("," yeardaynum) )
 *
 *        yeardaynum  = [plus / minus] ordyrday
 *
 *        ordyrday    = 1*3DIGIT      ;1 to 366
 *
 *        bywknolist  = ( weeknum *("," weeknum) )
 *
 *        weeknum     = [plus / minus] ordwk
 *
 *        bymolist    = ( monthnum *("," monthnum) )
 *
 *        monthnum    = 1*2DIGIT       ;1 to 12
 *
 *        bysplist    = ( setposday *("," setposday) )
 *
 *        setposday   = yeardaynum
 * </pre>
 *
 * @author Ben Fortuna
 * @version 2.0
 */
public class Recur<T extends Temporal> implements Serializable {

    private static final long serialVersionUID = -7333226591784095142L;

    private static final String FREQ = "FREQ";

    private static final String UNTIL = "UNTIL";

    private static final String COUNT = "COUNT";

    private static final String INTERVAL = "INTERVAL";

    private static final String BYSECOND = "BYSECOND";

    private static final String BYMINUTE = "BYMINUTE";

    private static final String BYHOUR = "BYHOUR";

    private static final String BYDAY = "BYDAY";

    private static final String BYMONTHDAY = "BYMONTHDAY";

    private static final String BYYEARDAY = "BYYEARDAY";

    private static final String BYWEEKNO = "BYWEEKNO";

    private static final String BYMONTH = "BYMONTH";

    private static final String BYSETPOS = "BYSETPOS";

    private static final String WKST = "WKST";

    private static final String RSCALE = "RSCALE";

    private static final String SKIP = "SKIP";

    public enum RScale {

        JAPANESE("Japanese"),
        BUDDHIST("ThaiBuddhist"),
        ROC("Minguo"),
        ISLAMIC("islamic"),
        ISO8601("ISO"),

        CHINESE("ISO"),
        ETHIOPIC("Ethiopic"),
        HEBREW("ISO"),
        GREGORIAN("ISO");

        private final String chronology;

        RScale(String chronology) {
            this.chronology = chronology;
        }

        public String getChronology() {
            return chronology;
        }
    }

    public enum Skip {
        OMIT, BACKWARD, FORWARD
    }

    /**
     * Second frequency resolution.
     * @deprecated use {@link Frequency} instead.
     */
    @Deprecated
    public static final String SECONDLY = "SECONDLY";

    /**
     * Minute frequency resolution.
     * @deprecated use {@link Frequency} instead.
     */
    @Deprecated
    public static final String MINUTELY = "MINUTELY";

    /**
     * Hour frequency resolution.
     * @deprecated use {@link Frequency} instead.
     */
    @Deprecated
    public static final String HOURLY = "HOURLY";

    /**
     * Day frequency resolution.
     * @deprecated use {@link Frequency} instead.
     */
    @Deprecated
    public static final String DAILY = "DAILY";

    /**
     * Week frequency resolution.
     * @deprecated use {@link Frequency} instead.
     */
    @Deprecated
    public static final String WEEKLY = "WEEKLY";

    /**
     * Month frequency resolution.
     * @deprecated use {@link Frequency} instead.
     */
    @Deprecated
    public static final String MONTHLY = "MONTHLY";

    /**
     * Year frequency resolution.
     * @deprecated use {@link Frequency} instead.
     */
    @Deprecated
    public static final String YEARLY = "YEARLY";

    /**
     * When calculating dates matching this recur ({@code getDates()} or {@code getNextDate}),
     * this property defines the maximum number of attempt to find a matching date by
     * incrementing the seed.
     * <p>The default value is 1000. A value of -1 corresponds to no maximum.</p>
     */
    public static final String KEY_MAX_INCREMENT_COUNT = "net.fortuna.ical4j.recur.maxincrementcount";

    private static final int maxIncrementCount;

    static {
        maxIncrementCount = Configurator.getIntProperty(KEY_MAX_INCREMENT_COUNT).orElse(1000);
    }

    private transient Logger log = LoggerFactory.getLogger(Recur.class);

    private static final Comparator<Temporal> CANDIDATE_SORTER = new TemporalComparator();

    private Frequency frequency;

    private Skip skip;

    private TemporalAdapter<T> until;

    private RScale rscale;

    private Integer count;

    private Integer interval;

    private List<Integer> secondList = new NumberList(ChronoField.SECOND_OF_MINUTE.range(), false);

    private List<Integer> minuteList = new NumberList(ChronoField.MINUTE_OF_HOUR.range(), false);

    private List<Integer> hourList = new NumberList(ChronoField.HOUR_OF_DAY.range(), false);

    private final List<WeekDay> dayList = new WeekDayList();

    private List<Integer> monthDayList = new NumberList(ChronoField.DAY_OF_MONTH.range(), true);

    private List<Integer> yearDayList = new NumberList(ChronoField.DAY_OF_YEAR.range(), true);

    private List<Integer> weekNoList = new NumberList(WeekFields.ISO.weekOfWeekBasedYear().range(), true);

    private List<Month> monthList = new MonthList(ChronoField.MONTH_OF_YEAR.range());

    private List<Integer> setPosList = new NumberList(ChronoField.DAY_OF_YEAR.range(), true);

    private WeekDay weekStartDay;

    private final Map<String, String> experimentalValues = new HashMap<String, String>();

    // Temporal field we increment based on frequency.
    private TemporalUnit calIncField;

    /**
     * Default constructor.
     */
    private Recur() {
    }

    /**
     * Constructs a new instance from the specified string value.
     *
     * @param aValue a string representation of a recurrence.
     */
    public Recur(final String aValue) {
        this(aValue, CompatibilityHints.isHintEnabled(CompatibilityHints.KEY_RELAXED_PARSING));
    }

    /**
     * Constructs a new recurrence from the specified string value.
     * @param aValue a string representation of a recurrence.
     * @param experimentalTokensAllowed allow unrecognised tokens in the recurrence
     */
    public Recur(final String aValue, boolean experimentalTokensAllowed) {
        Chronology chronology = Chronology.ofLocale(Locale.getDefault());
        Iterator<String> tokens = Arrays.asList(aValue.split("[;=]")).iterator();
        while (tokens.hasNext()) {
            final String token = tokens.next();
            if (FREQ.equals(token)) {
                frequency = Frequency.valueOf(nextToken(tokens, token));
            } else if (SKIP.equals(token)) {
                skip = Skip.valueOf(nextToken(tokens, token));
            } else if (RSCALE.equals(token)) {
                rscale = RScale.valueOf(nextToken(tokens, token));
                chronology = Chronology.of(rscale.getChronology());
            } else if (UNTIL.equals(token)) {
                final String untilString = nextToken(tokens, token);
                until = TemporalAdapter.parse(untilString);
            } else if (COUNT.equals(token)) {
                count = Integer.parseInt(nextToken(tokens, token));
            } else if (INTERVAL.equals(token)) {
                interval = Integer.parseInt(nextToken(tokens, token));
            } else if (BYSECOND.equals(token)) {
                secondList = new NumberList(nextToken(tokens, token), chronology.range(ChronoField.SECOND_OF_MINUTE), false);
            } else if (BYMINUTE.equals(token)) {
                minuteList = new NumberList(nextToken(tokens, token), chronology.range(ChronoField.MINUTE_OF_HOUR), false);
            } else if (BYHOUR.equals(token)) {
                hourList = new NumberList(nextToken(tokens, token), chronology.range(ChronoField.HOUR_OF_DAY), false);
            } else if (BYDAY.equals(token)) {
                dayList.addAll(new WeekDayList(nextToken(tokens, token)));
            } else if (BYMONTHDAY.equals(token)) {
                monthDayList = new NumberList(nextToken(tokens, token), chronology.range(ChronoField.DAY_OF_MONTH), true);
            } else if (BYYEARDAY.equals(token)) {
                yearDayList = new NumberList(nextToken(tokens, token), chronology.range(ChronoField.DAY_OF_YEAR), true);
            } else if (BYWEEKNO.equals(token)) {
                weekNoList = new NumberList(nextToken(tokens, token), chronology.range(ChronoField.ALIGNED_WEEK_OF_YEAR), true);
            } else if (BYMONTH.equals(token)) {
                monthList = new MonthList(nextToken(tokens, token), chronology.range(ChronoField.MONTH_OF_YEAR));
            } else if (BYSETPOS.equals(token)) {
                setPosList = new NumberList(nextToken(tokens, token), chronology.range(ChronoField.DAY_OF_YEAR), true);
            } else if (WKST.equals(token)) {
                weekStartDay = WeekDay.getWeekDay(WeekDay.Day.valueOf(nextToken(tokens, token)));
            } else {
                if (experimentalTokensAllowed) {
                    // assume experimental value..
                    experimentalValues.put(token, nextToken(tokens, token));
                } else {
                    throw new IllegalArgumentException(String.format("Invalid recurrence rule part: %s=%s",
                            token, nextToken(tokens, token)));
                }
            }
        }
        validateFrequency();
    }

    private String nextToken(Iterator<String> tokens, String lastToken) {
        try {
            return tokens.next();
        } catch (NoSuchElementException e) {
            throw new IllegalArgumentException("Missing expected token, last token: " + lastToken);
        }
    }

    /**
     * @param frequency a recurrence frequency string
     * @param until     maximum recurrence date
     */
    @Deprecated
    public Recur(final String frequency, final T until) {
        this(Frequency.valueOf(frequency), until);
    }

    /**
     * @param frequency a recurrence frequency string
     * @param until     maximum recurrence date
     */
    public Recur(final Frequency frequency, final T until) {
        this.frequency = frequency;
        this.until = new TemporalAdapter<T>(until);
        validateFrequency();
    }

    /**
     * @param frequency a recurrence frequency string
     * @param count     maximum recurrence count
     */
    @Deprecated
    public Recur(final String frequency, final int count) {
        this(Frequency.valueOf(frequency), count);
    }

    /**
     * @param frequency a recurrence frequency string
     * @param count     maximum recurrence count
     */
    public Recur(final Frequency frequency, final int count) {
        this.frequency = frequency;
        this.count = count;
        validateFrequency();
    }

    private Frequency deriveFilterType() {
        if (frequency == Frequency.DAILY || !getYearDayList().isEmpty() || !getMonthDayList().isEmpty()) {
            return Frequency.DAILY;
        } else if (frequency == Frequency.WEEKLY || !getWeekNoList().isEmpty()) {
            return Frequency.WEEKLY;
        } else if (frequency == Frequency.MONTHLY || !getMonthList().isEmpty()) {
            return Frequency.MONTHLY;
        } else {
            return frequency;
        }
    }

    /**
     * Accessor for the configured BYDAY list.
     * NOTE: Any changes to the returned list will have no effect on the recurrence rule processing.
     *
     * @return Returns the dayList.
     */
    public final List<WeekDay> getDayList() {
        return dayList;
    }

    /**
     * Accessor for the configured BYHOUR list.
     * NOTE: Any changes to the returned list will have no effect on the recurrence rule processing.
     *
     * @return Returns the hourList.
     */
    public final List<Integer> getHourList() {
        return hourList;
    }

    /**
     * Accessor for the configured BYMINUTE list.
     * NOTE: Any changes to the returned list will have no effect on the recurrence rule processing.
     *
     * @return Returns the minuteList.
     */
    public final List<Integer> getMinuteList() {
        return minuteList;
    }

    /**
     * Accessor for the configured BYMONTHDAY list.
     * NOTE: Any changes to the returned list will have no effect on the recurrence rule processing.
     *
     * @return Returns the monthDayList.
     */
    public final List<Integer> getMonthDayList() {
        return monthDayList;
    }

    /**
     * Accessor for the configured BYMONTH list.
     * NOTE: Any changes to the returned list will have no effect on the recurrence rule processing.
     *
     * @return Returns the monthList.
     */
    public final List<Month> getMonthList() {
        return monthList;
    }

    /**
     * Accessor for the configured BYSECOND list.
     * NOTE: Any changes to the returned list will have no effect on the recurrence rule processing.
     *
     * @return Returns the secondList.
     */
    public final List<Integer> getSecondList() {
        return secondList;
    }

    /**
     * Accessor for the configured BYSETPOS list.
     * NOTE: Any changes to the returned list will have no effect on the recurrence rule processing.
     *
     * @return Returns the setPosList.
     */
    public final List<Integer> getSetPosList() {
        return setPosList;
    }

    /**
     * Accessor for the configured BYWEEKNO list.
     * NOTE: Any changes to the returned list will have no effect on the recurrence rule processing.
     *
     * @return Returns the weekNoList.
     */
    public final List<Integer> getWeekNoList() {
        return weekNoList;
    }

    /**
     * Accessor for the configured BYYEARDAY list.
     * NOTE: Any changes to the returned list will have no effect on the recurrence rule processing.
     *
     * @return Returns the yearDayList.
     */
    public final List<Integer> getYearDayList() {
        return yearDayList;
    }

    /**
     * @return Returns the count or -1 if the rule does not have a count.
     */
    public final int getCount() {
        return Optional.ofNullable(count).orElse(-1);
    }

    /**
     * @return Returns the experimentalValues.
     */
    public final Map<String, String> getExperimentalValues() {
        return experimentalValues;
    }

    /**
     * @return Returns the frequency.
     */
    public final Frequency getFrequency() {
        return frequency;
    }

    /**
     *
     * @return leap month skip behaviour.
     */
    public Skip getSkip() {
        return skip;
    }

    /**
     * @return Returns the interval or -1 if the rule does not have an interval defined.
     */
    public final int getInterval() {
        return Optional.ofNullable(interval).orElse(-1);
    }

    /**
     * @return Returns the until or null if there is none.
     */
    public final T getUntil() {
        return until != null ? until.getTemporal() : null;
    }

    /**
     * @return Returns the weekStartDay or null if there is none.
     */
    public final WeekDay getWeekStartDay() {
        return weekStartDay;
    }

    /**
     * @param weekStartDay The weekStartDay to set.
     * @deprecated will be removed in a future version to support immutable pattern.
     */
    @Deprecated
    public final void setWeekStartDay(final WeekDay weekStartDay) {
        this.weekStartDay = weekStartDay;
    }

    /**
     * {@inheritDoc}
     */
    @Override
    public final String toString() {
        final StringBuilder b = new StringBuilder();
        if (rscale != null) {
            b.append(RSCALE);
            b.append('=');
            b.append(rscale);
            b.append(';');
        }
        b.append(FREQ);
        b.append('=');
        b.append(frequency);
        if (weekStartDay != null) {
            b.append(';');
            b.append(WKST);
            b.append('=');
            b.append(weekStartDay);
        }
        if (until != null) {
            b.append(';');
            b.append(UNTIL);
            b.append('=');
            // Note: date-time representations should always be in UTC time.
            b.append(until);
        }
        if (count != null) {
            b.append(';');
            b.append(COUNT);
            b.append('=');
            b.append(count);
        }
        if (interval != null) {
            b.append(';');
            b.append(INTERVAL);
            b.append('=');
            b.append(interval);
        }
        if (!monthList.isEmpty()) {
            b.append(';');
            b.append(BYMONTH);
            b.append('=');
            b.append(monthList);
        }
        if (!weekNoList.isEmpty()) {
            b.append(';');
            b.append(BYWEEKNO);
            b.append('=');
            b.append(NumberList.toString(weekNoList));
        }
        if (!yearDayList.isEmpty()) {
            b.append(';');
            b.append(BYYEARDAY);
            b.append('=');
            b.append(NumberList.toString(yearDayList));
        }
        if (!monthDayList.isEmpty()) {
            b.append(';');
            b.append(BYMONTHDAY);
            b.append('=');
            b.append(NumberList.toString(monthDayList));
        }
        if (!dayList.isEmpty()) {
            b.append(';');
            b.append(BYDAY);
            b.append('=');
            b.append(WeekDayList.toString(dayList));
        }
        if (!hourList.isEmpty()) {
            b.append(';');
            b.append(BYHOUR);
            b.append('=');
            b.append(NumberList.toString(hourList));
        }
        if (!minuteList.isEmpty()) {
            b.append(';');
            b.append(BYMINUTE);
            b.append('=');
            b.append(NumberList.toString(minuteList));
        }
        if (!secondList.isEmpty()) {
            b.append(';');
            b.append(BYSECOND);
            b.append('=');
            b.append(NumberList.toString(secondList));
        }
        if (!setPosList.isEmpty()) {
            b.append(';');
            b.append(BYSETPOS);
            b.append('=');
            b.append(NumberList.toString(setPosList));
        }
        if (skip != null) {
            b.append(';');
            b.append(SKIP);
            b.append('=');
            b.append(skip);
        }
        return b.toString();
    }

    /**
     * Returns a list of start dates in the specified period represented by this recur. Any date fields not specified by
     * this recur are retained from the period start, and as such you should ensure the period start is initialised
     * correctly.
     *
     * @param periodStart the start of the period
     * @param periodEnd   the end of the period
     * @return a list of dates
     */
    public final List<T> getDates(final T periodStart, final T periodEnd) {
        return getDates(periodStart, periodStart, periodEnd, -1);
    }

    /**
     * Convenience method for retrieving recurrences in a specified period.
     *
     * @param seed   a seed date for generating recurrence instances
     * @param period the period of returned recurrence dates
     * @return a list of dates
     */
    public final List<T> getDates(final T seed, final Period<T> period) {
        return getDates(seed, period.getStart(), period.getEnd(), -1);
    }

    /**
     * Returns a list of start dates in the specified period represented by this recur. This method includes a base date
     * argument, which indicates the start of the fist occurrence of this recurrence. The base date is used to inject
     * default values to return a set of dates in the correct format. For example, if the search start date (start) is
     * Wed, Mar 23, 12:19PM, but the recurrence is Mon - Fri, 9:00AM - 5:00PM, the start dates returned should all be at
     * 9:00AM, and not 12:19PM.
     *
     * @param seed        the start date of this Recurrence's first instance
     * @param periodStart the start of the period
     * @param periodEnd   the end of the period
     * @return a list of dates represented by this recur instance
     */
    public final List<T> getDates(final T seed, final T periodStart, final T periodEnd) {
        return getDates(seed, periodStart, periodEnd, -1);
    }

    /**
     * Returns a list of start dates in the specified period represented by this recur. This method includes a base date
     * argument, which indicates the start of the fist occurrence of this recurrence. The base date is used to inject
     * default values to return a set of dates in the correct format. For example, if the search start date (start) is
     * Wed, Mar 23, 12:19PM, but the recurrence is Mon - Fri, 9:00AM - 5:00PM, the start dates returned should all be at
     * 9:00AM, and not 12:19PM.
     *
     * @param seed        the start date of this Recurrence's first instance
     * @param periodStart the start of the period
     * @param periodEnd   the end of the period
     * @param maxCount    limits the number of instances returned. Up to one years
     *                    worth extra may be returned. Less than 0 means no limit
     * @return a list of dates represented by this recur instance
     */
    public final List<T> getDates(final T seed, final T periodStart, final T periodEnd, final int maxCount) {

        final List<T> dates = getDatesAsStream(seed, periodStart, periodEnd, maxCount).collect(Collectors.toList());

        // sort final list..
        if (seed instanceof LocalDate) {
            dates.sort(new TemporalComparator(ChronoUnit.DAYS));
        } else {
            dates.sort(CANDIDATE_SORTER);
        }
        return dates;
    }

<<<<<<< HEAD
    public final Stream<T> getDatesAsStream(final T seed, final T periodStart, final T periodEnd, int maxCount) {
        Spliterator<T> spliterator = new DateSpliterator(seed, periodStart, periodEnd, maxCount);
=======
    public final Stream<Date> getDatesAsStream(final Date seed, final Date periodStart,
                                               final Date periodEnd, final Value value, int maxCount) {

        Spliterator<Date> spliterator = new DateSpliterator(seed, periodStart, periodEnd, value, maxCount);
>>>>>>> 6f5e0714
        return StreamSupport.stream(spliterator, false);
    }

    /**
     * Returns the next date of this recurrence given a seed date
     * and start date.  The seed date indicates the start of the fist
     * occurrence of this recurrence. The start date is the
     * starting date to search for the next recurrence.  Return null
     * if there is no occurrence date after start date.
     *
     * @param seed      the start date of this Recurrence's first instance
     * @param startDate the date to start the search
     * @return the next date in the recurrence series after startDate
     */
    public final T getNextDate(final T seed, final T startDate) {

        T candidateSeed = seed;

        // optimize the start time for selecting candidates
        // (only applicable where a COUNT is not specified)
        if (count == null) {
            while (TemporalAdapter.isBefore(candidateSeed, startDate)) {
                candidateSeed = increment(candidateSeed);
            }
        }

        int invalidCandidateCount = 0;
        int noCandidateIncrementCount = 0;
        T candidate = candidateSeed;

        while (true) {
            if (getUntil() != null && TemporalAdapter.isAfter(candidate, getUntil())) {
                break;
            }

            if (getCount() > 0 && invalidCandidateCount >= getCount()) {
                break;
            }

            final List<T> candidates = getCandidates(seed, candidateSeed);
            if (!candidates.isEmpty()) {
                noCandidateIncrementCount = 0;
<<<<<<< HEAD
                // sort candidates for identifying when UNTIL date is exceeded..
                candidates.sort(CANDIDATE_SORTER);
=======
>>>>>>> 6f5e0714

                for (T candidate1 : candidates) {
                    candidate = candidate1;
                    // don't count candidates that occur before the seed date..
                    if (!TemporalAdapter.isBefore(candidate, seed)) {
                        // Candidate must be after startDate because
                        // we want the NEXT occurrence
                        if (!TemporalAdapter.isAfter(candidate, startDate)) {
                            invalidCandidateCount++;
                        } else if (getCount() > 0 && invalidCandidateCount >= getCount()) {
                            break;
                        } else if (!(getUntil() != null && TemporalAdapter.isAfter(candidate, getUntil()))) {
                            return candidate;
                        }
                    }
                }
            } else {
                noCandidateIncrementCount++;
                if ((maxIncrementCount > 0) && (noCandidateIncrementCount > maxIncrementCount)) {
                    break;
                }
            }
            candidateSeed = increment(candidateSeed);
        }
        return null;
    }

    /**
     * Increments the specified temporal according to the frequency and interval specified in this recurrence rule.
     *
     * @param cal a {@link Temporal} value to increment
     */
    private T increment(final T cal) {
        // initialise interval..
<<<<<<< HEAD
        final int calInterval = (getInterval() >= 1) ? getInterval() : 1;
        return (T) cal.plus(calInterval, calIncField);
=======
        final int calInterval = Math.max(getInterval(), 1);
        cal.add(calIncField, calInterval);
>>>>>>> 6f5e0714
    }

    /**
     * Returns a list of possible dates generated from the applicable BY* rules, using the specified date as a seed.
     *
     * @param date  the seed date
     * @return a List of Temporal of the same type as the seed date
     */
    private List<T> getCandidates(final T rootSeed, final T date) {
        List<T> dates = new ArrayList<>();
        dates.add(date);
        if (!monthList.isEmpty()) {
            dates = new ByMonthRule<T>(monthList, frequency, skip).transform(dates);
            // debugging..
            if (log.isDebugEnabled()) {
                log.debug("Dates after BYMONTH processing: " + dates);
            }
        }

        if (!weekNoList.isEmpty()) {
            dates = new ByWeekNoRule<T>(weekNoList, frequency, WeekDay.getDayOfWeek(weekStartDay)).transform(dates);
            // debugging..
            if (log.isDebugEnabled()) {
                log.debug("Dates after BYWEEKNO processing: " + dates);
            }
        }

        if (!yearDayList.isEmpty()) {
            dates = new ByYearDayRule<T>(yearDayList, frequency).transform(dates);
            // debugging..
            if (log.isDebugEnabled()) {
                log.debug("Dates after BYYEARDAY processing: " + dates);
            }
        }

        if (!monthDayList.isEmpty()) {
            dates = new ByMonthDayRule<T>(monthDayList, frequency, skip).transform(dates);
            // debugging..
            if (log.isDebugEnabled()) {
                log.debug("Dates after BYMONTHDAY processing: " + dates);
            }
        } else if (frequency == Frequency.MONTHLY || (frequency == Frequency.YEARLY && yearDayList.isEmpty()
                && weekNoList.isEmpty() && dayList.isEmpty())) {

            List<Integer> implicitMonthDayList = new NumberList(ChronoField.DAY_OF_MONTH.range(), false);
            // where seed doesn't provide timezone rules derive using system default timezone..
            implicitMonthDayList.add(new TemporalAdapter<>(rootSeed).toLocalTime().getDayOfMonth());
            ByMonthDayRule<T> implicitRule = new ByMonthDayRule<>(implicitMonthDayList, frequency, skip);
            dates = implicitRule.transform(dates);
        }

        if (!dayList.isEmpty()) {
            dates = new ByDayRule<T>(dayList, deriveFilterType(), WeekDay.getDayOfWeek(weekStartDay)).transform(dates);
            // debugging..
            if (log.isDebugEnabled()) {
                log.debug("Dates after BYDAY processing: " + dates);
            }
        } else if (frequency == Frequency.WEEKLY || (frequency == Frequency.YEARLY && yearDayList.isEmpty()
                && !weekNoList.isEmpty() && monthDayList.isEmpty())) {

            ByDayRule<T> implicitRule = new ByDayRule<>(rootSeed, deriveFilterType(), WeekDay.getDayOfWeek(getWeekStartDay()));
            dates = implicitRule.transform(dates);
        }

        if (!hourList.isEmpty()) {
            dates = new ByHourRule<T>(hourList, frequency).transform(dates);
            // debugging..
            if (log.isDebugEnabled()) {
                log.debug("Dates after BYHOUR processing: " + dates);
            }
        }

        if (!minuteList.isEmpty()) {
            dates = new ByMinuteRule<T>(minuteList, frequency).transform(dates);
            // debugging..
            if (log.isDebugEnabled()) {
                log.debug("Dates after BYMINUTE processing: " + dates);
            }
        }

        if (!secondList.isEmpty()) {
            dates = new BySecondRule<T>(secondList, frequency).transform(dates);
            // debugging..
            if (log.isDebugEnabled()) {
                log.debug("Dates after BYSECOND processing: " + dates);
            }
        }

        if (!setPosList.isEmpty()) {
            dates = new BySetPosRule<T>(setPosList).transform(dates);
            // debugging..
            if (log.isDebugEnabled()) {
                log.debug("Dates after SETPOS processing: " + dates);
            }
        }
        Collections.sort(dates);
        return dates;
    }

    private void validateFrequency() {
        if (frequency == null) {
            throw new IllegalArgumentException("A recurrence rule MUST contain a FREQ rule part.");
        }
        if (Frequency.SECONDLY.equals(getFrequency())) {
            calIncField = ChronoUnit.SECONDS;
        } else if (Frequency.MINUTELY.equals(getFrequency())) {
            calIncField = ChronoUnit.MINUTES;
        } else if (Frequency.HOURLY.equals(getFrequency())) {
            calIncField = ChronoUnit.HOURS;
        } else if (Frequency.DAILY.equals(getFrequency())) {
            calIncField = ChronoUnit.DAYS;
        } else if (Frequency.WEEKLY.equals(getFrequency())) {
            calIncField = ChronoUnit.WEEKS;
        } else if (Frequency.MONTHLY.equals(getFrequency())) {
            calIncField = ChronoUnit.MONTHS;
        } else if (Frequency.YEARLY.equals(getFrequency())) {
            calIncField = ChronoUnit.YEARS;
        } else {
            throw new IllegalArgumentException("Invalid FREQ rule part '"
                    + frequency + "' in recurrence rule");
        }
    }

    /**
     * @param count The count to set.
     * @deprecated will be removed in a future version to support immutable pattern.
     */
    @Deprecated
    public final void setCount(final int count) {
        this.count = count;
        this.until = null;
    }

    /**
     * @param frequency The frequency to set.
     * @deprecated will be removed in a future version to support immutable pattern.
     */
    @Deprecated
    public final void setFrequency(final String frequency) {
        this.frequency = Frequency.valueOf(frequency);
        validateFrequency();
    }

    /**
     * @param interval The interval to set.
     * @deprecated will be removed in a future version to support immutable pattern.
     */
    @Deprecated
    public final void setInterval(final int interval) {
        this.interval = interval;
    }

    /**
     * @param until The until to set.
     * @deprecated will be removed in a future version to support immutable pattern.
     */
    @Deprecated
    public final void setUntil(final T until) {
        this.until = new TemporalAdapter<T>(until);
        this.count = -1;
    }

    /**
     * @param stream
     * @throws IOException
     * @throws ClassNotFoundException
     */
    private void readObject(final java.io.ObjectInputStream stream) throws IOException, ClassNotFoundException {
        stream.defaultReadObject();
        log = LoggerFactory.getLogger(Recur.class);
    }

    @Override
    public boolean equals(Object o) {
        if (this == o) return true;
        if (o == null || getClass() != o.getClass()) return false;
        Recur recur = (Recur) o;
        return frequency == recur.frequency && skip == recur.skip && Objects.equals(until, recur.until) &&
                rscale == recur.rscale && Objects.equals(count, recur.count) && Objects.equals(interval, recur.interval) &&
                Objects.equals(secondList, recur.secondList) && Objects.equals(minuteList, recur.minuteList) &&
                Objects.equals(hourList, recur.hourList) && Objects.equals(dayList, recur.dayList) &&
                Objects.equals(monthDayList, recur.monthDayList) && Objects.equals(yearDayList, recur.yearDayList) &&
                Objects.equals(weekNoList, recur.weekNoList) && Objects.equals(monthList, recur.monthList) &&
                Objects.equals(setPosList, recur.setPosList) && weekStartDay == recur.weekStartDay;
    }

    @Override
    public int hashCode() {
        return Objects.hash(frequency, skip, until, rscale, count, interval, secondList, minuteList, hourList, dayList,
                monthDayList, yearDayList, weekNoList, monthList, setPosList, weekStartDay);
    }

    /**
     * Support for building Recur instances.
     */
    public static class Builder<T extends Temporal> {

        private Frequency frequency;

        private Skip skip;

        private T until;

        private RScale rscale;

        private Integer count;

        private Integer interval;

        private List<Integer> secondList;

        private List<Integer> minuteList;

        private List<Integer> hourList;

        private List<WeekDay> dayList;

        private List<Integer> monthDayList;

        private List<Integer> yearDayList;

        private List<Integer> weekNoList;

        private List<Month> monthList;

        private List<Integer> setPosList;

        private WeekDay weekStartDay;

        public Builder() {
        }

        public Builder(Recur<T> recur) {
            this.frequency = recur.frequency;
            this.rscale = recur.rscale;
            this.skip = recur.skip;
            this.until = recur.until.getTemporal();
            this.count = recur.count;
            this.interval = recur.interval;
            this.secondList = recur.secondList;
            this.minuteList = recur.minuteList;
            this.hourList = recur.hourList;
            this.dayList = recur.dayList;
            this.monthDayList = recur.monthDayList;
            this.yearDayList = recur.yearDayList;
            this.weekNoList = recur.weekNoList;
            this.monthList = recur.monthList;
            this.setPosList = recur.setPosList;
            this.weekStartDay = recur.weekStartDay;
        }

        public Builder<T> frequency(Frequency frequency) {
            this.frequency = frequency;
            return this;
        }

        public Builder skip(Skip skip) {
            this.skip = skip;
            return this;
        }

        public Builder<T> until(T until) {
            this.until = until;
            return this;
        }

        public Builder rscale(RScale rscale) {
            this.rscale = rscale;
            return this;
        }

        public Builder<T> count(Integer count) {
            this.count = count;
            return this;
        }

        public Builder<T> interval(Integer interval) {
            this.interval = interval;
            return this;
        }

        public Builder<T> secondList(List<Integer> secondList) {
            this.secondList = secondList;
            return this;
        }

        public Builder<T> minuteList(List<Integer> minuteList) {
            this.minuteList = minuteList;
            return this;
        }

        public Builder<T> hourList(List<Integer> hourList) {
            this.hourList = hourList;
            return this;
        }

        public Builder<T> dayList(List<WeekDay> dayList) {
            this.dayList = dayList;
            return this;
        }

        public Builder<T> monthDayList(List<Integer> monthDayList) {
            this.monthDayList = monthDayList;
            return this;
        }

        public Builder<T> yearDayList(List<Integer> yearDayList) {
            this.yearDayList = yearDayList;
            return this;
        }

        public Builder<T> weekNoList(List<Integer> weekNoList) {
            this.weekNoList = weekNoList;
            return this;
        }

        public Builder<T> monthList(List<Month> monthList) {
            this.monthList = monthList;
            return this;
        }

        public Builder<T> setPosList(List<Integer> setPosList) {
            this.setPosList = setPosList;
            return this;
        }

        public Builder<T> weekStartDay(WeekDay weekStartDay) {
            this.weekStartDay = weekStartDay;
            return this;
        }

        public Recur<T> build() {
            Chronology chronology = rscale != null ? Chronology.of(rscale.getChronology())
                    : Chronology.ofLocale(Locale.getDefault());

            Recur<T> recur = new Recur<>();
            recur.frequency = frequency;
            recur.rscale = rscale;
            recur.skip = skip;
            if (until != null) {
                recur.until = new TemporalAdapter<T>(until);
            }
            recur.count = count;
            recur.interval = interval;
            if (secondList != null) {
                recur.secondList = new NumberList(secondList, chronology.range(ChronoField.SECOND_OF_MINUTE), false);
            }
            if (minuteList != null) {
                recur.minuteList = new NumberList(minuteList, chronology.range(ChronoField.MINUTE_OF_HOUR), false);
            }
            if (hourList != null) {
                recur.hourList = new NumberList(hourList, chronology.range(ChronoField.HOUR_OF_DAY), false);
            }
            if (dayList != null) {
                recur.dayList.addAll(dayList);
            }
            if (monthDayList != null) {
                recur.monthDayList = new NumberList(monthDayList, chronology.range(ChronoField.DAY_OF_MONTH), true);
            }
            if (yearDayList != null) {
                recur.yearDayList = new NumberList(yearDayList, chronology.range(ChronoField.DAY_OF_YEAR), true);
            }
            if (weekNoList != null) {
                recur.weekNoList = new NumberList(weekNoList, chronology.range(ChronoField.ALIGNED_WEEK_OF_YEAR), true);
            }
            if (monthList != null) {
                recur.monthList = new MonthList(monthList, chronology.range(ChronoField.MONTH_OF_YEAR));
            }
            if (setPosList != null) {
                recur.setPosList = new NumberList(setPosList, chronology.range(ChronoField.DAY_OF_YEAR), true);
            }
            recur.weekStartDay = weekStartDay;
            recur.validateFrequency();
            return recur;
        }
    }

<<<<<<< HEAD
    private class DateSpliterator implements Spliterator<T> {
=======
    private class DateSpliterator extends Spliterators.AbstractSpliterator<Date> {
>>>>>>> 6f5e0714

        final T seed;
        final T periodStart;
        final T periodEnd;
        final int maxCount;

        final List<T> dates;

        T candidateSeed;

<<<<<<< HEAD
        T candidate = null;
=======
        Date lastCandidate = null;

        Iterator<Date> candidates = null;
>>>>>>> 6f5e0714

        final HashSet<T> invalidCandidates = new HashSet<>();

        int noCandidateIncrementCount = 0;

<<<<<<< HEAD
        public DateSpliterator(T seed, T periodStart, T periodEnd, int maxCount) {
=======
        public DateSpliterator(Date seed, Date periodStart, Date periodEnd, Value value, int maxCount) {
            super(maxCount, 0);
>>>>>>> 6f5e0714
            this.seed = seed;
            this.periodStart = periodStart;
            this.periodEnd = periodEnd;
            this.maxCount = maxCount;

            dates = new ArrayList<>();

            candidateSeed = seed;

            // optimize the start time for selecting candidates
            // (only applicable where a COUNT is not specified)
            if (count == null) {
                T incremented = increment(candidateSeed);
                while (TemporalAdapter.isBefore(incremented, periodStart)) {
                    candidateSeed = incremented;
                    if (candidateSeed == null) {
                        break;
                    }
                    incremented = increment(candidateSeed);
                }
            }
        }

        @Override
<<<<<<< HEAD
        public boolean tryAdvance(Consumer<? super T> action) {
            boolean advance = candidateSeed != null;
            if (advance && (maxCount < 0) || (dates.size() < maxCount)) {

                if (getUntil() != null && candidate != null && TemporalAdapter.isAfter(candidate, getUntil())) {
                    advance = false;
                } else if (periodEnd != null && candidate != null && TemporalAdapter.isAfter(candidate, periodEnd)) {
=======
        public boolean tryAdvance(Consumer<? super Date> action) {
            boolean advance = maxCount < 0 || dates.size() < maxCount;
            if (advance) {
                if (getUntil() != null && lastCandidate != null && lastCandidate.after(getUntil())) {
                    advance = false;
                } else if (periodEnd != null && lastCandidate != null && lastCandidate.after(periodEnd)) {
>>>>>>> 6f5e0714
                    advance = false;
                } else if (getCount() >= 1 && (dates.size() + invalidCandidates.size()) >= getCount()) {
                    advance = false;
                }
<<<<<<< HEAD
                // rootSeed = date used for the seed for the RRule at the
                //            start of the first period.
                // candidateSeed = date used for the start of
                //                 the current period.
                final List<T> candidates = getCandidates(seed, candidateSeed);
                if (!candidates.isEmpty()) {
                    noCandidateIncrementCount = 0;
                    // sort candidates for identifying when UNTIL date is exceeded..
                    candidates.sort(CANDIDATE_SORTER);

                    for (T candidate1 : candidates) {
                        candidate = candidate1;
                        // don't count candidates that occur before the seed date..
                        if (!TemporalAdapter.isBefore(candidate, seed)) {
                            // candidates exclusive of periodEnd..
                            if (TemporalAdapter.isBefore(candidate, periodStart) || TemporalAdapter.isAfter(candidate, periodEnd)) {
                                invalidCandidates.add(candidate);
                            } else if (getCount() >= 1 && (dates.size() + invalidCandidates.size()) >= getCount()) {
                                break;
                            } else if (!TemporalAdapter.isBefore(candidate, periodStart) && !TemporalAdapter.isAfter(candidate, periodEnd)
                                    && (getUntil() == null || !TemporalAdapter.isAfter(candidate, getUntil()))) {

                                dates.add(candidate);
                                action.accept(candidate);
                            }
=======
            }

            if (advance) {
                // generate new candidate list..
                while (candidates == null || !candidates.hasNext()) {
                    final Date candidateSeed = Dates.getInstance(cal.getTime(), value);

                    if (candidateSeed instanceof DateTime) {
                        if (dates.isUtc()) {
                            ((DateTime) candidateSeed).setUtc(true);
                        } else {
                            ((DateTime) candidateSeed).setTimeZone(dates.getTimeZone());
                        }
                    }

                    // rootSeed = date used for the seed for the RRule at the
                    //            start of the first period.
                    // candidateSeed = date used for the start of
                    //                 the current period.
                    candidates = getCandidates(rootSeed, candidateSeed, value).iterator();

                    if (!candidates.hasNext()) {
                        noCandidateIncrementCount++;
                        if ((maxIncrementCount > 0) && (noCandidateIncrementCount > maxIncrementCount)) {
                            advance = false;
                            break;
>>>>>>> 6f5e0714
                        }
                    } else {
                        noCandidateIncrementCount = 0;
                    }
                    increment(cal);
                }
            }

            if (advance) {
                // iterate current candidate list..
                lastCandidate = candidates.next();
                // don't count candidates that occur before the seed date..
                if (!lastCandidate.before(seed)) {
                    // candidates exclusive of periodEnd..
                    if (lastCandidate.before(periodStart) || lastCandidate.after(periodEnd)) {
                        invalidCandidates.add(lastCandidate);
                    } else if (!lastCandidate.before(periodStart) && !lastCandidate.after(periodEnd)
                            && (getUntil() == null || !lastCandidate.after(getUntil()))) {

                        dates.add(lastCandidate);
                        action.accept(lastCandidate);
                    }
                }
<<<<<<< HEAD
                candidateSeed = increment(candidateSeed);
                if (candidateSeed == null) {
                    advance= false;
                }
            }
            return advance;
        }

        @Override
        public Spliterator<T> trySplit() {
            //TODO
            return null;
        }

        @Override
        public long estimateSize() {
            //TODO
            return 0;
        }

        @Override
        public int characteristics() {
            //TODO
            return 0;
        }
=======
            }
            return advance;
        }
>>>>>>> 6f5e0714
    }
}<|MERGE_RESOLUTION|>--- conflicted
+++ resolved
@@ -768,15 +768,8 @@
         return dates;
     }
 
-<<<<<<< HEAD
     public final Stream<T> getDatesAsStream(final T seed, final T periodStart, final T periodEnd, int maxCount) {
         Spliterator<T> spliterator = new DateSpliterator(seed, periodStart, periodEnd, maxCount);
-=======
-    public final Stream<Date> getDatesAsStream(final Date seed, final Date periodStart,
-                                               final Date periodEnd, final Value value, int maxCount) {
-
-        Spliterator<Date> spliterator = new DateSpliterator(seed, periodStart, periodEnd, value, maxCount);
->>>>>>> 6f5e0714
         return StreamSupport.stream(spliterator, false);
     }
 
@@ -819,11 +812,6 @@
             final List<T> candidates = getCandidates(seed, candidateSeed);
             if (!candidates.isEmpty()) {
                 noCandidateIncrementCount = 0;
-<<<<<<< HEAD
-                // sort candidates for identifying when UNTIL date is exceeded..
-                candidates.sort(CANDIDATE_SORTER);
-=======
->>>>>>> 6f5e0714
 
                 for (T candidate1 : candidates) {
                     candidate = candidate1;
@@ -858,13 +846,8 @@
      */
     private T increment(final T cal) {
         // initialise interval..
-<<<<<<< HEAD
-        final int calInterval = (getInterval() >= 1) ? getInterval() : 1;
+        final int calInterval = Math.max(getInterval(), 1);
         return (T) cal.plus(calInterval, calIncField);
-=======
-        final int calInterval = Math.max(getInterval(), 1);
-        cal.add(calIncField, calInterval);
->>>>>>> 6f5e0714
     }
 
     /**
@@ -960,7 +943,7 @@
                 log.debug("Dates after SETPOS processing: " + dates);
             }
         }
-        Collections.sort(dates);
+        dates.sort(CANDIDATE_SORTER);
         return dates;
     }
 
@@ -1242,11 +1225,7 @@
         }
     }
 
-<<<<<<< HEAD
-    private class DateSpliterator implements Spliterator<T> {
-=======
-    private class DateSpliterator extends Spliterators.AbstractSpliterator<Date> {
->>>>>>> 6f5e0714
+    private class DateSpliterator extends Spliterators.AbstractSpliterator<T> {
 
         final T seed;
         final T periodStart;
@@ -1257,24 +1236,16 @@
 
         T candidateSeed;
 
-<<<<<<< HEAD
-        T candidate = null;
-=======
-        Date lastCandidate = null;
-
-        Iterator<Date> candidates = null;
->>>>>>> 6f5e0714
+        T lastCandidate = null;
+
+        Iterator<T> candidates = null;
 
         final HashSet<T> invalidCandidates = new HashSet<>();
 
         int noCandidateIncrementCount = 0;
 
-<<<<<<< HEAD
         public DateSpliterator(T seed, T periodStart, T periodEnd, int maxCount) {
-=======
-        public DateSpliterator(Date seed, Date periodStart, Date periodEnd, Value value, int maxCount) {
             super(maxCount, 0);
->>>>>>> 6f5e0714
             this.seed = seed;
             this.periodStart = periodStart;
             this.periodEnd = periodEnd;
@@ -1299,85 +1270,38 @@
         }
 
         @Override
-<<<<<<< HEAD
         public boolean tryAdvance(Consumer<? super T> action) {
-            boolean advance = candidateSeed != null;
-            if (advance && (maxCount < 0) || (dates.size() < maxCount)) {
-
-                if (getUntil() != null && candidate != null && TemporalAdapter.isAfter(candidate, getUntil())) {
-                    advance = false;
-                } else if (periodEnd != null && candidate != null && TemporalAdapter.isAfter(candidate, periodEnd)) {
-=======
-        public boolean tryAdvance(Consumer<? super Date> action) {
             boolean advance = maxCount < 0 || dates.size() < maxCount;
             if (advance) {
-                if (getUntil() != null && lastCandidate != null && lastCandidate.after(getUntil())) {
+                if (getUntil() != null && lastCandidate != null && TemporalAdapter.isAfter(lastCandidate, getUntil())) {
                     advance = false;
-                } else if (periodEnd != null && lastCandidate != null && lastCandidate.after(periodEnd)) {
->>>>>>> 6f5e0714
+                } else if (periodEnd != null && lastCandidate != null && TemporalAdapter.isAfter(lastCandidate, periodEnd)) {
                     advance = false;
                 } else if (getCount() >= 1 && (dates.size() + invalidCandidates.size()) >= getCount()) {
                     advance = false;
                 }
-<<<<<<< HEAD
-                // rootSeed = date used for the seed for the RRule at the
-                //            start of the first period.
-                // candidateSeed = date used for the start of
-                //                 the current period.
-                final List<T> candidates = getCandidates(seed, candidateSeed);
-                if (!candidates.isEmpty()) {
-                    noCandidateIncrementCount = 0;
-                    // sort candidates for identifying when UNTIL date is exceeded..
-                    candidates.sort(CANDIDATE_SORTER);
-
-                    for (T candidate1 : candidates) {
-                        candidate = candidate1;
-                        // don't count candidates that occur before the seed date..
-                        if (!TemporalAdapter.isBefore(candidate, seed)) {
-                            // candidates exclusive of periodEnd..
-                            if (TemporalAdapter.isBefore(candidate, periodStart) || TemporalAdapter.isAfter(candidate, periodEnd)) {
-                                invalidCandidates.add(candidate);
-                            } else if (getCount() >= 1 && (dates.size() + invalidCandidates.size()) >= getCount()) {
-                                break;
-                            } else if (!TemporalAdapter.isBefore(candidate, periodStart) && !TemporalAdapter.isAfter(candidate, periodEnd)
-                                    && (getUntil() == null || !TemporalAdapter.isAfter(candidate, getUntil()))) {
-
-                                dates.add(candidate);
-                                action.accept(candidate);
-                            }
-=======
             }
 
             if (advance) {
                 // generate new candidate list..
                 while (candidates == null || !candidates.hasNext()) {
-                    final Date candidateSeed = Dates.getInstance(cal.getTime(), value);
-
-                    if (candidateSeed instanceof DateTime) {
-                        if (dates.isUtc()) {
-                            ((DateTime) candidateSeed).setUtc(true);
-                        } else {
-                            ((DateTime) candidateSeed).setTimeZone(dates.getTimeZone());
-                        }
-                    }
 
                     // rootSeed = date used for the seed for the RRule at the
                     //            start of the first period.
                     // candidateSeed = date used for the start of
                     //                 the current period.
-                    candidates = getCandidates(rootSeed, candidateSeed, value).iterator();
+                    candidates = getCandidates(seed, candidateSeed).iterator();
 
                     if (!candidates.hasNext()) {
                         noCandidateIncrementCount++;
                         if ((maxIncrementCount > 0) && (noCandidateIncrementCount > maxIncrementCount)) {
                             advance = false;
                             break;
->>>>>>> 6f5e0714
                         }
                     } else {
                         noCandidateIncrementCount = 0;
                     }
-                    increment(cal);
+                    candidateSeed = increment(candidateSeed);
                 }
             }
 
@@ -1385,47 +1309,19 @@
                 // iterate current candidate list..
                 lastCandidate = candidates.next();
                 // don't count candidates that occur before the seed date..
-                if (!lastCandidate.before(seed)) {
+                if (!TemporalAdapter.isBefore(lastCandidate, seed)) {
                     // candidates exclusive of periodEnd..
-                    if (lastCandidate.before(periodStart) || lastCandidate.after(periodEnd)) {
+                    if (TemporalAdapter.isBefore(lastCandidate, periodStart) || TemporalAdapter.isAfter(lastCandidate, periodEnd)) {
                         invalidCandidates.add(lastCandidate);
-                    } else if (!lastCandidate.before(periodStart) && !lastCandidate.after(periodEnd)
-                            && (getUntil() == null || !lastCandidate.after(getUntil()))) {
+                    } else if (!TemporalAdapter.isBefore(lastCandidate, periodStart) && !TemporalAdapter.isBefore(lastCandidate, periodEnd)
+                            && (getUntil() == null || !TemporalAdapter.isAfter(lastCandidate, getUntil()))) {
 
                         dates.add(lastCandidate);
                         action.accept(lastCandidate);
                     }
                 }
-<<<<<<< HEAD
-                candidateSeed = increment(candidateSeed);
-                if (candidateSeed == null) {
-                    advance= false;
-                }
             }
             return advance;
         }
-
-        @Override
-        public Spliterator<T> trySplit() {
-            //TODO
-            return null;
-        }
-
-        @Override
-        public long estimateSize() {
-            //TODO
-            return 0;
-        }
-
-        @Override
-        public int characteristics() {
-            //TODO
-            return 0;
-        }
-=======
-            }
-            return advance;
-        }
->>>>>>> 6f5e0714
     }
 }