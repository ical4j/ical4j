--- conflicted
+++ resolved
@@ -40,13 +40,7 @@
  * Accessor implementation for a list of iCalendar parameters.
  * @author Ben Fortuna
  */
-<<<<<<< HEAD
-public class ParameterList implements ContentCollection<Parameter> {
-=======
-public class ParameterList implements Serializable, Iterable<Parameter>, Comparable<ParameterList> {
-
-    private static final long serialVersionUID = -1913059830016450169L;
->>>>>>> baa920f9
+public class ParameterList implements ContentCollection<Parameter>, Comparable<ParameterList> {
 
     private final List<Parameter> parameters;
 
@@ -150,57 +144,6 @@
         return list;
     }
 
-<<<<<<< HEAD
-=======
-    /**
-     * Add a parameter to the list. Note that this method will not remove existing parameters of the same type. To
-     * achieve this use {
-     * @link ParameterList#replace(Parameter) }
-     * @param parameter the parameter to add
-     * @return true
-     * @see List#add(java.lang.Object)
-     */
-    public final boolean add(final Parameter parameter) {
-        if (parameter == null) {
-            throw new IllegalArgumentException("Trying to add null Parameter");
-        }
-        return parameters.add(parameter);
-    }
-
-    /**
-     * Replace any parameters of the same type with the one specified.
-     * @param parameter parameter to add to this list in place of all others with the same name
-     * @return true if successfully added to this list
-     */
-    public final boolean replace(final Parameter parameter) {
-        for (Parameter parameter1 : getParameters(parameter.getName())) {
-            remove(parameter1);
-        }
-        return add(parameter);
-    }
-
-    /**
-     * @return boolean indicates if the list is empty
-     * @see List#isEmpty()
-     */
-    public final boolean isEmpty() {
-        return parameters.isEmpty();
-    }
-
-    /**
-     * Returns true if this parameter list includes the specified parameter.
-     * @param parameter a parameter specification
-     * @return true if parameter matching specification is found
-     */
-    public boolean contains(Parameter parameter) {
-        return parameters.contains(parameter);
-    }
-
-    /**
-     * @return an iterator
-     * @see List#iterator()
-     */
->>>>>>> baa920f9
     @Override
     public boolean equals(Object o) {
         if (this == o) return true;
