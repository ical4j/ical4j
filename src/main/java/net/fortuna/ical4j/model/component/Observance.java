/**
 * Copyright (c) 2012, Ben Fortuna
 * All rights reserved.
 *
 * Redistribution and use in source and binary forms, with or without
 * modification, are permitted provided that the following conditions
 * are met:
 *
 *  o Redistributions of source code must retain the above copyright
 * notice, this list of conditions and the following disclaimer.
 *
 *  o Redistributions in binary form must reproduce the above copyright
 * notice, this list of conditions and the following disclaimer in the
 * documentation and/or other materials provided with the distribution.
 *
 *  o Neither the name of Ben Fortuna nor the names of any other contributors
 * may be used to endorse or promote products derived from this software
 * without specific prior written permission.
 *
 * THIS SOFTWARE IS PROVIDED BY THE COPYRIGHT HOLDERS AND CONTRIBUTORS
 * "AS IS" AND ANY EXPRESS OR IMPLIED WARRANTIES, INCLUDING, BUT NOT
 * LIMITED TO, THE IMPLIED WARRANTIES OF MERCHANTABILITY AND FITNESS FOR
 * A PARTICULAR PURPOSE ARE DISCLAIMED. IN NO EVENT SHALL THE COPYRIGHT OWNER OR
 * CONTRIBUTORS BE LIABLE FOR ANY DIRECT, INDIRECT, INCIDENTAL, SPECIAL,
 * EXEMPLARY, OR CONSEQUENTIAL DAMAGES (INCLUDING, BUT NOT LIMITED TO,
 * PROCUREMENT OF SUBSTITUTE GOODS OR SERVICES; LOSS OF USE, DATA, OR
 * PROFITS; OR BUSINESS INTERRUPTION) HOWEVER CAUSED AND ON ANY THEORY OF
 * LIABILITY, WHETHER IN CONTRACT, STRICT LIABILITY, OR TORT (INCLUDING
 * NEGLIGENCE OR OTHERWISE) ARISING IN ANY WAY OUT OF THE USE OF THIS
 * SOFTWARE, EVEN IF ADVISED OF THE POSSIBILITY OF SUCH DAMAGE.
 */
package net.fortuna.ical4j.model.component;

import net.fortuna.ical4j.model.Component;
import net.fortuna.ical4j.model.ConstraintViolationException;
import net.fortuna.ical4j.model.PropertyList;
import net.fortuna.ical4j.model.TemporalAdapter;
import net.fortuna.ical4j.model.property.*;
import net.fortuna.ical4j.util.TimeZones;
import net.fortuna.ical4j.validate.ComponentValidator;
import net.fortuna.ical4j.validate.ValidationException;
import net.fortuna.ical4j.validate.ValidationRule;
import net.fortuna.ical4j.validate.Validator;
import org.slf4j.Logger;
import org.slf4j.LoggerFactory;

import java.text.DateFormat;
import java.text.SimpleDateFormat;
import java.time.*;
import java.time.temporal.ChronoField;
import java.time.temporal.ChronoUnit;
import java.time.temporal.Temporal;
import java.util.*;

import static net.fortuna.ical4j.model.Property.*;
import static net.fortuna.ical4j.validate.ValidationRule.ValidationType.One;

/**
 * $Id$ [05-Apr-2004]
 * <p/>
 * Defines an iCalendar sub-component representing a timezone observance. Class made abstract such that only Standard
 * and Daylight instances are valid.
 *
 * @author Ben Fortuna
 */
public abstract class Observance extends Component {

    /**
     *
     */
    private static final long serialVersionUID = 2523330383042085994L;

    /**
     * one of 'standardc' or 'daylightc' MUST occur and each MAY occur more than once.
     */
    public static final String STANDARD = "STANDARD";

    /**
     * Token for daylight observance.
     */
    public static final String DAYLIGHT = "DAYLIGHT";

    private final Validator<Observance> validator = new ComponentValidator<>(
            new ValidationRule<>(One, TZOFFSETFROM, TZOFFSETTO, DTSTART)
    );

    // TODO: clear cache when observance definition changes (??)
    private long[] onsetsMillisec;
    private OffsetDateTime[] onsetsDates;
    //    private Map onsets = new TreeMap();
    private OffsetDateTime initialOnset = null;

    /**
     * Used for parsing times in a UTC date-time representation.
     */
    private static final String UTC_PATTERN = "yyyyMMdd'T'HHmmss";
    private static final DateFormat UTC_FORMAT = new SimpleDateFormat(UTC_PATTERN);

    static {
        UTC_FORMAT.setTimeZone(TimeZones.getUtcTimeZone());
        UTC_FORMAT.setLenient(false);
    }

    /* If this is set we have rrules. If we get a date after this rebuild onsets */
    private OffsetDateTime onsetLimit;

    /**
     * Constructs a timezone observance with the specified name and no properties.
     *
     * @param name the name of this observance component
     */
    protected Observance(final String name) {
        super(name);
    }

    /**
     * Constructor protected to enforce use of sub-classes from this library.
     *
     * @param name       the name of the time type
     * @param properties a list of properties
     */
    protected Observance(final String name, final PropertyList properties) {
        super(name, properties);
    }

    /**
     * {@inheritDoc}
     */
    @Override
    public final void validate(final boolean recurse) throws ValidationException {
<<<<<<< HEAD

        validator.validate(this);

        // From "4.8.3.3 Time Zone Offset From":
        // Conformance: This property MUST be specified in a "VTIMEZONE"
        // calendar component.

        // From "4.8.3.4 Time Zone Offset To":
        // Conformance: This property MUST be specified in a "VTIMEZONE"
        // calendar component.

        /*
         * ; the following are each REQUIRED, ; but MUST NOT occur more than once dtstart / tzoffsetto / tzoffsetfrom /
         */

        /*
         * ; the following are optional, ; and MAY occur more than once comment / rdate / rrule / tzname / x-prop
         */

=======
        ComponentValidator.OBSERVANCE_ITIP.validate(this);
>>>>>>> 0618d76c
        if (recurse) {
            validateProperties();
        }
    }

    /**
     * Returns the latest applicable onset of this observance for the specified date.
     *
     * @param date the latest date that an observance onset may occur
     * @return the latest applicable observance date or null if there is no applicable observance onset for the
     * specified date
     */
    public final OffsetDateTime getLatestOnset(final Temporal date) {
        if (date instanceof LocalDate) {
            throw new UnsupportedOperationException("Unable to get timezone observance for date-only temporal.");
        }

        TzOffsetTo offsetTo = getProperties().getRequired(TZOFFSETTO);

        TzOffsetFrom offsetFrom = getProperties().getRequired(TZOFFSETFROM);

        OffsetDateTime offsetDate = LocalDateTime.ofInstant(Instant.from(date), ZoneOffset.UTC).atOffset(
                offsetTo.getOffset());

        // get first onset without applying TZFROM offset as this may lead to a day boundary
        // change which would be incompatible with BYDAY RRULES
        // we will have to add the offset to all cacheable onsets

        if (initialOnset == null) {
            try {
                DtStart<?> dtStart = getProperties().getRequired(DTSTART);
                if (dtStart.getDate().isSupported(ChronoField.HOUR_OF_DAY)) {
                    initialOnset = LocalDateTime.from(dtStart.getDate()).atOffset(offsetFrom.getOffset());
                } else {
                    initialOnset = LocalDate.from(dtStart.getDate()).atStartOfDay().atOffset(offsetFrom.getOffset());
                }
            } catch (ConstraintViolationException e) {
                Logger log = LoggerFactory.getLogger(Observance.class);
                log.warn("Unexpected error calculating initial onset - applying default", e);
                initialOnset = LocalDateTime.ofEpochSecond(0,0,
                        offsetFrom.getOffset()).atOffset(offsetFrom.getOffset());
            }
        }

        // observance not applicable if date is before the effective date of this observance..
        if (TemporalAdapter.isBefore(offsetDate, initialOnset)) {
            return null;
        }

        if ((onsetsMillisec != null) &&
                (onsetLimit == null || TemporalAdapter.isBefore(offsetDate, onsetLimit))) {

            return getCachedOnset(offsetDate);
        }

        OffsetDateTime onset = initialOnset;

        // collect all onsets for the purposes of caching..
        final List<OffsetDateTime> cacheableOnsets = new ArrayList<>();
        cacheableOnsets.add(initialOnset);

        // check rdates for latest applicable onset..
        final List<RDate<LocalDateTime>> rdates = getProperties().get(RDATE);
        for (RDate<LocalDateTime> rdate : rdates) {
            List<LocalDateTime> rdateDates = rdate.getDates();
            for (final LocalDateTime rdateDate : rdateDates) {
                final OffsetDateTime rdateOnset = OffsetDateTime.from(rdateDate.atOffset(offsetFrom.getOffset()));
                if (!rdateOnset.isAfter(offsetDate) && rdateOnset.isAfter(onset)) {
                    onset = rdateOnset;
                }
                /*
                 * else if (rdateOnset.after(date) && rdateOnset.after(onset) && (nextOnset == null ||
                 * rdateOnset.before(nextOnset))) { nextOnset = rdateOnset; }
                 */
                cacheableOnsets.add(rdateOnset);
            }
        }

        // check recurrence rules for latest applicable onset..
        final List<RRule<OffsetDateTime>> rrules = getProperties().get(RRULE);
        for (RRule<OffsetDateTime> rrule : rrules) {
            // include future onsets to determine onset period..
            onsetLimit = offsetDate.plus(10, ChronoUnit.YEARS);
            final List<OffsetDateTime> recurrenceDates = rrule.getRecur().getDates(initialOnset, onsetLimit);
            for (final Temporal recurDate : recurrenceDates) {
                final OffsetDateTime rruleOnset = OffsetDateTime.from(recurDate).plus(
                        offsetFrom.getOffset().getTotalSeconds(), ChronoUnit.SECONDS);
                if (!rruleOnset.isAfter(offsetDate) && rruleOnset.isAfter(onset)) {
                    onset = rruleOnset;
                }
                /*
                 * else if (rruleOnset.after(date) && rruleOnset.after(onset) && (nextOnset == null ||
                 * rruleOnset.before(nextOnset))) { nextOnset = rruleOnset; }
                 */
                cacheableOnsets.add(rruleOnset);
            }
        }

        // cache onsets..
        Collections.sort(cacheableOnsets);
        OffsetDateTime cacheableOnset;
        this.onsetsMillisec = new long[cacheableOnsets.size()];
        this.onsetsDates = new OffsetDateTime[onsetsMillisec.length];

        for (int i = 0; i < onsetsMillisec.length; i++) {
            cacheableOnset = cacheableOnsets.get(i);
            onsetsMillisec[i] = cacheableOnset.toInstant().toEpochMilli();
            onsetsDates[i] = cacheableOnset;
        }

        return onset;
    }

    /**
     * Returns a cached onset for the specified date.
     *
     * @param date
     * @return a cached onset date or null if no cached onset is applicable for the specified date
     */
    private OffsetDateTime getCachedOnset(final Temporal date) {
        int index = Arrays.binarySearch(onsetsMillisec, Instant.from(date).toEpochMilli());
        if (index >= 0) {
            return onsetsDates[index];
        } else {
            int insertionIndex = -index - 1;
            return onsetsDates[insertionIndex - 1];
        }
    }

    /**
     * Returns the mandatory dtstart property.
     *
     * @return the DTSTART property or null if not specified
     * @deprecated use {@link Observance#getProperty(String)}
     */
    @Deprecated
    public final Optional<DtStart<LocalDateTime>> getStartDate() {
        return getProperty(DTSTART);
    }

    /**
     * Returns the mandatory tzoffsetfrom property.
     *
     * @return the TZOFFSETFROM property or null if not specified
     * @deprecated use {@link Observance#getProperty(String)}
     */
    @Deprecated
    public final Optional<TzOffsetFrom> getOffsetFrom() {
        return getProperty(TZOFFSETFROM);
    }

    /**
     * Returns the mandatory tzoffsetto property.
     *
     * @return the TZOFFSETTO property or null if not specified
     * @deprecated use {@link Observance#getProperty(String)}
     */
    @Deprecated
    public final Optional<TzOffsetTo> getOffsetTo() {
        return getProperty(TZOFFSETTO);
    }
}<|MERGE_RESOLUTION|>--- conflicted
+++ resolved
@@ -128,29 +128,7 @@
      */
     @Override
     public final void validate(final boolean recurse) throws ValidationException {
-<<<<<<< HEAD
-
-        validator.validate(this);
-
-        // From "4.8.3.3 Time Zone Offset From":
-        // Conformance: This property MUST be specified in a "VTIMEZONE"
-        // calendar component.
-
-        // From "4.8.3.4 Time Zone Offset To":
-        // Conformance: This property MUST be specified in a "VTIMEZONE"
-        // calendar component.
-
-        /*
-         * ; the following are each REQUIRED, ; but MUST NOT occur more than once dtstart / tzoffsetto / tzoffsetfrom /
-         */
-
-        /*
-         * ; the following are optional, ; and MAY occur more than once comment / rdate / rrule / tzname / x-prop
-         */
-
-=======
         ComponentValidator.OBSERVANCE_ITIP.validate(this);
->>>>>>> 0618d76c
         if (recurse) {
             validateProperties();
         }
