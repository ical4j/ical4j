/**
 * Copyright (c) 2012, Ben Fortuna
 * All rights reserved.
 *
 * Redistribution and use in source and binary forms, with or without
 * modification, are permitted provided that the following conditions
 * are met:
 *
 *  o Redistributions of source code must retain the above copyright
 * notice, this list of conditions and the following disclaimer.
 *
 *  o Redistributions in binary form must reproduce the above copyright
 * notice, this list of conditions and the following disclaimer in the
 * documentation and/or other materials provided with the distribution.
 *
 *  o Neither the name of Ben Fortuna nor the names of any other contributors
 * may be used to endorse or promote products derived from this software
 * without specific prior written permission.
 *
 * THIS SOFTWARE IS PROVIDED BY THE COPYRIGHT HOLDERS AND CONTRIBUTORS
 * "AS IS" AND ANY EXPRESS OR IMPLIED WARRANTIES, INCLUDING, BUT NOT
 * LIMITED TO, THE IMPLIED WARRANTIES OF MERCHANTABILITY AND FITNESS FOR
 * A PARTICULAR PURPOSE ARE DISCLAIMED. IN NO EVENT SHALL THE COPYRIGHT OWNER OR
 * CONTRIBUTORS BE LIABLE FOR ANY DIRECT, INDIRECT, INCIDENTAL, SPECIAL,
 * EXEMPLARY, OR CONSEQUENTIAL DAMAGES (INCLUDING, BUT NOT LIMITED TO,
 * PROCUREMENT OF SUBSTITUTE GOODS OR SERVICES; LOSS OF USE, DATA, OR
 * PROFITS; OR BUSINESS INTERRUPTION) HOWEVER CAUSED AND ON ANY THEORY OF
 * LIABILITY, WHETHER IN CONTRACT, STRICT LIABILITY, OR TORT (INCLUDING
 * NEGLIGENCE OR OTHERWISE) ARISING IN ANY WAY OUT OF THE USE OF THIS
 * SOFTWARE, EVEN IF ADVISED OF THE POSSIBILITY OF SUCH DAMAGE.
 */
package net.fortuna.ical4j.model.component;

import net.fortuna.ical4j.model.*;
import net.fortuna.ical4j.model.parameter.TzId;
import net.fortuna.ical4j.model.parameter.Value;
import net.fortuna.ical4j.model.property.*;
import net.fortuna.ical4j.util.CompatibilityHints;
<<<<<<< HEAD
=======
import net.fortuna.ical4j.util.Dates;
>>>>>>> a37871a3
import net.fortuna.ical4j.validate.*;
import net.fortuna.ical4j.validate.component.VEventValidator;
import org.apache.commons.lang3.builder.HashCodeBuilder;

import java.io.Serializable;
import java.time.temporal.Temporal;
import java.time.temporal.TemporalAmount;
import java.util.*;
import java.util.function.Predicate;

import static net.fortuna.ical4j.model.Property.*;
import static net.fortuna.ical4j.validate.ValidationRule.ValidationType.*;

/**
 * $Id$ [Apr 5, 2004]
 *
 * Defines an iCalendar VEVENT component.
 *
 * <pre>
 *       4.6.1 Event Component
 *
 *          Component Name: &quot;VEVENT&quot;
 *
 *          Purpose: Provide a grouping of component properties that describe an
 *          event.
 *
 *          Format Definition: A &quot;VEVENT&quot; calendar component is defined by the
 *          following notation:
 *
 *            eventc     = &quot;BEGIN&quot; &quot;:&quot; &quot;VEVENT&quot; CRLF
 *                         eventprop *alarmc
 *                         &quot;END&quot; &quot;:&quot; &quot;VEVENT&quot; CRLF
 *
 *            eventprop  = *(
 *
 *                       ; the following are optional,
 *                       ; but MUST NOT occur more than once
 *
 *                       class / created / description / dtstart / geo /
 *                       last-mod / location / organizer / priority /
 *                       dtstamp / seq / status / summary / transp /
 *                       uid / url / recurid /
 *
 *                       ; either 'dtend' or 'duration' may appear in
 *                       ; a 'eventprop', but 'dtend' and 'duration'
 *                       ; MUST NOT occur in the same 'eventprop'
 *
 *                       dtend / duration /
 *
 *                       ; the following are optional,
 *                       ; and MAY occur more than once
 *
 *                       attach / attendee / categories / comment /
 *                       contact / exdate / exrule / rstatus / related /
 *                       resources / rdate / rrule / x-prop
 *
 *                       )
 * </pre>
 *
 * Example 1 - Creating a new all-day event:
 *
 * <pre><code>
 * java.util.Calendar cal = java.util.Calendar.getInstance();
 * cal.set(java.util.Calendar.MONTH, java.util.Calendar.DECEMBER);
 * cal.set(java.util.Calendar.DAY_OF_MONTH, 25);
 *
 * VEvent christmas = new VEvent(cal.getTime(), &quot;Christmas Day&quot;);
 *
 * // initialise as an all-day event..
 * christmas.getProperties().getProperty(Property.DTSTART).getParameters().add(
 *         Value.DATE);
 *
 * // add timezone information..
 * VTimeZone tz = VTimeZone.getDefault();
 * TzId tzParam = new TzId(tz.getProperties().getProperty(Property.TZID)
 *         .getValue());
 * christmas.getProperties().getProperty(Property.DTSTART).getParameters().add(
 *         tzParam);
 * </code></pre>
 *
 * Example 2 - Creating an event of one (1) hour duration:
 *
 * <pre><code>
 * java.util.Calendar cal = java.util.Calendar.getInstance();
 * // tomorrow..
 * cal.add(java.util.Calendar.DAY_OF_MONTH, 1);
 * cal.set(java.util.Calendar.HOUR_OF_DAY, 9);
 * cal.set(java.util.Calendar.MINUTE, 30);
 *
 * VEvent meeting = new VEvent(cal.getTime(), 1000 * 60 * 60, &quot;Progress Meeting&quot;);
 *
 * // add timezone information..
 * VTimeZone tz = VTimeZone.getDefault();
 * TzId tzParam = new TzId(tz.getProperties().getProperty(Property.TZID)
 *         .getValue());
 * meeting.getProperties().getProperty(Property.DTSTART).getParameters().add(
 *         tzParam);
 * </code></pre>
 *
 * Example 3 - Retrieve a list of periods representing a recurring event in a specified range:
 *
 * <pre><code>
 * Calendar weekday9AM = Calendar.getInstance();
 * weekday9AM.set(2005, Calendar.MARCH, 7, 9, 0, 0);
 * weekday9AM.set(Calendar.MILLISECOND, 0);
 *
 * Calendar weekday5PM = Calendar.getInstance();
 * weekday5PM.set(2005, Calendar.MARCH, 7, 17, 0, 0);
 * weekday5PM.set(Calendar.MILLISECOND, 0);
 *
 * // Do the recurrence until December 31st.
 * Calendar untilCal = Calendar.getInstance();
 * untilCal.set(2005, Calendar.DECEMBER, 31);
 * untilCal.set(Calendar.MILLISECOND, 0);
 *
 * // 9:00AM to 5:00PM Rule
 * Recur recur = new Recur(Recur.WEEKLY, untilCal.getTime());
 * recur.getDayList().add(WeekDay.MO);
 * recur.getDayList().add(WeekDay.TU);
 * recur.getDayList().add(WeekDay.WE);
 * recur.getDayList().add(WeekDay.TH);
 * recur.getDayList().add(WeekDay.FR);
 * recur.setInterval(3);
 * recur.setWeekStartDay(WeekDay.MO.getDay());
 * RRule rrule = new RRule(recur);
 *
 * Summary summary = new Summary(&quot;TEST EVENTS THAT HAPPEN 9-5 MON-FRI&quot;);
 *
 * weekdayNineToFiveEvents = new VEvent();
 * weekdayNineToFiveEvents.add(rrule);
 * weekdayNineToFiveEvents.add(summary);
 * weekdayNineToFiveEvents.add(new DtStart(weekday9AM.getTime()));
 * weekdayNineToFiveEvents.add(new DtEnd(weekday5PM.getTime()));
 *
 * // Test Start 04/01/2005, End One month later.
 * // Query Calendar Start and End Dates.
 * Calendar queryStartDate = Calendar.getInstance();
 * queryStartDate.set(2005, Calendar.APRIL, 1, 14, 47, 0);
 * queryStartDate.set(Calendar.MILLISECOND, 0);
 * Calendar queryEndDate = Calendar.getInstance();
 * queryEndDate.set(2005, Calendar.MAY, 1, 11, 15, 0);
 * queryEndDate.set(Calendar.MILLISECOND, 0);
 *
 * // This range is monday to friday every three weeks, starting from
 * // March 7th 2005, which means for our query dates we need
 * // April 18th through to the 22nd.
 * PeriodList periods = weekdayNineToFiveEvents.getPeriods(queryStartDate
 *         .getTime(), queryEndDate.getTime());
 * </code></pre>
 *
 * @author Ben Fortuna
 */
public class VEvent extends CalendarComponent implements ComponentContainer<Component> {

    private static final long serialVersionUID = 2547948989200697335L;

    private static final Map<Method, Validator<VEvent>> methodValidators = new HashMap<>();
    {
        methodValidators.put(Method.ADD, new VEventValidator(
                new ValidationRule(One, DTSTAMP, DTSTART, ORGANIZER, SEQUENCE, SUMMARY, UID),
                new ValidationRule(OneOrLess, CATEGORIES, CLASS, CREATED, DESCRIPTION, DTEND, DURATION, GEO,
                        LAST_MODIFIED, LOCATION, PRIORITY, RESOURCES, STATUS, TRANSP, URL),
                new ValidationRule(None, RECURRENCE_ID, REQUEST_STATUS)));
        methodValidators.put(Method.CANCEL, new VEventValidator(false,
                new ValidationRule(One, DTSTAMP, DTSTART, ORGANIZER, SEQUENCE, UID),
                new ValidationRule(OneOrLess, CATEGORIES, CLASS, CREATED, DESCRIPTION, DTEND, DTSTART, DURATION, GEO,
                        LAST_MODIFIED, LOCATION, PRIORITY, RECURRENCE_ID, RESOURCES, STATUS, SUMMARY, TRANSP, URL),
                new ValidationRule(None, REQUEST_STATUS)));
        methodValidators.put(Method.COUNTER, new VEventValidator(
                new ValidationRule(One, DTSTAMP, DTSTART, SEQUENCE, SUMMARY, UID),
                new ValidationRule(One, true, ORGANIZER),
                new ValidationRule(OneOrLess, CATEGORIES, CLASS, CREATED, DESCRIPTION, DTEND, DURATION, GEO,
                        LAST_MODIFIED, LOCATION, PRIORITY, RECURRENCE_ID, RESOURCES, STATUS, TRANSP, URL)));
        methodValidators.put(Method.DECLINE_COUNTER, new VEventValidator(false,
                new ValidationRule(One, DTSTAMP, ORGANIZER, UID),
                new ValidationRule(OneOrLess, RECURRENCE_ID, SEQUENCE),
                new ValidationRule(None, ATTACH, ATTENDEE, CATEGORIES, CLASS, CONTACT, CREATED, DESCRIPTION, DTEND,
                        DTSTART, DURATION, EXDATE, EXRULE, GEO, LAST_MODIFIED, LOCATION, PRIORITY, RDATE, RELATED_TO,
                        RESOURCES, RRULE, STATUS, SUMMARY, TRANSP, URL)));
        methodValidators.put(Method.PUBLISH, new VEventValidator(
                new ValidationRule(One, DTSTART, UID),
                new ValidationRule(One, true, DTSTAMP, ORGANIZER, SUMMARY),
                new ValidationRule(OneOrLess, RECURRENCE_ID, SEQUENCE, CATEGORIES, CLASS, CREATED, DESCRIPTION, DTEND,
                        DURATION, GEO, LAST_MODIFIED, LOCATION, PRIORITY, RESOURCES, STATUS, TRANSP, URL),
                new ValidationRule(None, true, ATTENDEE),
                new ValidationRule(None, REQUEST_STATUS)));
        methodValidators.put(Method.REFRESH, new VEventValidator(false,
                new ValidationRule(One, ATTENDEE, DTSTAMP, ORGANIZER, UID),
                new ValidationRule(OneOrLess, RECURRENCE_ID),
                new ValidationRule(None, ATTACH, CATEGORIES, CLASS, CONTACT, CREATED, DESCRIPTION, DTEND, DTSTART,
                        DURATION, EXDATE, EXRULE, GEO, LAST_MODIFIED, LOCATION, PRIORITY, RDATE, RELATED_TO,
                        REQUEST_STATUS, RESOURCES, RRULE, SEQUENCE, STATUS, SUMMARY, TRANSP, URL)));
        methodValidators.put(Method.REPLY, new VEventValidator(CompatibilityHints.isHintEnabled(CompatibilityHints.KEY_RELAXED_VALIDATION),
                new ValidationRule(One, ATTENDEE, DTSTAMP, ORGANIZER, UID),
                new ValidationRule(OneOrLess, RECURRENCE_ID, SEQUENCE, CATEGORIES, CLASS, CREATED, DESCRIPTION, DTEND,
                        DTSTART, DURATION, GEO, LAST_MODIFIED, LOCATION, PRIORITY, RESOURCES, STATUS, SUMMARY, TRANSP,
                        URL)));
        methodValidators.put(Method.REQUEST, new VEventValidator(
                new ValidationRule(OneOrMore, true, ATTENDEE),
                new ValidationRule(One, DTSTAMP, DTSTART, ORGANIZER, SUMMARY, UID),
                new ValidationRule(OneOrLess, SEQUENCE, CATEGORIES, CLASS, CREATED, DESCRIPTION, DTEND, DURATION, GEO,
                        LAST_MODIFIED, LOCATION, PRIORITY, RECURRENCE_ID, RESOURCES, STATUS, TRANSP, URL)));
    }

    private final Validator<VEvent> validator = new ComponentValidator<>(
            new ValidationRule<>(One, true, UID, DTSTAMP),
            new ValidationRule<>(OneOrLess, CLASS, CREATED, DESCRIPTION, DTSTART, GEO, LAST_MODIFIED, LOCATION,
                    ORGANIZER, PRIORITY, DTSTAMP, SEQUENCE, STATUS, SUMMARY, TRANSP, UID, URL, RECURRENCE_ID),
            // can't have both DTEND and DURATION..
            new ValidationRule<>(None, (Predicate<VEvent> & Serializable) (VEvent p)->!p.getProperties(DTEND).isEmpty(), DURATION),
            new ValidationRule<>(None, (Predicate<VEvent> & Serializable) (VEvent p)->!p.getProperties(DURATION).isEmpty(), DTEND)
    );

    /**
     * Default constructor.
     */
    public VEvent() {
        this(true);
    }

    public VEvent(boolean initialise) {
        super(VEVENT);
        if (initialise) {
            add(new DtStamp());
        }
    }

    /**
     * Constructor.
     * @param properties a list of properties
     */
    public VEvent(final PropertyList properties) {
        super(VEVENT, properties);
    }

    /**
     * Constructor.
     * @param properties a list of properties
     * @param alarms a list of alarms
     */
    public VEvent(final PropertyList properties, final ComponentList<VAlarm> alarms) {
        super(VEVENT, properties, alarms);
    }

    /**
     * Constructs a new VEVENT instance starting at the specified time with the specified summary.
     * @param start the start date of the new event
     * @param summary the event summary
     */
    public VEvent(final Temporal start, final String summary) {
        this();
        add(new DtStart<>(start));
        add(new Summary(summary));
    }

    /**
     * Constructs a new VEVENT instance starting and ending at the specified times with the specified summary.
     * @param start the start date of the new event
     * @param end the end date of the new event
     * @param summary the event summary
     */
    public VEvent(final Temporal start, final Temporal end, final String summary) {
        this();
        add(new DtStart<>(start));
        add(new DtEnd<>(end));
        add(new Summary(summary));
    }

    /**
     * Constructs a new VEVENT instance starting at the specified times, for the specified duration, with the specified
     * summary.
     * @param start the start date of the new event
     * @param duration the duration of the new event
     * @param summary the event summary
     */
    public VEvent(final Temporal start, final TemporalAmount duration, final String summary) {
        this();
        add(new DtStart<>(start));
        add(new Duration(duration));
        add(new Summary(summary));
    }

    /**
     * Returns the list of alarms for this event.
     * @return a component list
     */
    public final List<VAlarm> getAlarms() {
        return getComponents();
    }

    public final List<Participant> getParticipants() {
        return getComponents(Component.PARTICIPANT);
    }

    public final List<VLocation> getLocations() {
        return getComponents(Component.VLOCATION);
    }

    public final List<VResource> getResources() {
        return getComponents(Component.VRESOURCE);
    }

    /**
     *
     * @return Returns the underlying component list.
     */
    @Override
<<<<<<< HEAD
    public ComponentList<Component> getComponentList() {
        return (ComponentList<Component>) components;
    }

    @Override
    public void setComponentList(ComponentList<Component> components) {
        this.components = components;
    }

    /**
     * {@inheritDoc}
     */
    @Override
=======
>>>>>>> a37871a3
    public final void validate(final boolean recurse) throws ValidationException {
        ValidationResult result = new ValidationResult();
        // validate that getAlarms() only contains VAlarm components
//        final Iterator iterator = getAlarms().iterator();
//        while (iterator.hasNext()) {
//            final Component component = (Component) iterator.next();
//
//            if (!(component instanceof VAlarm)) {
//                throw new ValidationException("Component ["
//                        + component.getName() + "] may not occur in VEVENT");
//            }
//
//            ((VAlarm) component).validate(recurse);
//        }

        ComponentValidator.VEVENT.validate(this);

        final Optional<Status> status = getProperty(Property.STATUS);
        if (status.isPresent() && !Status.VEVENT_TENTATIVE.getValue().equals(status.get().getValue())
                && !Status.VEVENT_CONFIRMED.getValue().equals(status.get().getValue())
                && !Status.VEVENT_CANCELLED.getValue().equals(status.get().getValue())) {
            result.getErrors().add("Status property ["
                    + status + "] is not applicable for VEVENT");
        }

        if (getProperty(Property.DTEND).isPresent()) {

            /*
             * The "VEVENT" is also the calendar component used to specify an anniversary or daily reminder within a
             * calendar. These events have a DATE value type for the "DTSTART" property instead of the default data type
             * of DATE-TIME. If such a "VEVENT" has a "DTEND" property, it MUST be specified as a DATE value also. The
             * anniversary type of "VEVENT" can span more than one date (i.e, "DTEND" property value is set to a
             * calendar date after the "DTSTART" property value).
             */
            final Optional<DtStart<Temporal>> start = getProperty(DTSTART);
            final Optional<DtEnd<Temporal>> end = getProperty(DTEND);

            if (start.isPresent()) {
                final Optional<Parameter> startValue = start.get().getParameter(Parameter.VALUE);
                final Optional<Parameter> endValue = end.get().getParameter(Parameter.VALUE);

                boolean startEndValueMismatch = false;
                if (endValue.isPresent()) {
                    if (startValue.isPresent() && !endValue.equals(startValue)) {
                        // invalid..
                        startEndValueMismatch = true;
                    } else if (!startValue.isPresent() && !Value.DATE_TIME.equals(endValue.get())) {
                        // invalid..
                        startEndValueMismatch = true;
                    }
                }
                else if (startValue.isPresent() && !Value.DATE_TIME.equals(startValue.get())) {
                    //invalid..
                    startEndValueMismatch = true;
                }
                if (startEndValueMismatch) {
                    result.getErrors().add("Property [" + Property.DTEND
                            + "] must have the same [" + Parameter.VALUE
                            + "] as [" + DTSTART + "]");
                }
            }
        }

        if (recurse) {
            validateProperties();
        }
        if (result.hasErrors()) {
            throw new ValidationException(result);
        }
    }

    /**
     * Performs method-specific ITIP validation.
     * @param method the applicable method
     * @throws ValidationException where the component does not comply with RFC2446
     */
    public void validate(Method method) throws ValidationException {
        final Validator<VEvent> validator = methodValidators.get(method);
        if (validator != null) {
            validator.validate(this);
        }
        else {
            super.validate(method);
        }
    }

    /**
     * Returns a normalised list of periods representing the consumed time for this event.
     * @param range the range to check for consumed time
     * @return a normalised list of periods representing consumed time for this event
     */
    public final <T extends Temporal> List<Period<T>> getConsumedTime(final Period<T> range) {
        return getConsumedTime(range, true);
    }

    /**
     * Returns a list of periods representing the consumed time for this event in the specified range. Note that the
     * returned list may contain a single period for non-recurring components or multiple periods for recurring
     * components. If no time is consumed by this event an empty list is returned.
     * @param range the range to check for consumed time
     * @param normalise indicate whether the returned list of periods should be normalised
     * @return a list of periods representing consumed time for this event
     */
    public final <T extends Temporal> List<Period<T>> getConsumedTime(final Period<T> range, final boolean normalise) {
        PeriodList<T> periods;
        // if component is transparent return empty list..
        Optional<Transp> transp = getProperty(TRANSP);
        if (!transp.isPresent() || !Transp.TRANSPARENT.equals(transp.get())) {

//          try {
            periods = new PeriodList<>(calculateRecurrenceSet(range));
//          }
//          catch (ValidationException ve) {
//              log.error("Invalid event data", ve);
//              return periods;
//          }

            // if periods already specified through recurrence, return..
            // ..also normalise before returning.
            if (!periods.getPeriods().isEmpty() && normalise) {
                periods = periods.normalise();
            }
        } else {
            periods = new PeriodList<>();
        }
        return new ArrayList<>(periods.getPeriods());
    }

    /**
     * Returns a single occurrence of a recurring event.
     * @param date a date on which the occurence should occur
     * @return a single non-recurring event instance for the specified date, or null if the event doesn't
     * occur on the specified date
     */
    public final <T extends Temporal> VEvent getOccurrence(final T date) {

        final List<Period<T>> consumedTime = getConsumedTime(new Period<>(date, date));
        for (final Period<T> p : consumedTime) {
            if (p.getStart().equals(date)) {
                final VEvent occurrence = this.copy();
                occurrence.add(new RecurrenceId<>(date));
                return occurrence;
            }
        }
        return null;
    }

    /**
     * @return the optional access classification property for an event
     * @deprecated use {@link VEvent#getProperty(String)}
     */
    @Deprecated
    public final Optional<Clazz> getClassification() {
        return getProperty(CLASS);
    }

    /**
     * @return the optional creation-time property for an event
     * @deprecated use {@link VEvent#getProperty(String)}
     */
    @Deprecated
    public final Optional<Created> getCreated() {
        return getProperty(CREATED);
    }

    /**
     * @return the optional description property for an event
     * @deprecated use {@link VEvent#getProperty(String)}
     */
    @Deprecated
    public final Optional<Description> getDescription() {
        return getProperty(DESCRIPTION);
    }

    /**
     * Convenience method to pull the DTSTART out of the property list.
     * @return The DtStart object representation of the start Date
     * @deprecated use {@link VEvent#getProperty(String)}
     */
    @Deprecated
    public final Optional<DtStart<?>> getStartDate() {
        return getProperty(DTSTART);
    }

    /**
     * @return the optional geographic position property for an event
     * @deprecated use {@link VEvent#getProperty(String)}
     */
    @Deprecated
    public final Optional<Geo> getGeographicPos() {
        return getProperty(GEO);
    }

    /**
     * @return the optional last-modified property for an event
     * @deprecated use {@link VEvent#getProperty(String)}
     */
    @Deprecated
    public final Optional<LastModified> getLastModified() {
        return getProperty(LAST_MODIFIED);
    }

    /**
     * @return the optional location property for an event
     * @deprecated use {@link VEvent#getProperty(String)}
     */
    @Deprecated
    public final Optional<Location> getLocation() {
        return getProperty(LOCATION);
    }

    /**
     * @return the optional organizer property for an event
     * @deprecated use {@link VEvent#getProperty(String)}
     */
    @Deprecated
    public final Optional<Organizer> getOrganizer() {
        return getProperty(ORGANIZER);
    }

    /**
     * @return the optional priority property for an event
     * @deprecated use {@link VEvent#getProperty(String)}
     */
    @Deprecated
    public final Optional<Priority> getPriority() {
        return getProperty(PRIORITY);
    }

    /**
     * @return the optional date-stamp property
     * @deprecated use {@link VEvent#getProperty(String)}
     */
    @Deprecated
    public final Optional<DtStamp> getDateStamp() {
        return getProperty(DTSTAMP);
    }

    /**
     * @return the optional sequence number property for an event
     * @deprecated use {@link VEvent#getProperty(String)}
     */
    @Deprecated
    public final Optional<Sequence> getSequence() {
        return getProperty(SEQUENCE);
    }

    /**
     * @return the optional status property for an event
     * @deprecated use {@link VEvent#getProperty(String)}
     */
    @Deprecated
    public final Optional<Status> getStatus() {
        return getProperty(STATUS);
    }

    /**
     * @return the optional summary property for an event
     * @deprecated use {@link VEvent#getProperty(String)}
     */
    @Deprecated
    public final Optional<Summary> getSummary() {
        return getProperty(SUMMARY);
    }

    /**
     * @return the optional time transparency property for an event
     * @deprecated use {@link VEvent#getProperty(String)}
     */
    @Deprecated
    public final Optional<Transp> getTransparency() {
        return getProperty(TRANSP);
    }

    /**
     * @return the optional URL property for an event
     * @deprecated use {@link VEvent#getProperty(String)}
     */
    @Deprecated
    public final Optional<Url> getUrl() {
        return getProperty(URL);
    }

    /**
     * @return the optional recurrence identifier property for an event
     * @deprecated use {@link VEvent#getProperty(String)}
     */
    @Deprecated
    public final Optional<RecurrenceId<?>> getRecurrenceId() {
        return getProperty(RECURRENCE_ID);
    }

    /**
     * Returns the end date of this event. Where an end date is not available it will be derived from the event
     * duration.
     * @return a DtEnd instance, or null if one cannot be derived
     */
    public final Optional<DtEnd<?>> getEndDate() {
        return getEndDate(true);
    }

    /**
     * Convenience method to pull the DTEND out of the property list. If DTEND was not specified, use the DTSTART +
     * DURATION to calculate it.
     * @param deriveFromDuration specifies whether to derive an end date from the event duration where an end date is
     * not found
     * @return The end for this VEVENT.
     */
    public final Optional<DtEnd<?>> getEndDate(final boolean deriveFromDuration) {
        Optional<DtEnd<?>> dtEnd = getProperty(DTEND);
        // No DTEND? No problem, we'll use the DURATION.
        if (!dtEnd.isPresent() && deriveFromDuration) {
            Optional<DtStart<?>> dtStart = getProperty(DTSTART);
            if (dtStart.isPresent()) {
                final Duration vEventDuration;
                Optional<Duration> duration = getProperty(DURATION);
                if (duration.isPresent()) {
                    vEventDuration = getDuration().get();
                } else if (dtStart.get().getParameter(Parameter.VALUE).equals(Optional.of(Value.DATE_TIME))) {
                    // If "DTSTART" is a DATE-TIME, then the event's duration is zero (see: RFC 5545, 3.6.1 Event Component)
                    vEventDuration = new Duration(java.time.Duration.ZERO);
                } else {
                    // If "DTSTART" is a DATE, then the event's duration is one day (see: RFC 5545, 3.6.1 Event Component)
                    vEventDuration = new Duration(java.time.Duration.ofDays(1));
                }

                Optional<TzId> tzId = dtStart.get().getParameter(Parameter.TZID);
                DtEnd<?> newdtEnd;
                if (tzId.isPresent()) {
                    ParameterList dtendParams = new ParameterList(Collections.singletonList(tzId.get()));
                    newdtEnd = new DtEnd<>(dtendParams, dtStart.get().getDate().plus(vEventDuration.getDuration()));
                } else {
                    newdtEnd = new DtEnd<>(dtStart.get().getDate().plus(vEventDuration.getDuration()));
                }

                return Optional.of(newdtEnd);
            }
        }
        return dtEnd;
    }

    /**
     * @return the optional Duration property
     * @deprecated use {@link VEvent#getProperty(String)}
     */
    @Deprecated
    public final Optional<Duration> getDuration() {
        return getProperty(DURATION);
    }

    /**
     * Returns the UID property of this component if available.
     * @return a Uid instance, or null if no UID property exists
     * @deprecated use {@link VEvent#getProperty(String)}
     */
    @Deprecated
    public final Optional<Uid> getUid() {
        return getProperty(UID);
    }

    /**
     * {@inheritDoc}
     */
    @Override
    public boolean equals(final Object arg0) {
        if (arg0 instanceof VEvent) {
            return super.equals(arg0)
                    && Objects.equals(getAlarms(), ((VEvent) arg0).getAlarms());
        }
        return super.equals(arg0);
    }

    /**
     * {@inheritDoc}
     */
    @Override
    public int hashCode() {
        return new HashCodeBuilder().append(getName()).append(getProperties())
                .append(getAlarms()).toHashCode();
    }

    @Override
    protected ComponentFactory<VEvent> newFactory() {
        return new Factory();
    }

    public static class Factory extends Content.Factory implements ComponentFactory<VEvent> {

        public Factory() {
            super(VEVENT);
        }

        @Override
        public VEvent createComponent() {
            return new VEvent(false);
        }

        @Override
        public VEvent createComponent(PropertyList properties) {
            return new VEvent(properties);
        }

        @Override @SuppressWarnings("unchecked")
        public VEvent createComponent(PropertyList properties, ComponentList<?> subComponents) {
            return new VEvent(properties, (ComponentList<VAlarm>) subComponents);
        }
    }
}<|MERGE_RESOLUTION|>--- conflicted
+++ resolved
@@ -36,10 +36,7 @@
 import net.fortuna.ical4j.model.parameter.Value;
 import net.fortuna.ical4j.model.property.*;
 import net.fortuna.ical4j.util.CompatibilityHints;
-<<<<<<< HEAD
-=======
 import net.fortuna.ical4j.util.Dates;
->>>>>>> a37871a3
 import net.fortuna.ical4j.validate.*;
 import net.fortuna.ical4j.validate.component.VEventValidator;
 import org.apache.commons.lang3.builder.HashCodeBuilder;
@@ -347,7 +344,6 @@
      * @return Returns the underlying component list.
      */
     @Override
-<<<<<<< HEAD
     public ComponentList<Component> getComponentList() {
         return (ComponentList<Component>) components;
     }
@@ -361,8 +357,6 @@
      * {@inheritDoc}
      */
     @Override
-=======
->>>>>>> a37871a3
     public final void validate(final boolean recurse) throws ValidationException {
         ValidationResult result = new ValidationResult();
         // validate that getAlarms() only contains VAlarm components
