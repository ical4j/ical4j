/**
 * Copyright (c) 2012, Ben Fortuna
 * All rights reserved.
 *
 * Redistribution and use in source and binary forms, with or without
 * modification, are permitted provided that the following conditions
 * are met:
 *
 *  o Redistributions of source code must retain the above copyright
 * notice, this list of conditions and the following disclaimer.
 *
 *  o Redistributions in binary form must reproduce the above copyright
 * notice, this list of conditions and the following disclaimer in the
 * documentation and/or other materials provided with the distribution.
 *
 *  o Neither the name of Ben Fortuna nor the names of any other contributors
 * may be used to endorse or promote products derived from this software
 * without specific prior written permission.
 *
 * THIS SOFTWARE IS PROVIDED BY THE COPYRIGHT HOLDERS AND CONTRIBUTORS
 * "AS IS" AND ANY EXPRESS OR IMPLIED WARRANTIES, INCLUDING, BUT NOT
 * LIMITED TO, THE IMPLIED WARRANTIES OF MERCHANTABILITY AND FITNESS FOR
 * A PARTICULAR PURPOSE ARE DISCLAIMED. IN NO EVENT SHALL THE COPYRIGHT OWNER OR
 * CONTRIBUTORS BE LIABLE FOR ANY DIRECT, INDIRECT, INCIDENTAL, SPECIAL,
 * EXEMPLARY, OR CONSEQUENTIAL DAMAGES (INCLUDING, BUT NOT LIMITED TO,
 * PROCUREMENT OF SUBSTITUTE GOODS OR SERVICES; LOSS OF USE, DATA, OR
 * PROFITS; OR BUSINESS INTERRUPTION) HOWEVER CAUSED AND ON ANY THEORY OF
 * LIABILITY, WHETHER IN CONTRACT, STRICT LIABILITY, OR TORT (INCLUDING
 * NEGLIGENCE OR OTHERWISE) ARISING IN ANY WAY OUT OF THE USE OF THIS
 * SOFTWARE, EVEN IF ADVISED OF THE POSSIBILITY OF SUCH DAMAGE.
 */
package net.fortuna.ical4j.model.component;

import net.fortuna.ical4j.model.*;
import net.fortuna.ical4j.model.parameter.TzId;
import net.fortuna.ical4j.model.parameter.Value;
import net.fortuna.ical4j.model.property.*;
import net.fortuna.ical4j.util.CompatibilityHints;
import net.fortuna.ical4j.validate.*;
import net.fortuna.ical4j.validate.component.VEventValidator;
import org.apache.commons.lang3.builder.HashCodeBuilder;

import java.time.temporal.Temporal;
import java.time.temporal.TemporalAmount;
import java.util.*;

import static net.fortuna.ical4j.model.Property.*;
import static net.fortuna.ical4j.model.property.immutable.ImmutableMethod.*;
import static net.fortuna.ical4j.model.property.immutable.ImmutableStatus.*;
import static net.fortuna.ical4j.model.property.immutable.ImmutableTransp.TRANSPARENT;
import static net.fortuna.ical4j.validate.ValidationRule.ValidationType.*;

/**
 * $Id$ [Apr 5, 2004]
 *
 * Defines an iCalendar VEVENT component.
 *
 * <pre>
 *       4.6.1 Event Component
 *
 *          Component Name: &quot;VEVENT&quot;
 *
 *          Purpose: Provide a grouping of component properties that describe an
 *          event.
 *
 *          Format Definition: A &quot;VEVENT&quot; calendar component is defined by the
 *          following notation:
 *
 *            eventc     = &quot;BEGIN&quot; &quot;:&quot; &quot;VEVENT&quot; CRLF
 *                         eventprop *alarmc
 *                         &quot;END&quot; &quot;:&quot; &quot;VEVENT&quot; CRLF
 *
 *            eventprop  = *(
 *
 *                       ; the following are optional,
 *                       ; but MUST NOT occur more than once
 *
 *                       class / created / description / dtstart / geo /
 *                       last-mod / location / organizer / priority /
 *                       dtstamp / seq / status / summary / transp /
 *                       uid / url / recurid /
 *
 *                       ; either 'dtend' or 'duration' may appear in
 *                       ; a 'eventprop', but 'dtend' and 'duration'
 *                       ; MUST NOT occur in the same 'eventprop'
 *
 *                       dtend / duration /
 *
 *                       ; the following are optional,
 *                       ; and MAY occur more than once
 *
 *                       attach / attendee / categories / comment /
 *                       contact / exdate / exrule / rstatus / related /
 *                       resources / rdate / rrule / x-prop
 *
 *                       )
 * </pre>
 *
 * Example 1 - Creating a new all-day event:
 *
 * <pre><code>
 * java.util.Calendar cal = java.util.Calendar.getInstance();
 * cal.set(java.util.Calendar.MONTH, java.util.Calendar.DECEMBER);
 * cal.set(java.util.Calendar.DAY_OF_MONTH, 25);
 *
 * VEvent christmas = new VEvent(cal.getTime(), &quot;Christmas Day&quot;);
 *
 * // initialise as an all-day event..
 * christmas.getProperties().getProperty(Property.DTSTART).getParameters().add(
 *         Value.DATE);
 *
 * // add timezone information..
 * VTimeZone tz = VTimeZone.getDefault();
 * TzId tzParam = new TzId(tz.getProperties().getProperty(Property.TZID)
 *         .getValue());
 * christmas.getProperties().getProperty(Property.DTSTART).getParameters().add(
 *         tzParam);
 * </code></pre>
 *
 * Example 2 - Creating an event of one (1) hour duration:
 *
 * <pre><code>
 * java.util.Calendar cal = java.util.Calendar.getInstance();
 * // tomorrow..
 * cal.add(java.util.Calendar.DAY_OF_MONTH, 1);
 * cal.set(java.util.Calendar.HOUR_OF_DAY, 9);
 * cal.set(java.util.Calendar.MINUTE, 30);
 *
 * VEvent meeting = new VEvent(cal.getTime(), 1000 * 60 * 60, &quot;Progress Meeting&quot;);
 *
 * // add timezone information..
 * VTimeZone tz = VTimeZone.getDefault();
 * TzId tzParam = new TzId(tz.getProperties().getProperty(Property.TZID)
 *         .getValue());
 * meeting.getProperties().getProperty(Property.DTSTART).getParameters().add(
 *         tzParam);
 * </code></pre>
 *
 * Example 3 - Retrieve a list of periods representing a recurring event in a specified range:
 *
 * <pre><code>
 * Calendar weekday9AM = Calendar.getInstance();
 * weekday9AM.set(2005, Calendar.MARCH, 7, 9, 0, 0);
 * weekday9AM.set(Calendar.MILLISECOND, 0);
 *
 * Calendar weekday5PM = Calendar.getInstance();
 * weekday5PM.set(2005, Calendar.MARCH, 7, 17, 0, 0);
 * weekday5PM.set(Calendar.MILLISECOND, 0);
 *
 * // Do the recurrence until December 31st.
 * Calendar untilCal = Calendar.getInstance();
 * untilCal.set(2005, Calendar.DECEMBER, 31);
 * untilCal.set(Calendar.MILLISECOND, 0);
 *
 * // 9:00AM to 5:00PM Rule
 * Recur recur = new Recur(Recur.WEEKLY, untilCal.getTime());
 * recur.getDayList().add(WeekDay.MO);
 * recur.getDayList().add(WeekDay.TU);
 * recur.getDayList().add(WeekDay.WE);
 * recur.getDayList().add(WeekDay.TH);
 * recur.getDayList().add(WeekDay.FR);
 * recur.setInterval(3);
 * recur.setWeekStartDay(WeekDay.MO.getDay());
 * RRule rrule = new RRule(recur);
 *
 * Summary summary = new Summary(&quot;TEST EVENTS THAT HAPPEN 9-5 MON-FRI&quot;);
 *
 * weekdayNineToFiveEvents = new VEvent();
 * weekdayNineToFiveEvents.add(rrule);
 * weekdayNineToFiveEvents.add(summary);
 * weekdayNineToFiveEvents.add(new DtStart(weekday9AM.getTime()));
 * weekdayNineToFiveEvents.add(new DtEnd(weekday5PM.getTime()));
 *
 * // Test Start 04/01/2005, End One month later.
 * // Query Calendar Start and End Dates.
 * Calendar queryStartDate = Calendar.getInstance();
 * queryStartDate.set(2005, Calendar.APRIL, 1, 14, 47, 0);
 * queryStartDate.set(Calendar.MILLISECOND, 0);
 * Calendar queryEndDate = Calendar.getInstance();
 * queryEndDate.set(2005, Calendar.MAY, 1, 11, 15, 0);
 * queryEndDate.set(Calendar.MILLISECOND, 0);
 *
 * // This range is monday to friday every three weeks, starting from
 * // March 7th 2005, which means for our query dates we need
 * // April 18th through to the 22nd.
 * PeriodList periods = weekdayNineToFiveEvents.getPeriods(queryStartDate
 *         .getTime(), queryEndDate.getTime());
 * </code></pre>
 *
 * @author Ben Fortuna
 */
public class VEvent extends CalendarComponent implements ComponentContainer<Component>, RecurrenceSupport<VEvent> {

    private static final long serialVersionUID = 2547948989200697335L;

    private static final Map<Method, Validator<VEvent>> methodValidators = new HashMap<>();
    static {
        methodValidators.put(ADD, new VEventValidator(
                new ValidationRule<>(One, DTSTAMP, DTSTART, ORGANIZER, SEQUENCE, SUMMARY, UID),
                new ValidationRule<>(OneOrLess, CATEGORIES, CLASS, CREATED, DESCRIPTION, DTEND, DURATION, GEO,
                        LAST_MODIFIED, LOCATION, PRIORITY, RESOURCES, STATUS, TRANSP, URL),
                new ValidationRule<>(None, RECURRENCE_ID, REQUEST_STATUS)));
        methodValidators.put(CANCEL, new VEventValidator(false,
                new ValidationRule<>(One, DTSTAMP, DTSTART, ORGANIZER, SEQUENCE, UID),
                new ValidationRule<>(OneOrLess, CATEGORIES, CLASS, CREATED, DESCRIPTION, DTEND, DTSTART, DURATION, GEO,
                        LAST_MODIFIED, LOCATION, PRIORITY, RECURRENCE_ID, RESOURCES, STATUS, SUMMARY, TRANSP, URL),
                new ValidationRule<>(None, REQUEST_STATUS)));
        methodValidators.put(COUNTER, new VEventValidator(
                new ValidationRule<>(One, DTSTAMP, DTSTART, SEQUENCE, SUMMARY, UID),
                new ValidationRule<>(One, true, ORGANIZER),
                new ValidationRule<>(OneOrLess, CATEGORIES, CLASS, CREATED, DESCRIPTION, DTEND, DURATION, GEO,
                        LAST_MODIFIED, LOCATION, PRIORITY, RECURRENCE_ID, RESOURCES, STATUS, TRANSP, URL)));
        methodValidators.put(DECLINE_COUNTER, new VEventValidator(false,
                new ValidationRule<>(One, DTSTAMP, ORGANIZER, UID),
                new ValidationRule<>(OneOrLess, RECURRENCE_ID, SEQUENCE),
                new ValidationRule<>(None, ATTACH, ATTENDEE, CATEGORIES, CLASS, CONTACT, CREATED, DESCRIPTION, DTEND,
                        DTSTART, DURATION, EXDATE, EXRULE, GEO, LAST_MODIFIED, LOCATION, PRIORITY, RDATE, RELATED_TO,
                        RESOURCES, RRULE, STATUS, SUMMARY, TRANSP, URL)));
        methodValidators.put(PUBLISH, new VEventValidator(
                new ValidationRule<>(One, DTSTART, UID),
                new ValidationRule<>(One, true, DTSTAMP, ORGANIZER, SUMMARY),
                new ValidationRule<>(OneOrLess, RECURRENCE_ID, SEQUENCE, CATEGORIES, CLASS, CREATED, DESCRIPTION, DTEND,
                        DURATION, GEO, LAST_MODIFIED, LOCATION, PRIORITY, RESOURCES, STATUS, TRANSP, URL),
                new ValidationRule<>(None, true, ATTENDEE),
                new ValidationRule<>(None, REQUEST_STATUS)));
        methodValidators.put(REFRESH, new VEventValidator(false,
                new ValidationRule<>(One, ATTENDEE, DTSTAMP, ORGANIZER, UID),
                new ValidationRule<>(OneOrLess, RECURRENCE_ID),
                new ValidationRule<>(None, ATTACH, CATEGORIES, CLASS, CONTACT, CREATED, DESCRIPTION, DTEND, DTSTART,
                        DURATION, EXDATE, EXRULE, GEO, LAST_MODIFIED, LOCATION, PRIORITY, RDATE, RELATED_TO,
                        REQUEST_STATUS, RESOURCES, RRULE, SEQUENCE, STATUS, SUMMARY, TRANSP, URL)));
        methodValidators.put(REPLY, new VEventValidator(CompatibilityHints.isHintEnabled(CompatibilityHints.KEY_RELAXED_VALIDATION),
                new ValidationRule<>(One, ATTENDEE, DTSTAMP, ORGANIZER, UID),
                new ValidationRule<>(OneOrLess, RECURRENCE_ID, SEQUENCE, CATEGORIES, CLASS, CREATED, DESCRIPTION, DTEND,
                        DTSTART, DURATION, GEO, LAST_MODIFIED, LOCATION, PRIORITY, RESOURCES, STATUS, SUMMARY, TRANSP,
                        URL)));
        methodValidators.put(REQUEST, new VEventValidator(
                new ValidationRule<>(OneOrMore, true, ATTENDEE),
                new ValidationRule<>(One, DTSTAMP, DTSTART, ORGANIZER, SUMMARY, UID),
                new ValidationRule<>(OneOrLess, SEQUENCE, CATEGORIES, CLASS, CREATED, DESCRIPTION, DTEND, DURATION, GEO,
                        LAST_MODIFIED, LOCATION, PRIORITY, RECURRENCE_ID, RESOURCES, STATUS, TRANSP, URL)));
    }

    /**
     * Default constructor.
     */
    public VEvent() {
        this(true);
    }

    public VEvent(boolean initialise) {
        super(VEVENT);
        if (initialise) {
            add(new DtStamp());
        }
    }

    /**
     * Constructor.
     * @param properties a list of properties
     */
    public VEvent(final PropertyList properties) {
        super(VEVENT, properties);
    }

    /**
     * Constructor.
     * @param properties a list of properties
     * @param alarms a list of alarms
     */
    public VEvent(final PropertyList properties, final ComponentList<VAlarm> alarms) {
        super(VEVENT, properties, alarms);
    }

    /**
     * Constructs a new VEVENT instance starting at the specified time with the specified summary.
     * @param start the start date of the new event
     * @param summary the event summary
     */
    public VEvent(final Temporal start, final String summary) {
        this();
        add(new DtStart<>(start));
        add(new Summary(summary));
    }

    /**
     * Constructs a new VEVENT instance starting and ending at the specified times with the specified summary.
     * @param start the start date of the new event
     * @param end the end date of the new event
     * @param summary the event summary
     */
    public VEvent(final Temporal start, final Temporal end, final String summary) {
        this();
        add(new DtStart<>(start));
        add(new DtEnd<>(end));
        add(new Summary(summary));
    }

    /**
     * Constructs a new VEVENT instance starting at the specified times, for the specified duration, with the specified
     * summary.
     * @param start the start date of the new event
     * @param duration the duration of the new event
     * @param summary the event summary
     */
    public VEvent(final Temporal start, final TemporalAmount duration, final String summary) {
        this();
        add(new DtStart<>(start));
        add(new Duration(duration));
        add(new Summary(summary));
    }

    /**
     * Returns the list of alarms for this event.
     * @return a component list
     */
    public final List<VAlarm> getAlarms() {
        return getComponents();
    }

    public final List<Participant> getParticipants() {
        return getComponents(Component.PARTICIPANT);
    }

    public final List<VLocation> getLocations() {
        return getComponents(Component.VLOCATION);
    }

    public final List<VResource> getResources() {
        return getComponents(Component.VRESOURCE);
    }

    /**
     *
     * @return Returns the underlying component list.
     */
    @Override
    public ComponentList<Component> getComponentList() {
        return (ComponentList<Component>) components;
    }

    @Override
    public void setComponentList(ComponentList<Component> components) {
        this.components = components;
    }

    /**
     * {@inheritDoc}
     */
    @Override
    public ValidationResult validate(final boolean recurse) throws ValidationException {
        ValidationResult result = ComponentValidator.VEVENT.validate(this);
        // validate that getAlarms() only contains VAlarm components
//        final Iterator iterator = getAlarms().iterator();
//        while (iterator.hasNext()) {
//            final Component component = (Component) iterator.next();
//
//            if (!(component instanceof VAlarm)) {
//                throw new ValidationException("Component ["
//                        + component.getName() + "] may not occur in VEVENT");
//            }
//
//            ((VAlarm) component).validate(recurse);
//        }

        final Optional<Status> status = getProperty(Property.STATUS);
        if (status.isPresent() && !VEVENT_TENTATIVE.getValue().equals(status.get().getValue())
                && !VEVENT_CONFIRMED.getValue().equals(status.get().getValue())
                && !VEVENT_CANCELLED.getValue().equals(status.get().getValue())) {
            result.getEntries().add(new ValidationEntry("Status property ["
                    + status + "] is not applicable for VEVENT", ValidationEntry.Severity.ERROR, getName()));
        }

        if (getProperty(Property.DTEND).isPresent()) {

            /*
             * The "VEVENT" is also the calendar component used to specify an anniversary or daily reminder within a
             * calendar. These events have a DATE value type for the "DTSTART" property instead of the default data type
             * of DATE-TIME. If such a "VEVENT" has a "DTEND" property, it MUST be specified as a DATE value also. The
             * anniversary type of "VEVENT" can span more than one date (i.e, "DTEND" property value is set to a
             * calendar date after the "DTSTART" property value).
             */
            final Optional<DtStart<Temporal>> start = getProperty(DTSTART);
            final Optional<DtEnd<Temporal>> end = getProperty(DTEND);

            if (start.isPresent()) {
                final Optional<Parameter> startValue = start.get().getParameter(Parameter.VALUE);
                final Optional<Parameter> endValue = end.get().getParameter(Parameter.VALUE);

                boolean startEndValueMismatch = false;
                if (endValue.isPresent()) {
                    if (startValue.isPresent() && !endValue.equals(startValue)) {
                        // invalid..
                        startEndValueMismatch = true;
                    } else if (!startValue.isPresent() && !Value.DATE_TIME.equals(endValue.get())) {
                        // invalid..
                        startEndValueMismatch = true;
                    }
                }
                else if (startValue.isPresent() && !Value.DATE_TIME.equals(startValue.get())) {
                    //invalid..
                    startEndValueMismatch = true;
                }
                if (startEndValueMismatch) {
                    result.getEntries().add(new ValidationEntry("Property [" + Property.DTEND
                            + "] must have the same [" + Parameter.VALUE
                            + "] as [" + Property.DTSTART + "]", ValidationEntry.Severity.ERROR, getName()));
                }
            }
        }

        if (recurse) {
            result = result.merge(validateProperties());
        }
        return result;
    }

    /**
     * Performs method-specific ITIP validation.
     * @param method the applicable method
     * @throws ValidationException where the component does not comply with RFC2446
     */
    public ValidationResult validate(Method method) throws ValidationException {
        final Validator<VEvent> validator = methodValidators.get(method);
        if (validator != null) {
            return validator.validate(this);
        }
        else {
            return super.validate(method);
        }
    }

    /**
     * Returns a normalised list of periods representing the consumed time for this event.
     * @param range the range to check for consumed time
     * @return a normalised list of periods representing consumed time for this event
     */
    public final <T extends Temporal> List<Period<T>> getConsumedTime(final Period<T> range) {
        return getConsumedTime(range, true);
    }

    /**
     * Returns a list of periods representing the consumed time for this event in the specified range. Note that the
     * returned list may contain a single period for non-recurring components or multiple periods for recurring
     * components. If no time is consumed by this event an empty list is returned.
     * @param range the range to check for consumed time
     * @param normalise indicate whether the returned list of periods should be normalised
     * @return a list of periods representing consumed time for this event
     */
    public final <T extends Temporal> List<Period<T>> getConsumedTime(final Period<T> range, final boolean normalise) {
        PeriodList<T> periods;
        // if component is transparent return empty list..
        Optional<Transp> transp = getProperty(TRANSP);
        if (!transp.isPresent() || !TRANSPARENT.equals(transp.get())) {

//          try {
            periods = new PeriodList<>(calculateRecurrenceSet(range));
//          }
//          catch (ValidationException ve) {
//              log.error("Invalid event data", ve);
//              return periods;
//          }

            // if periods already specified through recurrence, return..
            // ..also normalise before returning.
            if (!periods.getPeriods().isEmpty() && normalise) {
                periods = periods.normalise();
            }
        } else {
            periods = new PeriodList<>();
        }
        return new ArrayList<>(periods.getPeriods());
    }

    /**
     * Returns a single occurrence of a recurring event.
     * @param date a date on which the occurence should occur
     * @return a single non-recurring event instance for the specified date, or null if the event doesn't
     * occur on the specified date
<<<<<<< HEAD
     */
    public final <T extends Temporal> VEvent getOccurrence(final T date) {
=======
     * @throws IOException where an error occurs reading data
     * @throws URISyntaxException where an invalid URI is encountered
     * @throws ParseException where an error occurs parsing data
     * @deprecated use {@link RecurrenceSupport#getOccurrences(Period)}
     */
    @Deprecated
    public final VEvent getOccurrence(final Date date) throws IOException,
        URISyntaxException, ParseException {
>>>>>>> fa1ff081

        final List<Period<T>> consumedTime = getConsumedTime(new Period<>(date, date));
        for (final Period<T> p : consumedTime) {
            if (p.getStart().equals(date)) {
                final VEvent occurrence = this.copy();
                occurrence.add(new RecurrenceId<>(date));
                return occurrence;
            }
        }
        return null;
    }

    /**
     * @return the optional access classification property for an event
     * @deprecated use {@link VEvent#getProperty(String)}
     */
    @Deprecated
    public final Optional<Clazz> getClassification() {
        return getProperty(CLASS);
    }

    /**
     * @return the optional creation-time property for an event
     * @deprecated use {@link VEvent#getProperty(String)}
     */
    @Deprecated
    public final Optional<Created> getCreated() {
        return getProperty(CREATED);
    }

    /**
     * @return the optional description property for an event
     * @deprecated use {@link VEvent#getProperty(String)}
     */
    @Deprecated
    public final Optional<Description> getDescription() {
        return getProperty(DESCRIPTION);
    }

    /**
     * Convenience method to pull the DTSTART out of the property list.
     * @return The DtStart object representation of the start Date
     * @deprecated use {@link VEvent#getProperty(String)}
     */
    @Deprecated
    public final Optional<DtStart<?>> getStartDate() {
        return getProperty(DTSTART);
    }

    /**
     * @return the optional geographic position property for an event
     * @deprecated use {@link VEvent#getProperty(String)}
     */
    @Deprecated
    public final Optional<Geo> getGeographicPos() {
        return getProperty(GEO);
    }

    /**
     * @return the optional last-modified property for an event
     * @deprecated use {@link VEvent#getProperty(String)}
     */
    @Deprecated
    public final Optional<LastModified> getLastModified() {
        return getProperty(LAST_MODIFIED);
    }

    /**
     * @return the optional location property for an event
     * @deprecated use {@link VEvent#getProperty(String)}
     */
    @Deprecated
    public final Optional<Location> getLocation() {
        return getProperty(LOCATION);
    }

    /**
     * @return the optional organizer property for an event
     * @deprecated use {@link VEvent#getProperty(String)}
     */
    @Deprecated
    public final Optional<Organizer> getOrganizer() {
        return getProperty(ORGANIZER);
    }

    /**
     * @return the optional priority property for an event
     * @deprecated use {@link VEvent#getProperty(String)}
     */
    @Deprecated
    public final Optional<Priority> getPriority() {
        return getProperty(PRIORITY);
    }

    /**
     * @return the optional date-stamp property
     * @deprecated use {@link VEvent#getProperty(String)}
     */
    @Deprecated
    public final Optional<DtStamp> getDateStamp() {
        return getProperty(DTSTAMP);
    }

    /**
     * @return the optional sequence number property for an event
     * @deprecated use {@link VEvent#getProperty(String)}
     */
    @Deprecated
    public final Optional<Sequence> getSequence() {
        return getProperty(SEQUENCE);
    }

    /**
     * @return the optional status property for an event
     * @deprecated use {@link VEvent#getProperty(String)}
     */
    @Deprecated
    public final Optional<Status> getStatus() {
        return getProperty(STATUS);
    }

    /**
     * @return the optional summary property for an event
     * @deprecated use {@link VEvent#getProperty(String)}
     */
    @Deprecated
    public final Optional<Summary> getSummary() {
        return getProperty(SUMMARY);
    }

    /**
     * @return the optional time transparency property for an event
     * @deprecated use {@link VEvent#getProperty(String)}
     */
    @Deprecated
    public final Optional<Transp> getTransparency() {
        return getProperty(TRANSP);
    }

    /**
     * @return the optional URL property for an event
     * @deprecated use {@link VEvent#getProperty(String)}
     */
    @Deprecated
    public final Optional<Url> getUrl() {
        return getProperty(URL);
    }

    /**
     * @return the optional recurrence identifier property for an event
     * @deprecated use {@link VEvent#getProperty(String)}
     */
    @Deprecated
    public final Optional<RecurrenceId<?>> getRecurrenceId() {
        return getProperty(RECURRENCE_ID);
    }

    /**
     * Returns the end date of this event. Where an end date is not available it will be derived from the event
     * duration.
     * @return a DtEnd instance, or null if one cannot be derived
     */
    public final Optional<DtEnd<?>> getEndDate() {
        return getEndDate(true);
    }

    /**
     * Convenience method to pull the DTEND out of the property list. If DTEND was not specified, use the DTSTART +
     * DURATION to calculate it.
     * @param deriveFromDuration specifies whether to derive an end date from the event duration where an end date is
     * not found
     * @return The end for this VEVENT.
     */
    public final Optional<DtEnd<?>> getEndDate(final boolean deriveFromDuration) {
        Optional<DtEnd<?>> dtEnd = getProperty(DTEND);
        // No DTEND? No problem, we'll use the DURATION.
        if (!dtEnd.isPresent() && deriveFromDuration) {
            Optional<DtStart<?>> dtStart = getProperty(DTSTART);
            if (dtStart.isPresent()) {
                final Duration vEventDuration;
                Optional<Duration> duration = getProperty(DURATION);
                if (duration.isPresent()) {
                    vEventDuration = getDuration().get();
                } else if (dtStart.get().getParameter(Parameter.VALUE).equals(Optional.of(Value.DATE_TIME))) {
                    // If "DTSTART" is a DATE-TIME, then the event's duration is zero (see: RFC 5545, 3.6.1 Event Component)
                    vEventDuration = new Duration(java.time.Duration.ZERO);
                } else {
                    // If "DTSTART" is a DATE, then the event's duration is one day (see: RFC 5545, 3.6.1 Event Component)
                    vEventDuration = new Duration(java.time.Duration.ofDays(1));
                }

                Optional<TzId> tzId = dtStart.get().getParameter(Parameter.TZID);
                DtEnd<?> newdtEnd;
                if (tzId.isPresent()) {
                    ParameterList dtendParams = new ParameterList(Collections.singletonList(tzId.get()));
                    newdtEnd = new DtEnd<>(dtendParams, dtStart.get().getDate().plus(vEventDuration.getDuration()));
                } else {
                    newdtEnd = new DtEnd<>(dtStart.get().getDate().plus(vEventDuration.getDuration()));
                }

                return Optional.of(newdtEnd);
            }
        }
        return dtEnd;
    }

    /**
     * @return the optional Duration property
     * @deprecated use {@link VEvent#getProperty(String)}
     */
    @Deprecated
    public final Optional<Duration> getDuration() {
        return getProperty(DURATION);
    }

    /**
     * Returns the UID property of this component if available.
     * @return a Uid instance, or null if no UID property exists
     * @deprecated use {@link VEvent#getProperty(String)}
     */
    @Deprecated
    public final Optional<Uid> getUid() {
        return getProperty(UID);
    }

    /**
     * {@inheritDoc}
     */
    @Override
    public boolean equals(final Object arg0) {
        if (arg0 instanceof VEvent) {
            return super.equals(arg0)
                    && Objects.equals(getAlarms(), ((VEvent) arg0).getAlarms());
        }
        return super.equals(arg0);
    }

    /**
     * {@inheritDoc}
     */
    @Override
    public int hashCode() {
        return new HashCodeBuilder().append(getName()).append(getProperties())
                .append(getAlarms()).toHashCode();
    }

    @Override
    protected ComponentFactory<VEvent> newFactory() {
        return new Factory();
    }

    public static class Factory extends Content.Factory implements ComponentFactory<VEvent> {

        public Factory() {
            super(VEVENT);
        }

        @Override
        public VEvent createComponent() {
            return new VEvent(false);
        }

        @Override
        public VEvent createComponent(PropertyList properties) {
            return new VEvent(properties);
        }

        @Override @SuppressWarnings("unchecked")
        public VEvent createComponent(PropertyList properties, ComponentList<?> subComponents) {
            return new VEvent(properties, (ComponentList<VAlarm>) subComponents);
        }
    }
}<|MERGE_RESOLUTION|>--- conflicted
+++ resolved
@@ -477,19 +477,10 @@
      * @param date a date on which the occurence should occur
      * @return a single non-recurring event instance for the specified date, or null if the event doesn't
      * occur on the specified date
-<<<<<<< HEAD
-     */
+     * @deprecated use {@link RecurrenceSupport#getOccurrences(Period)}
+     */
+    @Deprecated
     public final <T extends Temporal> VEvent getOccurrence(final T date) {
-=======
-     * @throws IOException where an error occurs reading data
-     * @throws URISyntaxException where an invalid URI is encountered
-     * @throws ParseException where an error occurs parsing data
-     * @deprecated use {@link RecurrenceSupport#getOccurrences(Period)}
-     */
-    @Deprecated
-    public final VEvent getOccurrence(final Date date) throws IOException,
-        URISyntaxException, ParseException {
->>>>>>> fa1ff081
 
         final List<Period<T>> consumedTime = getConsumedTime(new Period<>(date, date));
         for (final Period<T> p : consumedTime) {
