/*
 * Copyright (c) 2012, Ben Fortuna
 * All rights reserved.
 *
 * Redistribution and use in source and binary forms, with or without
 * modification, are permitted provided that the following conditions
 * are met:
 *
 *  o Redistributions of source code must retain the above copyright
 * notice, this list of conditions and the following disclaimer.
 *
 *  o Redistributions in binary form must reproduce the above copyright
 * notice, this list of conditions and the following disclaimer in the
 * documentation and/or other materials provided with the distribution.
 *
 *  o Neither the name of Ben Fortuna nor the names of any other contributors
 * may be used to endorse or promote products derived from this software
 * without specific prior written permission.
 *
 * THIS SOFTWARE IS PROVIDED BY THE COPYRIGHT HOLDERS AND CONTRIBUTORS
 * "AS IS" AND ANY EXPRESS OR IMPLIED WARRANTIES, INCLUDING, BUT NOT
 * LIMITED TO, THE IMPLIED WARRANTIES OF MERCHANTABILITY AND FITNESS FOR
 * A PARTICULAR PURPOSE ARE DISCLAIMED. IN NO EVENT SHALL THE COPYRIGHT OWNER OR
 * CONTRIBUTORS BE LIABLE FOR ANY DIRECT, INDIRECT, INCIDENTAL, SPECIAL,
 * EXEMPLARY, OR CONSEQUENTIAL DAMAGES (INCLUDING, BUT NOT LIMITED TO,
 * PROCUREMENT OF SUBSTITUTE GOODS OR SERVICES; LOSS OF USE, DATA, OR
 * PROFITS; OR BUSINESS INTERRUPTION) HOWEVER CAUSED AND ON ANY THEORY OF
 * LIABILITY, WHETHER IN CONTRACT, STRICT LIABILITY, OR TORT (INCLUDING
 * NEGLIGENCE OR OTHERWISE) ARISING IN ANY WAY OUT OF THE USE OF THIS
 * SOFTWARE, EVEN IF ADVISED OF THE POSSIBILITY OF SUCH DAMAGE.
 */
package net.fortuna.ical4j.model.component;

import net.fortuna.ical4j.model.*;
import net.fortuna.ical4j.model.property.LocationType;
import net.fortuna.ical4j.model.property.*;
import net.fortuna.ical4j.validate.ComponentValidator;
import net.fortuna.ical4j.validate.ValidationException;
import net.fortuna.ical4j.validate.ValidationRule;
import net.fortuna.ical4j.validate.Validator;

import java.util.List;
import java.util.Optional;

import static net.fortuna.ical4j.model.Property.*;
import static net.fortuna.ical4j.validate.ValidationRule.ValidationType.One;
import static net.fortuna.ical4j.validate.ValidationRule.ValidationType.OneOrLess;

/**
 * $Id$ [May 1 2017]
 *
 * Defines an iCalendar VLOCATION component.
 *
 * <pre>
 Component name:  VLOCATION

 Purpose:  This component provides rich information about the location
 of an event using the structured data property or optionally a
 plain text typed value.

 Conformance:  This component can be specified multiple times in a
 "VEVENT", "VTODO", "VJOURNAL", "VFREEBUSY" or "PARTICIPANT"
 calendar component.

 Description:  There may be a number of locations associated with an
 event.  This component provides detailed information about a
 location.

 When used in a component the value of this property provides
 information about the event venue or of related services such as
 parking, dining, stations etc..

 STRUCTURED-DATA properties if present may refer to representations
 of the location - such as a vCard.

 Format Definition:

 This component is defined by the following notation:

 locationc    = "BEGIN" ":" "VLOCATION" CRLF
                locprop
                "END" ":" "VLOCATION" CRLF

 locprop      = ; the elements herein may appear in any order,
                ; and the order is not significant.

                uid

                (name)
                (description)
                (geo)
                (loctype)

                *sdataprop
                *iana-prop

 The NAME property is defined in [RFC7986]
 * </pre>
 *
 * @author Mike Douglass
 */
public class VLocation extends Component {
    private static final long serialVersionUID = -8193965477414653802L;

    private final Validator<VLocation> validator = new ComponentValidator<>(
            new ValidationRule<>(One, UID),
            new ValidationRule<>(OneOrLess, DESCRIPTION, GEO, LOCATION_TYPE, NAME)
    );

    /**
     * Default constructor.
     */
    public VLocation() {
        super(VLOCATION);
    }

    /**
     * Constructor.
     * @param properties a list of properties
     */
    public VLocation(final PropertyList properties) {
        super(VLOCATION, properties);
    }

    /**
     * Constructor.
     * @param properties a list of properties
     */
    public VLocation(final PropertyList properties,
                     final ComponentList<Component> components) {
        super(VLOCATION, properties);
    }

    /**
     * {@inheritDoc}
     */
    public final void validate(final boolean recurse) throws ValidationException {

        validator.validate(this);

        if (recurse) {
            validateProperties();
        }
    }

    /**
     * Returns the optional description property.
     * @return the DESCRIPTION property or null if not specified
     */
    public final Optional<Description> getDescription() {
        return getProperty(DESCRIPTION);
    }

    /**
     * @return the optional geo property for a vlocation
     */
    public final Optional<Geo> getGeo() {
        return getProperty(LAST_MODIFIED);
    }

    /**
     * Returns the optional LocationType property.
     * @return the LocationType property or null if not specified
     */
    public Optional<LocationType> getLocationType() {
        return getProperty(LOCATION_TYPE);
    }

    /**
     * @return the optional name property for a vlocation
     */
    public final Optional<Name> getNameProp() {
        return getProperty(NAME);
    }

    /**
     * Returns the UID property of this component if available.
     * @return a Uid instance, or null if no UID property exists
     */
    public final Optional<Uid> getUid() {
        return getProperty(UID);
    }

    /**
     * @return the optional structured data properties
     */
    public final List<Property> getStructuredData() {
        return getProperties(STRUCTURED_DATA);
    }

    @Override
    protected ComponentFactory<VLocation> newFactory() {
        return new Factory();
    }

    public static class Factory extends Content.Factory implements ComponentFactory<VLocation> {

        public Factory() {
            super(VLOCATION);
        }

        @Override
        public VLocation createComponent() {
            return new VLocation();
        }

        @Override
<<<<<<< HEAD
        public VLocation createComponent(
                final PropertyList properties) {
=======
        public VLocation createComponent(final PropertyList<Property> properties) {
>>>>>>> baa920f9
            return new VLocation(properties);
        }
    }
}<|MERGE_RESOLUTION|>--- conflicted
+++ resolved
@@ -205,12 +205,7 @@
         }
 
         @Override
-<<<<<<< HEAD
-        public VLocation createComponent(
-                final PropertyList properties) {
-=======
         public VLocation createComponent(final PropertyList<Property> properties) {
->>>>>>> baa920f9
             return new VLocation(properties);
         }
     }
