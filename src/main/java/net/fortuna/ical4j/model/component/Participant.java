--- conflicted
+++ resolved
@@ -38,11 +38,6 @@
 import net.fortuna.ical4j.validate.ValidationRule;
 import net.fortuna.ical4j.validate.Validator;
 
-<<<<<<< HEAD
-import java.util.Optional;
-
-=======
->>>>>>> 989a937e
 import static net.fortuna.ical4j.model.Property.*;
 import static net.fortuna.ical4j.validate.ValidationRule.ValidationType.One;
 import static net.fortuna.ical4j.validate.ValidationRule.ValidationType.OneOrLess;
@@ -160,12 +155,7 @@
      * {@inheritDoc}
      */
     public final void validate(final boolean recurse) throws ValidationException {
-<<<<<<< HEAD
-
-        validator.validate(this);
-=======
         ComponentValidator.PARTICIPANT.validate(this);
->>>>>>> 989a937e
 
         if (recurse) {
             validateProperties();
