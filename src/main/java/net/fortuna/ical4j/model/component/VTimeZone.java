/**
 * Copyright (c) 2012, Ben Fortuna
 * All rights reserved.
 *
 * Redistribution and use in source and binary forms, with or without
 * modification, are permitted provided that the following conditions
 * are met:
 *
 *  o Redistributions of source code must retain the above copyright
 * notice, this list of conditions and the following disclaimer.
 *
 *  o Redistributions in binary form must reproduce the above copyright
 * notice, this list of conditions and the following disclaimer in the
 * documentation and/or other materials provided with the distribution.
 *
 *  o Neither the name of Ben Fortuna nor the names of any other contributors
 * may be used to endorse or promote products derived from this software
 * without specific prior written permission.
 *
 * THIS SOFTWARE IS PROVIDED BY THE COPYRIGHT HOLDERS AND CONTRIBUTORS
 * "AS IS" AND ANY EXPRESS OR IMPLIED WARRANTIES, INCLUDING, BUT NOT
 * LIMITED TO, THE IMPLIED WARRANTIES OF MERCHANTABILITY AND FITNESS FOR
 * A PARTICULAR PURPOSE ARE DISCLAIMED. IN NO EVENT SHALL THE COPYRIGHT OWNER OR
 * CONTRIBUTORS BE LIABLE FOR ANY DIRECT, INDIRECT, INCIDENTAL, SPECIAL,
 * EXEMPLARY, OR CONSEQUENTIAL DAMAGES (INCLUDING, BUT NOT LIMITED TO,
 * PROCUREMENT OF SUBSTITUTE GOODS OR SERVICES; LOSS OF USE, DATA, OR
 * PROFITS; OR BUSINESS INTERRUPTION) HOWEVER CAUSED AND ON ANY THEORY OF
 * LIABILITY, WHETHER IN CONTRACT, STRICT LIABILITY, OR TORT (INCLUDING
 * NEGLIGENCE OR OTHERWISE) ARISING IN ANY WAY OUT OF THE USE OF THIS
 * SOFTWARE, EVEN IF ADVISED OF THE POSSIBILITY OF SUCH DAMAGE.
 */
package net.fortuna.ical4j.model.component;

import net.fortuna.ical4j.model.*;
import net.fortuna.ical4j.model.property.LastModified;
import net.fortuna.ical4j.model.property.Method;
import net.fortuna.ical4j.model.property.TzId;
import net.fortuna.ical4j.model.property.TzUrl;
import net.fortuna.ical4j.util.Strings;
import net.fortuna.ical4j.validate.PropertyValidator;
import net.fortuna.ical4j.validate.ValidationException;
import net.fortuna.ical4j.validate.Validator;
import net.fortuna.ical4j.validate.component.VTimeZoneValidator;
import org.apache.commons.lang3.builder.HashCodeBuilder;

import java.net.URISyntaxException;
import java.text.ParseException;
<<<<<<< HEAD
import java.time.OffsetDateTime;
import java.time.temporal.Temporal;
import java.util.Collections;
import java.util.List;
=======
>>>>>>> 85367954
import java.util.Objects;

/**
 * $Id$ [Apr 5, 2004]
 *
 * Defines an iCalendar VTIMEZONE component.
 * 
 * <pre>
 *       4.6.5 Time Zone Component
 *  
 *          Component Name: VTIMEZONE
 *  
 *          Purpose: Provide a grouping of component properties that defines a
 *          time zone.
 *  
 *          Formal Definition: A &quot;VTIMEZONE&quot; calendar component is defined by the
 *          following notation:
 *  
 *            timezonec  = &quot;BEGIN&quot; &quot;:&quot; &quot;VTIMEZONE&quot; CRLF
 *  
 *                         2*(
 *  
 *                         ; 'tzid' is required, but MUST NOT occur more
 *                         ; than once
 *  
 *                       tzid /
 *  
 *                         ; 'last-mod' and 'tzurl' are optional,
 *                       but MUST NOT occur more than once
 *  
 *                       last-mod / tzurl /
 *  
 *                         ; one of 'standardc' or 'daylightc' MUST occur
 *                       ..; and each MAY occur more than once.
 *  
 *                       standardc / daylightc /
 *  
 *                       ; the following is optional,
 *                       ; and MAY occur more than once
 *  
 *                         x-prop
 *  
 *                         )
 *  
 *                         &quot;END&quot; &quot;:&quot; &quot;VTIMEZONE&quot; CRLF
 *  
 *            standardc  = &quot;BEGIN&quot; &quot;:&quot; &quot;STANDARD&quot; CRLF
 *  
 *                         tzprop
 *  
 *                         &quot;END&quot; &quot;:&quot; &quot;STANDARD&quot; CRLF
 *  
 *            daylightc  = &quot;BEGIN&quot; &quot;:&quot; &quot;DAYLIGHT&quot; CRLF
 *  
 *                         tzprop
 *  
 *                         &quot;END&quot; &quot;:&quot; &quot;DAYLIGHT&quot; CRLF
 *  
 *            tzprop     = 3*(
 *  
 *                       ; the following are each REQUIRED,
 *                       ; but MUST NOT occur more than once
 *  
 *                       dtstart / tzoffsetto / tzoffsetfrom /
 *  
 *                       ; the following are optional,
 *                       ; and MAY occur more than once
 *  
 *                       comment / rdate / rrule / tzname / x-prop
 *  
 *                       )
 * </pre>
 * 
 * @author Ben Fortuna
 */
public class VTimeZone extends CalendarComponent<VTimeZone> {

    private static final long serialVersionUID = 5629679741050917815L;

<<<<<<< HEAD
    private final Validator<VTimeZone> itipValidator = new VTimeZoneValidator(Collections.emptyList());
=======
    private final Validator itipValidator = new VTimeZoneValidator();
>>>>>>> 85367954
    
    private ComponentList<Observance> observances;

    /**
     * Default constructor.
     */
    public VTimeZone() {
        super(VTIMEZONE);
        this.observances = new ComponentList<Observance>();
    }

    /**
     * Constructs a new instance containing the specified properties.
     * @param properties a list of properties
     */
    public VTimeZone(final PropertyList properties) {
        super(VTIMEZONE, properties);
        this.observances = new ComponentList<Observance>();
    }

    /**
     * Constructs a new vtimezone component with no properties and the specified list of type components.
     * @param observances a list of type components
     */
    public VTimeZone(final ComponentList<Observance> observances) {
        super(VTIMEZONE);
        this.observances = observances;
    }

    /**
     * Constructor.
     * @param properties a list of properties
     * @param observances a list of timezone types
     */
    public VTimeZone(final PropertyList properties, final ComponentList<Observance> observances) {
        super(VTIMEZONE, properties);
        this.observances = observances;
    }

    /**
     * {@inheritDoc}
     */
    public final String toString() {
        return BEGIN +
                ':' +
                getName() +
                Strings.LINE_SEPARATOR +
                getProperties() +
                observances +
                END +
                ':' +
                getName() +
                Strings.LINE_SEPARATOR;
    }

    /**
     * {@inheritDoc}
     */
    public final void validate(final boolean recurse)
            throws ValidationException {

        /*
         * ; 'tzid' is required, but MUST NOT occur more ; than once tzid /
         */
        PropertyValidator.assertOne(Property.TZID,
                getProperties());

        /*
         * ; 'last-mod' and 'tzurl' are optional, but MUST NOT occur more than once last-mod / tzurl /
         */
        PropertyValidator.assertOneOrLess(Property.LAST_MODIFIED,
                getProperties());
        PropertyValidator.assertOneOrLess(Property.TZURL,
                getProperties());

        /*
         * ; one of 'standardc' or 'daylightc' MUST occur ..; and each MAY occur more than once. standardc / daylightc /
         */
        if (getObservances().getComponent(Observance.STANDARD) == null
                && getObservances().getComponent(Observance.DAYLIGHT) == null) {
            throw new ValidationException("Sub-components ["
                    + Observance.STANDARD + "," + Observance.DAYLIGHT
                    + "] must be specified at least once");
        }

        for (final Observance observance : getObservances()) {
            observance.validate(recurse);
        }
        
        /*
         * ; the following is optional, ; and MAY occur more than once x-prop
         */

        if (recurse) {
            validateProperties();
        }
    }

    /**
     * {@inheritDoc}
     */
    protected Validator<VTimeZone> getValidator(Method method) {
        return itipValidator;
    }

    /**
     * @return Returns the types.
     */
    public final ComponentList<Observance> getObservances() {
        return observances;
    }

    /**
     * Returns the latest applicable timezone observance for the specified date.
     * @param date the latest possible date for a timezone observance onset
     * @return the latest applicable timezone observance for the specified date or null if there are no applicable
     * observances
     */
    public final Observance getApplicableObservance(final Temporal date) {
        return getApplicableObservance(date, getObservances());
    }

    /**
     * Returns the latest applicable timezone observance for the specified date.
     * @param date the latest possible date for a timezone observance onset
     * @param observances a list of observances to choose from
     * @return the latest applicable timezone observance for the specified date or null if there are no applicable
     * observances
     */
    public static Observance getApplicableObservance(final Temporal date, List<Observance> observances) {
        Observance latestObservance = null;
        OffsetDateTime latestOnset = null;
        for (final Observance observance : observances) {
            final OffsetDateTime onset = observance.getLatestOnset(date);
            if (latestOnset == null || (onset != null && onset.isAfter(latestOnset))) {
                latestOnset = onset;
                latestObservance = observance;
            }
        }
        return latestObservance;
    }

    /**
     * @return the mandatory timezone identifier property
     */
    public final TzId getTimeZoneId() {
        return getProperty(Property.TZID);
    }

    /**
     * @return the optional last-modified property
     */
    public final LastModified getLastModified() {
        return getProperty(Property.LAST_MODIFIED);
    }

    /**
     * @return the optional timezone url property
     */
    public final TzUrl getTimeZoneUrl() {
        return getProperty(Property.TZURL);
    }

    /**
     * {@inheritDoc}
     */
    public boolean equals(final Object arg0) {
        if (arg0 instanceof VTimeZone) {
            return super.equals(arg0)
                    && Objects.equals(observances, ((VTimeZone) arg0)
                            .getObservances());
        }
        return super.equals(arg0);
    }

    /**
     * {@inheritDoc}
     */
    public int hashCode() {
        return new HashCodeBuilder().append(getName()).append(getProperties())
                .append(getObservances()).toHashCode();
    }

    /**
     * Overrides default copy method to add support for copying observance sub-components.
     * @return a copy of the instance
     * @throws ParseException where an error occurs parsing data
     * @throws URISyntaxException where an invalid URI is encountered
     * @see net.fortuna.ical4j.model.Component#copy()
     */
    public VTimeZone copy() throws ParseException, URISyntaxException {
        final VTimeZone copy = super.copy();
        copy.observances = new ComponentList<>(observances);
        return copy;
    }

    public static class Factory extends Content.Factory implements ComponentFactory<VTimeZone> {

        public Factory() {
            super(VTIMEZONE);
        }

        @Override
        public VTimeZone createComponent() {
            return new VTimeZone();
        }

        @Override
        public VTimeZone createComponent(PropertyList properties) {
            return new VTimeZone(properties);
        }

        @Override
        public VTimeZone createComponent(PropertyList properties, ComponentList subComponents) {
            return new VTimeZone(properties, subComponents);
        }
    }
}<|MERGE_RESOLUTION|>--- conflicted
+++ resolved
@@ -45,13 +45,10 @@
 
 import java.net.URISyntaxException;
 import java.text.ParseException;
-<<<<<<< HEAD
 import java.time.OffsetDateTime;
 import java.time.temporal.Temporal;
 import java.util.Collections;
 import java.util.List;
-=======
->>>>>>> 85367954
 import java.util.Objects;
 
 /**
@@ -131,11 +128,7 @@
 
     private static final long serialVersionUID = 5629679741050917815L;
 
-<<<<<<< HEAD
-    private final Validator<VTimeZone> itipValidator = new VTimeZoneValidator(Collections.emptyList());
-=======
     private final Validator itipValidator = new VTimeZoneValidator();
->>>>>>> 85367954
     
     private ComponentList<Observance> observances;
 
