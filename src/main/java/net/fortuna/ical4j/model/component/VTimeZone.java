--- conflicted
+++ resolved
@@ -37,10 +37,6 @@
 import net.fortuna.ical4j.model.property.TzId;
 import net.fortuna.ical4j.model.property.TzUrl;
 import net.fortuna.ical4j.util.Strings;
-<<<<<<< HEAD
-import net.fortuna.ical4j.validate.ComponentValidator;
-=======
->>>>>>> 989a937e
 import net.fortuna.ical4j.validate.ValidationException;
 import net.fortuna.ical4j.validate.ValidationRule;
 import net.fortuna.ical4j.validate.Validator;
@@ -195,38 +191,7 @@
      */
     @Override
     public final void validate(final boolean recurse) throws ValidationException {
-<<<<<<< HEAD
-        validator.validate(this);
-
-        /*
-         * ; 'tzid' is required, but MUST NOT occur more ; than once tzid /
-         */
-
-        /*
-         * ; 'last-mod' and 'tzurl' are optional, but MUST NOT occur more than once last-mod / tzurl /
-         */
-
-        /*
-         * ; one of 'standardc' or 'daylightc' MUST occur ..; and each MAY occur more than once. standardc / daylightc /
-         */
-        if (!getObservances().getFirst(Observance.STANDARD).isPresent()
-                && !getObservances().getFirst(Observance.DAYLIGHT).isPresent()) {
-            throw new ValidationException("Sub-components ["
-                    + Observance.STANDARD + "," + Observance.DAYLIGHT
-                    + "] must be specified at least once");
-        }
-
-        for (final Observance observance : getObservances().getAll()) {
-            observance.validate(recurse);
-        }
-        
-        /*
-         * ; the following is optional, ; and MAY occur more than once x-prop
-         */
-
-=======
         new VTimeZoneValidator().validate(this);
->>>>>>> 989a937e
         if (recurse) {
             validateProperties();
         }
