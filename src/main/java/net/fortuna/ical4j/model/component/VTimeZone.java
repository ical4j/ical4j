/**
 * Copyright (c) 2012, Ben Fortuna
 * All rights reserved.
 *
 * Redistribution and use in source and binary forms, with or without
 * modification, are permitted provided that the following conditions
 * are met:
 *
 *  o Redistributions of source code must retain the above copyright
 * notice, this list of conditions and the following disclaimer.
 *
 *  o Redistributions in binary form must reproduce the above copyright
 * notice, this list of conditions and the following disclaimer in the
 * documentation and/or other materials provided with the distribution.
 *
 *  o Neither the name of Ben Fortuna nor the names of any other contributors
 * may be used to endorse or promote products derived from this software
 * without specific prior written permission.
 *
 * THIS SOFTWARE IS PROVIDED BY THE COPYRIGHT HOLDERS AND CONTRIBUTORS
 * "AS IS" AND ANY EXPRESS OR IMPLIED WARRANTIES, INCLUDING, BUT NOT
 * LIMITED TO, THE IMPLIED WARRANTIES OF MERCHANTABILITY AND FITNESS FOR
 * A PARTICULAR PURPOSE ARE DISCLAIMED. IN NO EVENT SHALL THE COPYRIGHT OWNER OR
 * CONTRIBUTORS BE LIABLE FOR ANY DIRECT, INDIRECT, INCIDENTAL, SPECIAL,
 * EXEMPLARY, OR CONSEQUENTIAL DAMAGES (INCLUDING, BUT NOT LIMITED TO,
 * PROCUREMENT OF SUBSTITUTE GOODS OR SERVICES; LOSS OF USE, DATA, OR
 * PROFITS; OR BUSINESS INTERRUPTION) HOWEVER CAUSED AND ON ANY THEORY OF
 * LIABILITY, WHETHER IN CONTRACT, STRICT LIABILITY, OR TORT (INCLUDING
 * NEGLIGENCE OR OTHERWISE) ARISING IN ANY WAY OUT OF THE USE OF THIS
 * SOFTWARE, EVEN IF ADVISED OF THE POSSIBILITY OF SUCH DAMAGE.
 */
package net.fortuna.ical4j.model.component;

import net.fortuna.ical4j.model.*;
import net.fortuna.ical4j.model.property.LastModified;
import net.fortuna.ical4j.model.property.Method;
import net.fortuna.ical4j.model.property.TzId;
import net.fortuna.ical4j.model.property.TzUrl;
import net.fortuna.ical4j.validate.ValidationException;
import net.fortuna.ical4j.validate.ValidationResult;
import net.fortuna.ical4j.validate.Validator;
import net.fortuna.ical4j.validate.component.VTimeZoneValidator;
import org.apache.commons.lang3.builder.HashCodeBuilder;

<<<<<<< HEAD
import java.time.OffsetDateTime;
import java.time.temporal.Temporal;
=======
>>>>>>> 2491e664
import java.util.List;
import java.util.Objects;
import java.util.Optional;
import java.util.stream.Collectors;

import static net.fortuna.ical4j.model.Property.*;

/**
 * $Id$ [Apr 5, 2004]
 *
 * Defines an iCalendar VTIMEZONE component.
 * 
 * <pre>
 *       4.6.5 Time Zone Component
 *  
 *          Component Name: VTIMEZONE
 *  
 *          Purpose: Provide a grouping of component properties that defines a
 *          time zone.
 *  
 *          Formal Definition: A &quot;VTIMEZONE&quot; calendar component is defined by the
 *          following notation:
 *  
 *            timezonec  = &quot;BEGIN&quot; &quot;:&quot; &quot;VTIMEZONE&quot; CRLF
 *  
 *                         2*(
 *  
 *                         ; 'tzid' is required, but MUST NOT occur more
 *                         ; than once
 *  
 *                       tzid /
 *  
 *                         ; 'last-mod' and 'tzurl' are optional,
 *                       but MUST NOT occur more than once
 *  
 *                       last-mod / tzurl /
 *  
 *                         ; one of 'standardc' or 'daylightc' MUST occur
 *                       ..; and each MAY occur more than once.
 *  
 *                       standardc / daylightc /
 *  
 *                       ; the following is optional,
 *                       ; and MAY occur more than once
 *  
 *                         x-prop
 *  
 *                         )
 *  
 *                         &quot;END&quot; &quot;:&quot; &quot;VTIMEZONE&quot; CRLF
 *  
 *            standardc  = &quot;BEGIN&quot; &quot;:&quot; &quot;STANDARD&quot; CRLF
 *  
 *                         tzprop
 *  
 *                         &quot;END&quot; &quot;:&quot; &quot;STANDARD&quot; CRLF
 *  
 *            daylightc  = &quot;BEGIN&quot; &quot;:&quot; &quot;DAYLIGHT&quot; CRLF
 *  
 *                         tzprop
 *  
 *                         &quot;END&quot; &quot;:&quot; &quot;DAYLIGHT&quot; CRLF
 *  
 *            tzprop     = 3*(
 *  
 *                       ; the following are each REQUIRED,
 *                       ; but MUST NOT occur more than once
 *  
 *                       dtstart / tzoffsetto / tzoffsetfrom /
 *  
 *                       ; the following are optional,
 *                       ; and MAY occur more than once
 *  
 *                       comment / rdate / rrule / tzname / x-prop
 *  
 *                       )
 * </pre>
 * 
 * @author Ben Fortuna
 */
public class VTimeZone extends CalendarComponent implements ComponentContainer<Observance> {

    private static final long serialVersionUID = 5629679741050917815L;

    private static final Validator<VTimeZone> itipValidator = new VTimeZoneValidator();

    /**
     * Default constructor.
     */
    public VTimeZone() {
        super(VTIMEZONE);
    }

    /**
     * Constructs a new instance containing the specified properties.
     * @param properties a list of properties
     */
    public VTimeZone(final PropertyList properties) {
        super(VTIMEZONE, properties);
    }

    /**
     * Constructs a new vtimezone component with no properties and the specified list of type components.
     * @param observances a list of type components
     */
    public VTimeZone(final ComponentList<Observance> observances) {
        this(new PropertyList(), observances);
    }

    /**
     * Constructor.
     * @param properties a list of properties
     * @param observances a list of timezone types
     */
    public VTimeZone(final PropertyList properties, final ComponentList<Observance> observances) {
        super(VTIMEZONE, properties, observances);
    }

    /**
     * {@inheritDoc}
     */
    @Override
    public ValidationResult validate(final boolean recurse) throws ValidationException {
        ValidationResult result = new VTimeZoneValidator().validate(this);
        if (recurse) {
            result = result.merge(validateProperties());
        }
        return result;
    }

    @Override
    public ValidationResult validate(Method method) throws ValidationException {
        return itipValidator.validate(this);
    }

    /**
     * @return Returns the types.
     */
<<<<<<< HEAD
    public final List<Observance> getObservances() {
        return getComponents();
=======
    public final ComponentList<Observance> getObservances() {
        //noinspection unchecked
        return new ComponentList<>((List<Observance>)components.getComponents(
                Observance.STANDARD, Observance.DAYLIGHT));
>>>>>>> 2491e664
    }

    /**
     *
     * @return Returns the underlying component list.
     */
    @Override
<<<<<<< HEAD
    public ComponentList<Observance> getComponentList() {
        return (ComponentList<Observance>) components;
=======
    public ComponentList<Observance> getComponents() {
        return getObservances();
>>>>>>> 2491e664
    }

    @Override
    public void setComponentList(ComponentList<Observance> components) {
        this.components = components;
    }

    /**
     * Returns the latest applicable timezone observance for the specified date.
     * @param date the latest possible date for a timezone observance onset
     * @return the latest applicable timezone observance for the specified date or null if there are no applicable
     * observances
     */
    public final Observance getApplicableObservance(final Temporal date) {
        return getApplicableObservance(date, getObservances());
    }

    /**
     * Returns the latest applicable timezone observance for the specified date.
     * @param date the latest possible date for a timezone observance onset
     * @param observances a list of observances to choose from
     * @return the latest applicable timezone observance for the specified date or null if there are no applicable
     * observances
     */
    public static Observance getApplicableObservance(final Temporal date, List<Observance> observances) {
        Observance latestObservance = null;
        OffsetDateTime latestOnset = null;
        for (final Observance observance : observances) {
            final OffsetDateTime onset = observance.getLatestOnset(date);
            if (latestOnset == null || (onset != null && onset.isAfter(latestOnset))) {
                latestOnset = onset;
                latestObservance = observance;
            }
        }
        return latestObservance;
    }

    /**
     * @return the mandatory timezone identifier property
     * @deprecated use {@link VTimeZone#getProperty(String)}
     */
    @Deprecated
    public final Optional<TzId> getTimeZoneId() {
        return getProperty(TZID);
    }

    /**
     * @return the optional last-modified property
     * @deprecated use {@link VTimeZone#getProperty(String)}
     */
    @Deprecated
    public final Optional<LastModified> getLastModified() {
        return getProperty(LAST_MODIFIED);
    }

    /**
     * @return the optional timezone url property
     * @deprecated use {@link VTimeZone#getProperty(String)}
     */
    @Deprecated
    public final Optional<TzUrl> getTimeZoneUrl() {
        return getProperty(TZURL);
    }

    @Override
    public <T extends Component> T copy() {
        return (T) newFactory().createComponent(new PropertyList(getProperties().parallelStream()
                        .map(Property::copy).collect(Collectors.toList())),
                new ComponentList<>(getComponents().parallelStream()
                        .map(c -> (T) c.copy()).collect(Collectors.toList())));
    }

    /**
     * {@inheritDoc}
     */
    @Override
    public boolean equals(final Object arg0) {
        if (arg0 instanceof VTimeZone) {
            return super.equals(arg0)
                    && Objects.equals(getObservances(), ((VTimeZone) arg0)
                            .getObservances());
        }
        return super.equals(arg0);
    }

    /**
     * {@inheritDoc}
     */
    @Override
    public int hashCode() {
        return new HashCodeBuilder().append(getName()).append(getProperties())
                .append(getObservances()).toHashCode();
    }

    @Override
    protected ComponentFactory<VTimeZone> newFactory() {
        return new Factory();
    }

    public static class Factory extends Content.Factory implements ComponentFactory<VTimeZone> {

        public Factory() {
            super(VTIMEZONE);
        }

        @Override
        public VTimeZone createComponent() {
            return new VTimeZone();
        }

        @Override
        public VTimeZone createComponent(PropertyList properties) {
            return new VTimeZone(properties);
        }

        @Override @SuppressWarnings("unchecked")
        public VTimeZone createComponent(PropertyList properties, ComponentList<?> subComponents) {
            return new VTimeZone(properties, (ComponentList<Observance>) subComponents);
        }
    }
}<|MERGE_RESOLUTION|>--- conflicted
+++ resolved
@@ -42,11 +42,8 @@
 import net.fortuna.ical4j.validate.component.VTimeZoneValidator;
 import org.apache.commons.lang3.builder.HashCodeBuilder;
 
-<<<<<<< HEAD
 import java.time.OffsetDateTime;
 import java.time.temporal.Temporal;
-=======
->>>>>>> 2491e664
 import java.util.List;
 import java.util.Objects;
 import java.util.Optional;
@@ -185,15 +182,10 @@
     /**
      * @return Returns the types.
      */
-<<<<<<< HEAD
-    public final List<Observance> getObservances() {
-        return getComponents();
-=======
     public final ComponentList<Observance> getObservances() {
         //noinspection unchecked
         return new ComponentList<>((List<Observance>)components.getComponents(
                 Observance.STANDARD, Observance.DAYLIGHT));
->>>>>>> 2491e664
     }
 
     /**
@@ -201,13 +193,9 @@
      * @return Returns the underlying component list.
      */
     @Override
-<<<<<<< HEAD
     public ComponentList<Observance> getComponentList() {
+        //noinspection unchecked
         return (ComponentList<Observance>) components;
-=======
-    public ComponentList<Observance> getComponents() {
-        return getObservances();
->>>>>>> 2491e664
     }
 
     @Override
