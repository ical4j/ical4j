--- conflicted
+++ resolved
@@ -201,13 +201,5 @@
         public Available createComponent(PropertyList properties) {
             return new Available(properties);
         }
-<<<<<<< HEAD
-
-        @Override
-        public Available createComponent(PropertyList properties, ComponentList<?> subComponents) {
-            throw new UnsupportedOperationException(String.format("%s does not support sub-components", AVAILABLE));
-        }
-=======
->>>>>>> baa920f9
     }
 }