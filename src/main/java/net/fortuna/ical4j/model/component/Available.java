--- conflicted
+++ resolved
@@ -32,24 +32,8 @@
 package net.fortuna.ical4j.model.component;
 
 import net.fortuna.ical4j.model.*;
-<<<<<<< HEAD
-import net.fortuna.ical4j.model.parameter.Value;
-import net.fortuna.ical4j.model.property.DtEnd;
-import net.fortuna.ical4j.validate.ComponentValidator;
-import net.fortuna.ical4j.validate.ValidationException;
-import net.fortuna.ical4j.validate.ValidationRule;
-import net.fortuna.ical4j.validate.Validator;
-
-import java.io.Serializable;
-import java.util.Optional;
-import java.util.function.Predicate;
-
-import static net.fortuna.ical4j.model.Property.*;
-import static net.fortuna.ical4j.validate.ValidationRule.ValidationType.*;
-=======
 import net.fortuna.ical4j.validate.ValidationException;
 import net.fortuna.ical4j.validate.component.AvailableValidator;
->>>>>>> 989a937e
 
 /**
  * $Id$ [05-Apr-2004]
@@ -132,58 +116,7 @@
      */
     @Override
     public final void validate(final boolean recurse) throws ValidationException {
-<<<<<<< HEAD
-
-        validator.validate(this);
-        /*
-         * ; dtstamp / dtstart / uid are required, but MUST NOT occur more than once /
-         */
-
-        /*       If specified, the "DTSTART" and "DTEND" properties in
-         *      "VAVAILABILITY" components and "AVAILABLE" sub-components MUST be
-         *      "DATE-TIME" values specified as either date with UTC time or date
-         *      with local time and a time zone reference.
-         */
-        try {
-            if (getProperties().getRequired(DTSTART).getParameters().getFirst(Parameter.VALUE)
-                    .equals(Optional.of(Value.DATE))) {
-                throw new ValidationException("Property [" + DTSTART + "] must be a " + Value.DATE_TIME);
-            }
-        } catch (ConstraintViolationException cve) {
-            throw new ValidationException("Missing required property", cve);
-        }
-
-        /*
-         *                ; the following are optional,
-         *                ; but MUST NOT occur more than once
-         *
-         *               created / last-mod / recurid / rrule /
-         *               summary /
-         */
-
-        /*
-         ; either a 'dtend' or a 'duration' is required
-         ; in a 'availableprop', but 'dtend' and
-         ; 'duration' MUST NOT occur in the same
-         ; 'availableprop', and each MUST NOT occur more
-         ; than once
-         */
-        final Optional<DtEnd<?>> end = getProperties().getFirst(DTEND);
-        if (end.isPresent()) {
-            /* Must be DATE_TIME */
-            if (Optional.of(Value.DATE).equals(end.get().getParameters().getFirst(Parameter.VALUE))) {
-                throw new ValidationException("Property [" + DTEND + "] must be a " + Value.DATE_TIME);
-            }
-        }
-
-        /*
-         * ; the following are optional, ; and MAY occur more than once
-         *               categories / comment / contact / exdate /
-         *               rdate / x-prop
-         */
-=======
         new AvailableValidator().validate(this);
->>>>>>> 989a937e
 
         if (recurse) {
             validateProperties();
