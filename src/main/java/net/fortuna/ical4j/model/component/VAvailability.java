/**
 * Copyright (c) 2012, Ben Fortuna
 * All rights reserved.
 *
 * Redistribution and use in source and binary forms, with or without
 * modification, are permitted provided that the following conditions
 * are met:
 *
 *  o Redistributions of source code must retain the above copyright
 * notice, this list of conditions and the following disclaimer.
 *
 *  o Redistributions in binary form must reproduce the above copyright
 * notice, this list of conditions and the following disclaimer in the
 * documentation and/or other materials provided with the distribution.
 *
 *  o Neither the name of Ben Fortuna nor the names of any other contributors
 * may be used to endorse or promote products derived from this software
 * without specific prior written permission.
 *
 * THIS SOFTWARE IS PROVIDED BY THE COPYRIGHT HOLDERS AND CONTRIBUTORS
 * "AS IS" AND ANY EXPRESS OR IMPLIED WARRANTIES, INCLUDING, BUT NOT
 * LIMITED TO, THE IMPLIED WARRANTIES OF MERCHANTABILITY AND FITNESS FOR
 * A PARTICULAR PURPOSE ARE DISCLAIMED. IN NO EVENT SHALL THE COPYRIGHT OWNER OR
 * CONTRIBUTORS BE LIABLE FOR ANY DIRECT, INDIRECT, INCIDENTAL, SPECIAL,
 * EXEMPLARY, OR CONSEQUENTIAL DAMAGES (INCLUDING, BUT NOT LIMITED TO,
 * PROCUREMENT OF SUBSTITUTE GOODS OR SERVICES; LOSS OF USE, DATA, OR
 * PROFITS; OR BUSINESS INTERRUPTION) HOWEVER CAUSED AND ON ANY THEORY OF
 * LIABILITY, WHETHER IN CONTRACT, STRICT LIABILITY, OR TORT (INCLUDING
 * NEGLIGENCE OR OTHERWISE) ARISING IN ANY WAY OUT OF THE USE OF THIS
 * SOFTWARE, EVEN IF ADVISED OF THE POSSIBILITY OF SUCH DAMAGE.
 */
package net.fortuna.ical4j.model.component;

import net.fortuna.ical4j.model.*;
import net.fortuna.ical4j.model.property.DtStamp;
<<<<<<< HEAD
import net.fortuna.ical4j.model.property.DtStart;
import net.fortuna.ical4j.util.Strings;
import net.fortuna.ical4j.validate.ComponentValidator;
=======
import net.fortuna.ical4j.model.property.Method;
import net.fortuna.ical4j.util.Strings;
>>>>>>> 989a937e
import net.fortuna.ical4j.validate.ValidationException;
import net.fortuna.ical4j.validate.ValidationRule;
import net.fortuna.ical4j.validate.Validator;
<<<<<<< HEAD

import java.io.Serializable;
import java.util.Optional;
import java.util.function.Predicate;

import static net.fortuna.ical4j.model.Property.*;
import static net.fortuna.ical4j.validate.ValidationRule.ValidationType.*;
=======
import net.fortuna.ical4j.validate.component.VAvailabilityValidator;
>>>>>>> 989a937e

/**
 * $Id$ [Apr 5, 2004]
 *
 * Defines an iCalendar VAVAILABILITY component.
 *
 * <pre>
   Component Name:  VAVAILABILITY

   Purpose:  Provide a grouping of component properties that describe
      the availability associated with a calendar user.

   Format Definition:  A "VAVAILABILITY" calendar component is defined
      by the following notation:

          availabilityc  = "BEGIN" ":" "VAVAILABILITY" CRLF
                           availabilityprop *availablec
                           "END" ":" "VAVAILABILITY" CRLF

          availabilityprop  = *(

                            ; the following are REQUIRED,
                            ; but MUST NOT occur more than once

                            dtstamp / dtstart / uid

                            ; the following are OPTIONAL,
                            ; but MUST NOT occur more than once

                            busytype / created / last-mod /
                            organizer / seq / summary / url /

                            ; either 'dtend' or 'duration' may appear
                            ; in a 'availabilityprop', but 'dtend' and
                            ; 'duration' MUST NOT occur in the same
                            ; 'availabilityprop'

                            dtend / duration /

                            ; the following are OPTIONAL,
                            ; and MAY occur more than once

                            categories / comment / contact / x-prop

                            )

 *
 * </pre>
 *
 * @author Ben Fortuna
 * @author Mike Douglass
 */
public class VAvailability extends CalendarComponent implements ComponentContainer<Available> {

	private static final long serialVersionUID = -3001603309266267258L;

    private final Validator<VAvailability> validator = new ComponentValidator<>(
            new ValidationRule<>(One, DTSTART, DTSTAMP, UID),
            new ValidationRule<>(OneOrLess, BUSYTYPE, CREATED, LAST_MODIFIED, ORGANIZER, SEQUENCE, SUMMARY, URL),
            // can't have both DTEND and DURATION..
            new ValidationRule<>(None,
                    (Predicate<VAvailability> & Serializable) p->p.getProperties().getFirst(DTEND).isPresent(), DURATION),
            new ValidationRule<>(None,
                    (Predicate<VAvailability> & Serializable) p->p.getProperties().getFirst(DURATION).isPresent(), DTEND)
    );

    /**
     * Default constructor.
     */
    public VAvailability() {
        this(true);
    }

    public VAvailability(boolean initialise) {
        super(VAVAILABILITY);
        if (initialise) {
            add(new DtStamp());
        }
    }

    /**
     * Constructs a new instance containing the specified properties.
     * @param properties a list of properties
     */
    public VAvailability(final PropertyList properties) {
        super(VAVAILABILITY, properties);
    }

    /**
     * Constructor.
     * @param properties a list of properties
     * @param available a list of available components
     */
    public VAvailability(final PropertyList properties, final ComponentList<Available> available) {
        super(VAVAILABILITY, properties, available);
    }

    /**
     * Returns the list of available times.
     * @return a component list
     */
    public final ComponentList<Available> getAvailable() {
        return getComponents();
    }

    @Override
    public ComponentList<Available> getComponents() {
        return (ComponentList<Available>) components;
    }

    @Override
    public void setComponents(ComponentList<Available> components) {
        this.components = components;
    }

    /**
     * {@inheritDoc}
     */
    @Override
    public final String toString() {
        return BEGIN +
                ':' +
                getName() +
                Strings.LINE_SEPARATOR +
                getProperties() +
                getAvailable() +
                END +
                ':' +
                getName() +
                Strings.LINE_SEPARATOR;
    }

    /**
     * {@inheritDoc}
     */
    @Override
    public final void validate(final boolean recurse) throws ValidationException {
<<<<<<< HEAD

        validator.validate(this);

        // validate that getAvailable() only contains Available components
//        final Iterator<Available> iterator = getAvailable().iterator();
//        while (iterator.hasNext()) {
//            final Component component = (Component) iterator.next();
//
//            if (!(component instanceof Available)) {
//                throw new ValidationException("Component ["
//                        + component.getName() + "] may not occur in VAVAILABILITY");
//            }
//        }

        /*
         * ; dtstamp / dtstart / uid are required, but MUST NOT occur more than once /
         */

        /*       If specified, the "DTSTART" and "DTEND" properties in
         *      "VAVAILABILITY" components and "AVAILABLE" sub-components MUST be
         *      "DATE-TIME" values specified as either date with UTC time or date
         *      with local time and a time zone reference.
         */
        try {
            final DtStart<?> start = getProperties().getRequired(DTSTART);
            if (start.getParameters().getFirst(Parameter.VALUE).equals(Optional.of(Value.DATE))) {
                throw new ValidationException("Property [" + DTSTART + "] must be a " + Value.DATE_TIME);
            }
        } catch (ConstraintViolationException cve) {
            throw new ValidationException("Missing required property", cve);
        }

        /*
         * ; either 'dtend' or 'duration' may appear in ; a 'eventprop', but 'dtend' and 'duration' ; MUST NOT occur in
         * the same 'eventprop' dtend / duration /
         */
        Optional<DtEnd<?>> end = getProperties().getFirst(DTEND);
        if (end.isPresent()) {
            /* Must be DATE_TIME */
            if (end.get().getParameters().getFirst(Parameter.VALUE).equals(Optional.of(Value.DATE))) {
                throw new ValidationException("Property [" + DTEND + "] must be a " + Value.DATE_TIME);
            }

            if (getProperties().getFirst(DURATION).isPresent()) {
                throw new ValidationException("Only one of Property [" + DTEND + "] or [" + DURATION +
                        " must appear a VAVAILABILITY");
            }
        }

        /*
         *                ; the following are optional,
         *                ; but MUST NOT occur more than once
         *
         *                  busytype / created / last-mod /
         *                  organizer / seq / summary / url /
         */

        /*
         * ; the following are optional, ; and MAY occur more than once
         *                 categories / comment / contact / x-prop
         */

=======
        new VAvailabilityValidator().validate(this);
>>>>>>> 989a937e
        if (recurse) {
            validateProperties();
        }
    }

    @Override
    protected ComponentFactory<VAvailability> newFactory() {
        return new Factory();
    }

    public static class Factory extends Content.Factory implements ComponentFactory<VAvailability> {

        public Factory() {
            super(VAVAILABILITY);
        }

        @Override
        public VAvailability createComponent() {
            return new VAvailability(false);
        }

        @Override
        public VAvailability createComponent(PropertyList properties) {
            return new VAvailability(properties);
        }

        @Override @SuppressWarnings("unchecked")
        public VAvailability createComponent(PropertyList properties, ComponentList<?> subComponents) {
            return new VAvailability(properties, (ComponentList<Available>) subComponents);
        }
    }
}<|MERGE_RESOLUTION|>--- conflicted
+++ resolved
@@ -33,28 +33,12 @@
 
 import net.fortuna.ical4j.model.*;
 import net.fortuna.ical4j.model.property.DtStamp;
-<<<<<<< HEAD
-import net.fortuna.ical4j.model.property.DtStart;
-import net.fortuna.ical4j.util.Strings;
-import net.fortuna.ical4j.validate.ComponentValidator;
-=======
 import net.fortuna.ical4j.model.property.Method;
 import net.fortuna.ical4j.util.Strings;
->>>>>>> 989a937e
 import net.fortuna.ical4j.validate.ValidationException;
 import net.fortuna.ical4j.validate.ValidationRule;
 import net.fortuna.ical4j.validate.Validator;
-<<<<<<< HEAD
-
-import java.io.Serializable;
-import java.util.Optional;
-import java.util.function.Predicate;
-
-import static net.fortuna.ical4j.model.Property.*;
-import static net.fortuna.ical4j.validate.ValidationRule.ValidationType.*;
-=======
 import net.fortuna.ical4j.validate.component.VAvailabilityValidator;
->>>>>>> 989a937e
 
 /**
  * $Id$ [Apr 5, 2004]
@@ -192,72 +176,7 @@
      */
     @Override
     public final void validate(final boolean recurse) throws ValidationException {
-<<<<<<< HEAD
-
-        validator.validate(this);
-
-        // validate that getAvailable() only contains Available components
-//        final Iterator<Available> iterator = getAvailable().iterator();
-//        while (iterator.hasNext()) {
-//            final Component component = (Component) iterator.next();
-//
-//            if (!(component instanceof Available)) {
-//                throw new ValidationException("Component ["
-//                        + component.getName() + "] may not occur in VAVAILABILITY");
-//            }
-//        }
-
-        /*
-         * ; dtstamp / dtstart / uid are required, but MUST NOT occur more than once /
-         */
-
-        /*       If specified, the "DTSTART" and "DTEND" properties in
-         *      "VAVAILABILITY" components and "AVAILABLE" sub-components MUST be
-         *      "DATE-TIME" values specified as either date with UTC time or date
-         *      with local time and a time zone reference.
-         */
-        try {
-            final DtStart<?> start = getProperties().getRequired(DTSTART);
-            if (start.getParameters().getFirst(Parameter.VALUE).equals(Optional.of(Value.DATE))) {
-                throw new ValidationException("Property [" + DTSTART + "] must be a " + Value.DATE_TIME);
-            }
-        } catch (ConstraintViolationException cve) {
-            throw new ValidationException("Missing required property", cve);
-        }
-
-        /*
-         * ; either 'dtend' or 'duration' may appear in ; a 'eventprop', but 'dtend' and 'duration' ; MUST NOT occur in
-         * the same 'eventprop' dtend / duration /
-         */
-        Optional<DtEnd<?>> end = getProperties().getFirst(DTEND);
-        if (end.isPresent()) {
-            /* Must be DATE_TIME */
-            if (end.get().getParameters().getFirst(Parameter.VALUE).equals(Optional.of(Value.DATE))) {
-                throw new ValidationException("Property [" + DTEND + "] must be a " + Value.DATE_TIME);
-            }
-
-            if (getProperties().getFirst(DURATION).isPresent()) {
-                throw new ValidationException("Only one of Property [" + DTEND + "] or [" + DURATION +
-                        " must appear a VAVAILABILITY");
-            }
-        }
-
-        /*
-         *                ; the following are optional,
-         *                ; but MUST NOT occur more than once
-         *
-         *                  busytype / created / last-mod /
-         *                  organizer / seq / summary / url /
-         */
-
-        /*
-         * ; the following are optional, ; and MAY occur more than once
-         *                 categories / comment / contact / x-prop
-         */
-
-=======
         new VAvailabilityValidator().validate(this);
->>>>>>> 989a937e
         if (recurse) {
             validateProperties();
         }
