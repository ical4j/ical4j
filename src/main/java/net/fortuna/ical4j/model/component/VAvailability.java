/**
 * Copyright (c) 2012, Ben Fortuna
 * All rights reserved.
 *
 * Redistribution and use in source and binary forms, with or without
 * modification, are permitted provided that the following conditions
 * are met:
 *
 *  o Redistributions of source code must retain the above copyright
 * notice, this list of conditions and the following disclaimer.
 *
 *  o Redistributions in binary form must reproduce the above copyright
 * notice, this list of conditions and the following disclaimer in the
 * documentation and/or other materials provided with the distribution.
 *
 *  o Neither the name of Ben Fortuna nor the names of any other contributors
 * may be used to endorse or promote products derived from this software
 * without specific prior written permission.
 *
 * THIS SOFTWARE IS PROVIDED BY THE COPYRIGHT HOLDERS AND CONTRIBUTORS
 * "AS IS" AND ANY EXPRESS OR IMPLIED WARRANTIES, INCLUDING, BUT NOT
 * LIMITED TO, THE IMPLIED WARRANTIES OF MERCHANTABILITY AND FITNESS FOR
 * A PARTICULAR PURPOSE ARE DISCLAIMED. IN NO EVENT SHALL THE COPYRIGHT OWNER OR
 * CONTRIBUTORS BE LIABLE FOR ANY DIRECT, INDIRECT, INCIDENTAL, SPECIAL,
 * EXEMPLARY, OR CONSEQUENTIAL DAMAGES (INCLUDING, BUT NOT LIMITED TO,
 * PROCUREMENT OF SUBSTITUTE GOODS OR SERVICES; LOSS OF USE, DATA, OR
 * PROFITS; OR BUSINESS INTERRUPTION) HOWEVER CAUSED AND ON ANY THEORY OF
 * LIABILITY, WHETHER IN CONTRACT, STRICT LIABILITY, OR TORT (INCLUDING
 * NEGLIGENCE OR OTHERWISE) ARISING IN ANY WAY OUT OF THE USE OF THIS
 * SOFTWARE, EVEN IF ADVISED OF THE POSSIBILITY OF SUCH DAMAGE.
 */
package net.fortuna.ical4j.model.component;

import net.fortuna.ical4j.model.*;
import net.fortuna.ical4j.model.parameter.Value;
import net.fortuna.ical4j.model.property.DtEnd;
import net.fortuna.ical4j.model.property.DtStamp;
import net.fortuna.ical4j.model.property.DtStart;
import net.fortuna.ical4j.util.Strings;
import net.fortuna.ical4j.validate.ComponentValidator;
import net.fortuna.ical4j.validate.ValidationException;
import net.fortuna.ical4j.validate.ValidationRule;
import net.fortuna.ical4j.validate.Validator;
import org.jooq.lambda.Unchecked;

import java.io.Serializable;
import java.util.Optional;
import java.util.function.Predicate;
import java.util.stream.Collectors;

import static net.fortuna.ical4j.model.Property.*;
import static net.fortuna.ical4j.validate.ValidationRule.ValidationType.*;

/**
 * $Id$ [Apr 5, 2004]
 *
 * Defines an iCalendar VAVAILABILITY component.
 *
 * <pre>
   Component Name:  VAVAILABILITY

   Purpose:  Provide a grouping of component properties that describe
      the availability associated with a calendar user.

   Format Definition:  A "VAVAILABILITY" calendar component is defined
      by the following notation:

          availabilityc  = "BEGIN" ":" "VAVAILABILITY" CRLF
                           availabilityprop *availablec
                           "END" ":" "VAVAILABILITY" CRLF

          availabilityprop  = *(

                            ; the following are REQUIRED,
                            ; but MUST NOT occur more than once

                            dtstamp / dtstart / uid

                            ; the following are OPTIONAL,
                            ; but MUST NOT occur more than once

                            busytype / created / last-mod /
                            organizer / seq / summary / url /

                            ; either 'dtend' or 'duration' may appear
                            ; in a 'availabilityprop', but 'dtend' and
                            ; 'duration' MUST NOT occur in the same
                            ; 'availabilityprop'

                            dtend / duration /

                            ; the following are OPTIONAL,
                            ; and MAY occur more than once

                            categories / comment / contact / x-prop

                            )

 *
 * </pre>
 *
 * @author Ben Fortuna
 * @author Mike Douglass
 */
public class VAvailability extends CalendarComponent implements ComponentContainer {

	private static final long serialVersionUID = -3001603309266267258L;
<<<<<<< HEAD

    private final Validator<VAvailability> validator = new ComponentValidator<>(
            new ValidationRule<>(One, DTSTART, DTSTAMP, UID),
            new ValidationRule<>(OneOrLess, BUSYTYPE, CREATED, LAST_MODIFIED, ORGANIZER, SEQUENCE, SUMMARY, URL),
            // can't have both DTEND and DURATION..
            new ValidationRule<>(None,
                    (Predicate<VAvailability> & Serializable) p->p.getProperties().getFirst(DTEND).isPresent(), DURATION),
            new ValidationRule<>(None,
                    (Predicate<VAvailability> & Serializable) p->p.getProperties().getFirst(DURATION).isPresent(), DTEND)
    );

	private ComponentList<Available> available;
=======
>>>>>>> baa920f9

    /**
     * Default constructor.
     */
    public VAvailability() {
        this(true);
    }

    public VAvailability(boolean initialise) {
        super(VAVAILABILITY);
<<<<<<< HEAD
        this.available = new ComponentList<>();
=======
>>>>>>> baa920f9
        if (initialise) {
            add(new DtStamp());
        }
    }

    /**
     * Constructs a new instance containing the specified properties.
     * @param properties a list of properties
     */
    public VAvailability(final PropertyList properties) {
        super(VAVAILABILITY, properties);
<<<<<<< HEAD
        this.available = new ComponentList<>();
=======
>>>>>>> baa920f9
    }

    /**
     * Constructor.
     * @param properties a list of properties
     * @param available a list of available components
     */
    public VAvailability(final PropertyList properties, final ComponentList<Available> available) {
        super(VAVAILABILITY, properties, available);
    }

    /**
     * Returns the list of available times.
     * @return a component list
     */
    public final ComponentList<Available> getAvailable() {
        return (ComponentList<Available>) getComponents();
    }

    /**
     * Add a new available definition to the availability specification.
     * @param available the available definition to add
     */
    public void add(Available available) {
        this.available = (ComponentList<Available>) this.available.add(available);
    }

    /**
     * {@inheritDoc}
     */
    @Override
    public final String toString() {
        return BEGIN +
                ':' +
                getName() +
                Strings.LINE_SEPARATOR +
                getProperties() +
                getAvailable() +
                END +
                ':' +
                getName() +
                Strings.LINE_SEPARATOR;
    }

    /**
     * {@inheritDoc}
     */
    @Override
    public final void validate(final boolean recurse) throws ValidationException {

        validator.validate(this);

        // validate that getAvailable() only contains Available components
//        final Iterator<Available> iterator = getAvailable().iterator();
//        while (iterator.hasNext()) {
//            final Component component = (Component) iterator.next();
//
//            if (!(component instanceof Available)) {
//                throw new ValidationException("Component ["
//                        + component.getName() + "] may not occur in VAVAILABILITY");
//            }
//        }

        /*
         * ; dtstamp / dtstart / uid are required, but MUST NOT occur more than once /
         */

        /*       If specified, the "DTSTART" and "DTEND" properties in
         *      "VAVAILABILITY" components and "AVAILABLE" sub-components MUST be
         *      "DATE-TIME" values specified as either date with UTC time or date
         *      with local time and a time zone reference.
         */
        try {
            final DtStart<?> start = getProperties().getRequired(DTSTART);
            if (start.getParameters().getFirst(Parameter.VALUE).equals(Optional.of(Value.DATE))) {
                throw new ValidationException("Property [" + DTSTART + "] must be a " + Value.DATE_TIME);
            }
        } catch (ConstraintViolationException cve) {
            throw new ValidationException("Missing required property", cve);
        }

        /*
         * ; either 'dtend' or 'duration' may appear in ; a 'eventprop', but 'dtend' and 'duration' ; MUST NOT occur in
         * the same 'eventprop' dtend / duration /
         */
        Optional<DtEnd<?>> end = getProperties().getFirst(DTEND);
        if (end.isPresent()) {
            /* Must be DATE_TIME */
            if (end.get().getParameters().getFirst(Parameter.VALUE).equals(Optional.of(Value.DATE))) {
                throw new ValidationException("Property [" + DTEND + "] must be a " + Value.DATE_TIME);
            }

            if (getProperties().getFirst(DURATION).isPresent()) {
                throw new ValidationException("Only one of Property [" + DTEND + "] or [" + DURATION +
                        " must appear a VAVAILABILITY");
            }
        }

        /*
         *                ; the following are optional,
         *                ; but MUST NOT occur more than once
         *
         *                  busytype / created / last-mod /
         *                  organizer / seq / summary / url /
         */

        /*
         * ; the following are optional, ; and MAY occur more than once
         *                 categories / comment / contact / x-prop
         */

        if (recurse) {
            validateProperties();
        }
    }

    public VAvailability copy() {
        return newFactory().createComponent(
                new PropertyList(properties.getAll().stream()
                        .map(Unchecked.function(Property::copy)).collect(Collectors.toList())),
                new ComponentList<>(available.getAll().stream()
                        .map(Unchecked.function(Available::copy)).collect(Collectors.toList())));
    }

    @Override
    protected ComponentFactory<VAvailability> newFactory() {
        return new Factory();
    }

    public static class Factory extends Content.Factory implements ComponentFactory<VAvailability> {

        public Factory() {
            super(VAVAILABILITY);
        }

        @Override
        public VAvailability createComponent() {
            return new VAvailability(false);
        }

        @Override
        public VAvailability createComponent(PropertyList properties) {
            return new VAvailability(properties);
        }

        @Override @SuppressWarnings("unchecked")
        public VAvailability createComponent(PropertyList properties, ComponentList<?> subComponents) {
            return new VAvailability(properties, (ComponentList<Available>) subComponents);
        }
    }
}<|MERGE_RESOLUTION|>--- conflicted
+++ resolved
@@ -105,7 +105,6 @@
 public class VAvailability extends CalendarComponent implements ComponentContainer {
 
 	private static final long serialVersionUID = -3001603309266267258L;
-<<<<<<< HEAD
 
     private final Validator<VAvailability> validator = new ComponentValidator<>(
             new ValidationRule<>(One, DTSTART, DTSTAMP, UID),
@@ -117,10 +116,6 @@
                     (Predicate<VAvailability> & Serializable) p->p.getProperties().getFirst(DURATION).isPresent(), DTEND)
     );
 
-	private ComponentList<Available> available;
-=======
->>>>>>> baa920f9
-
     /**
      * Default constructor.
      */
@@ -130,10 +125,6 @@
 
     public VAvailability(boolean initialise) {
         super(VAVAILABILITY);
-<<<<<<< HEAD
-        this.available = new ComponentList<>();
-=======
->>>>>>> baa920f9
         if (initialise) {
             add(new DtStamp());
         }
@@ -145,10 +136,6 @@
      */
     public VAvailability(final PropertyList properties) {
         super(VAVAILABILITY, properties);
-<<<<<<< HEAD
-        this.available = new ComponentList<>();
-=======
->>>>>>> baa920f9
     }
 
     /**
