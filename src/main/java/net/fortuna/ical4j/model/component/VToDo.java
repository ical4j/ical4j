/**
 * Copyright (c) 2012, Ben Fortuna
 * All rights reserved.
 *
 * Redistribution and use in source and binary forms, with or without
 * modification, are permitted provided that the following conditions
 * are met:
 *
 *  o Redistributions of source code must retain the above copyright
 * notice, this list of conditions and the following disclaimer.
 *
 *  o Redistributions in binary form must reproduce the above copyright
 * notice, this list of conditions and the following disclaimer in the
 * documentation and/or other materials provided with the distribution.
 *
 *  o Neither the name of Ben Fortuna nor the names of any other contributors
 * may be used to endorse or promote products derived from this software
 * without specific prior written permission.
 *
 * THIS SOFTWARE IS PROVIDED BY THE COPYRIGHT HOLDERS AND CONTRIBUTORS
 * "AS IS" AND ANY EXPRESS OR IMPLIED WARRANTIES, INCLUDING, BUT NOT
 * LIMITED TO, THE IMPLIED WARRANTIES OF MERCHANTABILITY AND FITNESS FOR
 * A PARTICULAR PURPOSE ARE DISCLAIMED. IN NO EVENT SHALL THE COPYRIGHT OWNER OR
 * CONTRIBUTORS BE LIABLE FOR ANY DIRECT, INDIRECT, INCIDENTAL, SPECIAL,
 * EXEMPLARY, OR CONSEQUENTIAL DAMAGES (INCLUDING, BUT NOT LIMITED TO,
 * PROCUREMENT OF SUBSTITUTE GOODS OR SERVICES; LOSS OF USE, DATA, OR
 * PROFITS; OR BUSINESS INTERRUPTION) HOWEVER CAUSED AND ON ANY THEORY OF
 * LIABILITY, WHETHER IN CONTRACT, STRICT LIABILITY, OR TORT (INCLUDING
 * NEGLIGENCE OR OTHERWISE) ARISING IN ANY WAY OUT OF THE USE OF THIS
 * SOFTWARE, EVEN IF ADVISED OF THE POSSIBILITY OF SUCH DAMAGE.
 */
package net.fortuna.ical4j.model.component;

import net.fortuna.ical4j.model.*;
import net.fortuna.ical4j.model.property.*;
import net.fortuna.ical4j.validate.*;
import net.fortuna.ical4j.validate.component.VToDoValidator;
import org.apache.commons.lang3.builder.HashCodeBuilder;

import java.time.temporal.Temporal;
import java.time.temporal.TemporalAmount;
import java.util.*;

import static net.fortuna.ical4j.model.Property.*;
import static net.fortuna.ical4j.validate.ValidationRule.ValidationType.*;

/**
 * $Id$ [Apr 5, 2004]
 *
 * Defines an iCalendar VTODO component.
 *
 * <pre>
 *       4.6.2 To-do Component
 *
 *          Component Name: VTODO
 *
 *          Purpose: Provide a grouping of calendar properties that describe a
 *          to-do.
 *
 *          Formal Definition: A &quot;VTODO&quot; calendar component is defined by the
 *          following notation:
 *
 *            todoc      = &quot;BEGIN&quot; &quot;:&quot; &quot;VTODO&quot; CRLF
 *                         todoprop *alarmc
 *                         &quot;END&quot; &quot;:&quot; &quot;VTODO&quot; CRLF
 *
 *            todoprop   = *(
 *
 *                       ; the following are optional,
 *                       ; but MUST NOT occur more than once
 *
 *                       class / completed / created / description / dtstamp /
 *                       dtstart / geo / last-mod / location / organizer /
 *                       percent / priority / recurid / seq / status /
 *                       summary / uid / url /
 *
 *                       ; either 'due' or 'duration' may appear in
 *                       ; a 'todoprop', but 'due' and 'duration'
 *                       ; MUST NOT occur in the same 'todoprop'
 *
 *                       due / duration /
 *
 *                       ; the following are optional,
 *                       ; and MAY occur more than once
 *                       attach / attendee / categories / comment / contact /
 *                       exdate / exrule / rstatus / related / resources /
 *                       rdate / rrule / x-prop
 *
 *                       )
 * </pre>
 *
 * Example 1 - Creating a todo of two (2) hour duration starting tomorrow:
 *
 * <pre><code>
 * java.util.Calendar cal = java.util.Calendar.getInstance();
 * // tomorrow..
 * cal.add(java.util.Calendar.DAY_OF_MONTH, 1);
 * cal.set(java.util.Calendar.HOUR_OF_DAY, 11);
 * cal.set(java.util.Calendar.MINUTE, 00);
 *
 * VToDo documentation = new VEvent(cal.getTime(), 1000 * 60 * 60 * 2,
 *         &quot;Document calendar component usage&quot;);
 *
 * // add timezone information..
 * VTimeZone tz = VTimeZone.getDefault();
 * TzId tzParam = new TzId(tz.getProperties().getProperty(Property.TZID)
 *         .getValue());
 * documentation.getProperties().getProperty(Property.DTSTART).getParameters()
 *         .add(tzParam);
 * </code></pre>
 *
 * @author Ben Fortuna
 */
public class VToDo extends CalendarComponent implements ComponentContainer<Component> {

    private static final long serialVersionUID = -269658210065896668L;

<<<<<<< HEAD
    private static final Map<Method, Validator<VToDo>> methodValidators = new HashMap<>();
=======
    private static final Map<Method, Validator> methodValidators = new HashMap<>();
>>>>>>> 955c38cc
    static {
        methodValidators.put(Method.ADD, new VToDoValidator(new ValidationRule(One, DTSTAMP, ORGANIZER, PRIORITY, SEQUENCE, SUMMARY, UID),
                new ValidationRule(OneOrLess, CATEGORIES, CLASS, CREATED, DESCRIPTION, DTSTART, DUE, DURATION, GEO,
                        LAST_MODIFIED, LOCATION, PERCENT_COMPLETE, RESOURCES, STATUS, URL),
                new ValidationRule(None, RECURRENCE_ID, REQUEST_STATUS)));
        methodValidators.put(Method.CANCEL, new VToDoValidator(false, new ValidationRule(One, UID, DTSTAMP, ORGANIZER, SEQUENCE),
                new ValidationRule(OneOrLess, CATEGORIES, CLASS, CREATED, DESCRIPTION, DTSTART, DUE, DURATION, GEO,
                        LAST_MODIFIED, LOCATION, PERCENT_COMPLETE, RECURRENCE_ID, RESOURCES, PRIORITY, STATUS, URL),
                new ValidationRule(None, REQUEST_STATUS)));
        methodValidators.put(Method.COUNTER, new VToDoValidator(new ValidationRule(OneOrMore, ATTENDEE),
                new ValidationRule(One, DTSTAMP, ORGANIZER, PRIORITY, SUMMARY, UID),
                new ValidationRule(OneOrLess, CATEGORIES, CLASS, CREATED, DESCRIPTION, DTSTART, DUE, DURATION, GEO,
                        LAST_MODIFIED, LOCATION, PERCENT_COMPLETE, RECURRENCE_ID, RESOURCES, RRULE, SEQUENCE, STATUS,
                        URL)));
        methodValidators.put(Method.DECLINE_COUNTER, new VToDoValidator(false, new ValidationRule(OneOrMore, ATTENDEE),
                new ValidationRule(One, DTSTAMP, ORGANIZER, SEQUENCE, UID),
                new ValidationRule(OneOrLess, CATEGORIES, CLASS, CREATED, DESCRIPTION, DTSTART, DUE, DURATION, GEO,
                        LAST_MODIFIED, LOCATION, LOCATION, PERCENT_COMPLETE, PRIORITY, RECURRENCE_ID, RESOURCES, STATUS,
                        URL)));
        methodValidators.put(Method.PUBLISH, new VToDoValidator(new ValidationRule(One, DTSTAMP, SUMMARY, UID),
                new ValidationRule(One, true, ORGANIZER, PRIORITY),
                new ValidationRule(OneOrLess, DTSTART, SEQUENCE, CATEGORIES, CLASS, CREATED, DESCRIPTION, DUE, DURATION,
                        GEO, LAST_MODIFIED, LOCATION, PERCENT_COMPLETE, RECURRENCE_ID, RESOURCES, STATUS, URL),
                new ValidationRule(None, ATTENDEE, REQUEST_STATUS)));
        methodValidators.put(Method.REFRESH, new VToDoValidator(false, new ValidationRule(One, ATTENDEE, DTSTAMP, UID),
                new ValidationRule(OneOrLess, RECURRENCE_ID),
                new ValidationRule(None, ATTACH, CATEGORIES, CLASS, CONTACT, CREATED, DESCRIPTION, DTSTART, DUE,
                        DURATION, EXDATE, EXRULE, GEO, LAST_MODIFIED, LOCATION, ORGANIZER, PERCENT_COMPLETE, PRIORITY,
                        RDATE, RELATED_TO, REQUEST_STATUS, RESOURCES, RRULE, SEQUENCE, STATUS, URL)));
        methodValidators.put(Method.REPLY, new VToDoValidator(false, new ValidationRule(OneOrMore, ATTENDEE),
                new ValidationRule(One, DTSTAMP, ORGANIZER, UID),
                new ValidationRule(OneOrLess, CATEGORIES, CLASS, CREATED, DESCRIPTION, DTSTART, DUE, DURATION, GEO,
                        LAST_MODIFIED, LOCATION, PERCENT_COMPLETE, PRIORITY, RESOURCES, RECURRENCE_ID, SEQUENCE, STATUS,
                        SUMMARY, URL)));
        methodValidators.put(Method.REQUEST, new VToDoValidator(new ValidationRule(OneOrMore, ATTENDEE),
                new ValidationRule(One, DTSTAMP, DTSTART, ORGANIZER, PRIORITY, SUMMARY, UID),
                new ValidationRule(OneOrLess, SEQUENCE, CATEGORIES, CLASS, CREATED, DESCRIPTION, DUE, DURATION, GEO,
                        LAST_MODIFIED, LOCATION, PERCENT_COMPLETE, RECURRENCE_ID, RESOURCES, STATUS, URL),
                new ValidationRule(None, REQUEST_STATUS)));
    }

    private static final Validator<VToDo> validator = new ComponentValidator<>(
            new ValidationRule<>(One, true, UID, DTSTAMP),
            new ValidationRule<>(OneOrLess, CLASS, COMPLETED, CREATED, DESCRIPTION, DTSTAMP, DTSTART, GEO,
                    LAST_MODIFIED, LOCATION, ORGANIZER, PERCENT_COMPLETE, PRIORITY, RECURRENCE_ID, SEQUENCE, STATUS,
                    SUMMARY, UID, URL),
            // can't have both DUE and DURATION..
            new ValidationRule<>(None, p->!p.getProperties(DUE).isEmpty(), DURATION),
            new ValidationRule<>(None, p->!p.getProperties(DURATION).isEmpty(), DUE)
    );

    /**
     * Default constructor.
     */
    public VToDo() {
        this(true);
    }

    public VToDo(boolean initialise) {
        super(VTODO);
        if (initialise) {
            add(new DtStamp());
        }
    }

    /**
     * Constructor.
     * @param properties a list of properties
     */
    public VToDo(final PropertyList properties) {
        super(VTODO, properties);
    }

    public VToDo(PropertyList properties, ComponentList<VAlarm> alarms) {
        super(VTODO, properties, alarms);
    }

    /**
     * Constructs a new VTODO instance starting at the specified time with the specified summary.
     * @param start the start date of the new todo
     * @param summary the todo summary
     */
    public VToDo(final Temporal start, final String summary) {
        this();
        add(new DtStart(start));
        add(new Summary(summary));
    }

    /**
     * Constructs a new VTODO instance starting and ending at the specified times with the specified summary.
     * @param start the start date of the new todo
     * @param due the due date of the new todo
     * @param summary the todo summary
     */
    public VToDo(final Temporal start, final Temporal due, final String summary) {
        this();
        add(new DtStart(start));
        add(new Due(due));
        add(new Summary(summary));
    }

    /**
     * Constructs a new VTODO instance starting at the specified times, for the specified duration, with the specified
     * summary.
     * @param start the start date of the new todo
     * @param duration the duration of the new todo
     * @param summary the todo summary
     */
    public VToDo(final Temporal start, final TemporalAmount duration, final String summary) {
        this();
        add(new DtStart(start));
        add(new Duration(duration));
        add(new Summary(summary));
    }

    /**
     * Returns the list of alarms for this todo.
     * @return a component list
     */
    public final List<VAlarm> getAlarms() {
        return getComponents(Component.VALARM);
    }

    public final List<Participant> getParticipants() {
        return getComponents(Component.PARTICIPANT);
    }

    public final List<VLocation> getLocations() {
        return getComponents(Component.VLOCATION);
    }

    public final List<VResource> getResources() {
        return getComponents(Component.VRESOURCE);
    }

    /**
     *
     * @return Returns the underlying component list.
     */
    @Override
    public ComponentList<Component> getComponentList() {
        return (ComponentList<Component>) components;
    }

    @Override
    public void setComponentList(ComponentList<Component> components) {
        this.components = components;
    }

    /**
     * {@inheritDoc}
     */
    @Override
<<<<<<< HEAD
    public final void validate(final boolean recurse) throws ValidationException {
        new VToDoValidator().validate(this);
=======
    public final ValidationResult validate(final boolean recurse) throws ValidationException {
        ValidationResult result = ComponentValidator.VTODO.validate(this);
        // validate that getAlarms() only contains VAlarm components
        for (VAlarm component : getAlarms()) {
            component.validate(recurse);
        }

        final Status status = getProperty(Property.STATUS);
        if (status != null && !Status.VTODO_NEEDS_ACTION.getValue().equals(status.getValue())
                && !Status.VTODO_COMPLETED.getValue().equals(status.getValue())
                && !Status.VTODO_IN_PROCESS.getValue().equals(status.getValue())
                && !Status.VTODO_CANCELLED.getValue().equals(status.getValue())) {
            throw new ValidationException("Status property ["
                    + status + "] may not occur in VTODO");
        }

>>>>>>> 955c38cc
        if (recurse) {
            result = result.merge(validateProperties());
        }
        return result;
    }

    /**
     * Performs method-specific ITIP validation.
     * @param method the applicable method
     * @throws ValidationException where the component does not comply with RFC2446
     */
    @Override
    public void validate(Method method) throws ValidationException {
        final Validator<VToDo> validator = methodValidators.get(method);
        if (validator != null) {
            validator.validate(this);
        }
        else {
            super.validate(method);
        }
    }

    /**
     * @return the optional access classification property
     * @deprecated use {@link VToDo#getProperty(String)}
     */
    @Deprecated
    public final Optional<Clazz> getClassification() {
        return getProperty(CLASS);
    }

    /**
     * @return the optional date completed property
     * @deprecated use {@link VToDo#getProperty(String)}
     */
    @Deprecated
    public final Optional<Completed> getDateCompleted() {
        return getProperty(COMPLETED);
    }

    /**
     * @return the optional creation-time property
     * @deprecated use {@link VToDo#getProperty(String)}
     */
    @Deprecated
    public final Optional<Created> getCreated() {
        return getProperty(CREATED);
    }

    /**
     * @return the optional description property
     * @deprecated use {@link VToDo#getProperty(String)}
     */
    @Deprecated
    public final Optional<Description> getDescription() {
        return getProperty(DESCRIPTION);
    }

    /**
     * Convenience method to pull the DTSTART out of the property list.
     * @return The DtStart object representation of the start Date
     * @deprecated use {@link VToDo#getProperty(String)}
     */
    @Deprecated
    public final Optional<DtStart<?>> getStartDate() {
        return getProperty(DTSTART);
    }

    /**
     * @return the optional geographic position property
     * @deprecated use {@link VToDo#getProperty(String)}
     */
    @Deprecated
    public final Optional<Geo> getGeographicPos() {
        return getProperty(GEO);
    }

    /**
     * @return the optional last-modified property
     * @deprecated use {@link VToDo#getProperty(String)}
     */
    @Deprecated
    public final Optional<LastModified> getLastModified() {
        return getProperty(LAST_MODIFIED);
    }

    /**
     * @return the optional location property
     * @deprecated use {@link VToDo#getProperty(String)}
     */
    @Deprecated
    public final Optional<Location> getLocation() {
        return getProperty(LOCATION);
    }

    /**
     * @return the optional organizer property
     * @deprecated use {@link VToDo#getProperty(String)}
     */
    @Deprecated
    public final Optional<Organizer> getOrganizer() {
        return getProperty(ORGANIZER);
    }

    /**
     * @return the optional percentage complete property
     * @deprecated use {@link VToDo#getProperty(String)}
     */
    @Deprecated
    public final Optional<PercentComplete> getPercentComplete() {
        return getProperty(PERCENT_COMPLETE);
    }

    /**
     * @return the optional priority property
     * @deprecated use {@link VToDo#getProperty(String)}
     */
    @Deprecated
    public final Optional<Priority> getPriority() {
        return getProperty(PRIORITY);
    }

    /**
     * @return the optional date-stamp property
     * @deprecated use {@link VToDo#getProperty(String)}
     */
    @Deprecated
    public final Optional<DtStamp> getDateStamp() {
        return getProperty(DTSTAMP);
    }

    /**
     * @return the optional sequence number property
     * @deprecated use {@link VToDo#getProperty(String)}
     */
    @Deprecated
    public final Optional<Sequence> getSequence() {
        return getProperty(SEQUENCE);
    }

    /**
     * @return the optional status property
     * @deprecated use {@link VToDo#getProperty(String)}
     */
    @Deprecated
    public final Optional<Status> getStatus() {
        return getProperty(STATUS);
    }

    /**
     * @return the optional summary property
     * @deprecated use {@link VToDo#getProperty(String)}
     */
    @Deprecated
    public final Optional<Summary> getSummary() {
        return getProperty(SUMMARY);
    }

    /**
     * @return the optional URL property
     * @deprecated use {@link VToDo#getProperty(String)}
     */
    @Deprecated
    public final Optional<Url> getUrl() {
        return getProperty(URL);
    }

    /**
     * @return the optional recurrence identifier property
     * @deprecated use {@link VToDo#getProperty(String)}
     */
    @Deprecated
    public final Optional<RecurrenceId<?>> getRecurrenceId() {
        return getProperty(RECURRENCE_ID);
    }

    /**
     * @return the optional Duration property
     * @deprecated use {@link VToDo#getProperty(String)}
     */
    @Deprecated
    public final Optional<Duration> getDuration() {
        return getProperty(DURATION);
    }

    /**
     * @return the optional due property
     * @deprecated use {@link VToDo#getProperty(String)}
     */
    @Deprecated
    public final Optional<Due<?>> getDue() {
        return getProperty(DUE);
    }

    /**
     * Returns the UID property of this component if available.
     * @return a Uid instance, or null if no UID property exists
     * @deprecated use {@link VToDo#getProperty(String)}
     */
    @Deprecated
    public final Optional<Uid> getUid() {
        return getProperty(UID);
    }

    /**
     * {@inheritDoc}
     */
    @Override
    public boolean equals(final Object arg0) {
        if (arg0 instanceof VToDo) {
            return super.equals(arg0)
                    && Objects.equals(getAlarms(), ((VToDo) arg0).getAlarms());
        }
        return super.equals(arg0);
    }

    /**
     * {@inheritDoc}
     */
    @Override
    public int hashCode() {
        return new HashCodeBuilder().append(getName()).append(getProperties())
                .append(getAlarms()).toHashCode();
    }

    @Override
    protected ComponentFactory<VToDo> newFactory() {
        return new Factory();
    }

    public static class Factory extends Content.Factory implements ComponentFactory<VToDo> {

        public Factory() {
            super(VTODO);
        }

        @Override
        public VToDo createComponent() {
            return new VToDo(false);
        }

        @Override
        public VToDo createComponent(PropertyList properties) {
            return new VToDo(properties);
        }

        @Override @SuppressWarnings("unchecked")
        public VToDo createComponent(PropertyList properties, ComponentList<?> subComponents) {
            return new VToDo(properties, (ComponentList<VAlarm>) subComponents);
        }
    }
}<|MERGE_RESOLUTION|>--- conflicted
+++ resolved
@@ -115,11 +115,7 @@
 
     private static final long serialVersionUID = -269658210065896668L;
 
-<<<<<<< HEAD
     private static final Map<Method, Validator<VToDo>> methodValidators = new HashMap<>();
-=======
-    private static final Map<Method, Validator> methodValidators = new HashMap<>();
->>>>>>> 955c38cc
     static {
         methodValidators.put(Method.ADD, new VToDoValidator(new ValidationRule(One, DTSTAMP, ORGANIZER, PRIORITY, SEQUENCE, SUMMARY, UID),
                 new ValidationRule(OneOrLess, CATEGORIES, CLASS, CREATED, DESCRIPTION, DTSTART, DUE, DURATION, GEO,
@@ -273,10 +269,6 @@
      * {@inheritDoc}
      */
     @Override
-<<<<<<< HEAD
-    public final void validate(final boolean recurse) throws ValidationException {
-        new VToDoValidator().validate(this);
-=======
     public final ValidationResult validate(final boolean recurse) throws ValidationException {
         ValidationResult result = ComponentValidator.VTODO.validate(this);
         // validate that getAlarms() only contains VAlarm components
@@ -293,7 +285,6 @@
                     + status + "] may not occur in VTODO");
         }
 
->>>>>>> 955c38cc
         if (recurse) {
             result = result.merge(validateProperties());
         }
