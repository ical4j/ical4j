--- conflicted
+++ resolved
@@ -234,26 +234,15 @@
      *
      * @return Returns the underlying component list.
      */
-<<<<<<< HEAD
     @Override
     public ComponentList<Component> getComponentList() {
+        //noinspection unchecked
         return (ComponentList<Component>) components;
     }
 
     @Override
     public void setComponentList(ComponentList<Component> components) {
         this.components = components;
-=======
-    public final ComponentList<VAlarm> getAlarms() {
-        //noinspection unchecked
-        return new ComponentList<>((List<VAlarm>) components.getComponents(VALARM));
-    }
-
-    @Override
-    public ComponentList<Component> getComponents() {
-        //noinspection unchecked
-        return (ComponentList<Component>) components;
->>>>>>> 2491e664
     }
 
     /**
