--- conflicted
+++ resolved
@@ -179,7 +179,6 @@
      * @throws ValidationException where the component does not comply with RFC2446
      */
     @Override
-<<<<<<< HEAD
     public ValidationResult validate(Method method) throws ValidationException {
         final Validator<VJournal> validator = methodValidators.get(method);
         if (validator != null) {
@@ -188,23 +187,6 @@
         else {
             return super.validate(method);
         }
-=======
-    protected Validator getValidator(Method method) {
-        return methodValidators.get(method);
-    }
-
-    @Override
-    public ComponentList<Component> getComponents() {
-        //noinspection unchecked
-        return (ComponentList<Component>) components;
-    }
-
-    /**
-     * @return the optional access classification property for a journal entry
-     */
-    public final Clazz getClassification() {
-        return getProperty(Property.CLASS);
->>>>>>> 2491e664
     }
 
     /**
@@ -213,6 +195,7 @@
      */
     @Override
     public ComponentList<Component> getComponentList() {
+        //noinspection unchecked
         return (ComponentList<Component>) components;
     }
 
