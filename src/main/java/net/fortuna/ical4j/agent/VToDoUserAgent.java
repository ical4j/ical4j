--- conflicted
+++ resolved
@@ -35,13 +35,7 @@
      */
     @Override
     public Calendar publish(VToDo... component) {
-<<<<<<< HEAD
-        Calendar published = wrap(PUBLISH, component);
-        published.validate();
-        return published;
-=======
-        return validate((wrap(Method.PUBLISH, component)));
->>>>>>> 667ab945
+        return validate((wrap(PUBLISH, component)));
     }
 
     /**
@@ -96,13 +90,7 @@
      */
     @Override
     public Calendar request(VToDo... component) {
-<<<<<<< HEAD
-        Calendar request = wrap(REQUEST, component);
-        request.validate();
-        return request;
-=======
-        return validate((wrap(Method.REQUEST, component)));
->>>>>>> 667ab945
+        return validate((wrap(REQUEST, component)));
     }
 
     @Override
@@ -141,13 +129,7 @@
      */
     @Override
     public Calendar reply(Calendar request) {
-<<<<<<< HEAD
-        Calendar reply = transform(REPLY, request);
-        reply.validate();
-        return reply;
-=======
-        return validate(transform(Method.REPLY, request));
->>>>>>> 667ab945
+        return validate(transform(REPLY, request));
     }
 
     /**
@@ -176,13 +158,7 @@
      */
     @Override
     public Calendar add(VToDo component) {
-<<<<<<< HEAD
-        Calendar add = wrap(ADD, component);
-        add.validate();
-        return add;
-=======
-        return validate(wrap(Method.ADD, component));
->>>>>>> 667ab945
+        return validate(wrap(ADD, component));
     }
 
     /**
@@ -226,13 +202,7 @@
      */
     @Override
     public Calendar cancel(VToDo... component) {
-<<<<<<< HEAD
-        Calendar cancel = wrap(CANCEL, component);
-        cancel.validate();
-        return cancel;
-=======
-        return validate(wrap(Method.CANCEL, component));
->>>>>>> 667ab945
+        return validate(wrap(CANCEL, component));
     }
 
     /**
@@ -259,13 +229,7 @@
      */
     @Override
     public Calendar refresh(VToDo component) {
-<<<<<<< HEAD
-        Calendar refresh = wrap(REFRESH, component);
-        refresh.validate();
-        return refresh;
-=======
-        return validate(wrap(Method.REFRESH, component));
->>>>>>> 667ab945
+        return validate(wrap(REFRESH, component));
     }
 
     /**
@@ -291,13 +255,7 @@
      */
     @Override
     public Calendar counter(Calendar request) {
-<<<<<<< HEAD
-        Calendar counter = transform(COUNTER, request);
-        counter.validate();
-        return counter;
-=======
-        return validate(transform(Method.COUNTER, request));
->>>>>>> 667ab945
+        return validate(transform(COUNTER, request));
     }
 
     /**
@@ -313,12 +271,6 @@
      */
     @Override
     public Calendar declineCounter(Calendar counter) {
-<<<<<<< HEAD
-        Calendar declineCounter = transform(DECLINE_COUNTER, counter);
-        declineCounter.validate();
-        return declineCounter;
-=======
-        return validate(transform(Method.DECLINE_COUNTER, counter));
->>>>>>> 667ab945
+        return validate(transform(DECLINE_COUNTER, counter));
     }
 }