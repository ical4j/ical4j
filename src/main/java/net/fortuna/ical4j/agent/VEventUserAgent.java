package net.fortuna.ical4j.agent;

import net.fortuna.ical4j.model.Calendar;
import net.fortuna.ical4j.model.component.VEvent;
import net.fortuna.ical4j.model.property.Organizer;
import net.fortuna.ical4j.model.property.ProdId;
import net.fortuna.ical4j.transform.calendar.RequestTransformer;
import net.fortuna.ical4j.util.UidGenerator;

import static net.fortuna.ical4j.model.property.immutable.ImmutableMethod.*;

public class VEventUserAgent extends AbstractUserAgent<VEvent> {

    private final RequestTransformer delegateTransformer;

    public VEventUserAgent(ProdId prodId, Organizer organizer, UidGenerator uidGenerator) {
        super(prodId, organizer, uidGenerator);
        delegateTransformer = new RequestTransformer(uidGenerator);
    }

    /**
     * <pre>
     * 3.2.1.  PUBLISH
     *
     *     The "PUBLISH" method in a "VEVENT" calendar component is an
     *     unsolicited posting of an iCalendar object.  Any CU may add published
     *     components to their calendar.  The "Organizer" MUST be present in a
     *     published iCalendar component.  "Attendees" MUST NOT be present.  Its
     *     expected usage is for encapsulating an arbitrary event as an
     *     iCalendar object.  The "Organizer" may subsequently update (with
     *     another "PUBLISH" method), add instances to (with an "ADD" method),
     *     or cancel (with a "CANCEL" method) a previously published "VEVENT"
     *     calendar component.
     * </pre>
     */
    @Override
    public Calendar publish(VEvent... component) {
<<<<<<< HEAD
        Calendar published = wrap(PUBLISH, component);
        published.validate();
        return published;
=======
        return validate(wrap(Method.PUBLISH, component));
>>>>>>> 667ab945
    }

    /**
     * <pre>
     * 3.2.2.  REQUEST
     *
     *     The "REQUEST" method in a "VEVENT" component provides the following
     *     scheduling functions:
     *
     *     o  Invite "Attendees" to an event.
     *
     *     o  Reschedule an existing event.
     *
     *     o  Response to a "REFRESH" request.
     *
     *     o  Update the details of an existing event, without rescheduling it.
     *
     *     o  Update the status of "Attendees" of an existing event, without
     *     rescheduling it.
     *
     *     o  Reconfirm an existing event, without rescheduling it.
     *
     *     o  Forward a "VEVENT" to another uninvited CU.
     *
     *     o  For an existing "VEVENT" calendar component, delegate the role of
     *     "Attendee" to another CU.
     *
     *     o  For an existing "VEVENT" calendar component, change the role of
     *     "Organizer" to another CU.
     *
     *     The "Organizer" originates the "REQUEST".  The recipients of the
     *     "REQUEST" method are the CUs invited to the event, the "Attendees".
     *     "Attendees" use the "REPLY" method to convey attendance status to the
     *     "Organizer".
     *
     *     The "UID" and "SEQUENCE" properties are used to distinguish the
     *     various uses of the "REQUEST" method.  If the "UID" property value in
     *     the "REQUEST" is not found on the recipient's calendar, then the
     *     "REQUEST" is for a new "VEVENT" calendar component.  If the "UID"
     *     property value is found on the recipient's calendar, then the
     *     "REQUEST" is for a rescheduling, an update, or a reconfirmation of
     *     the "VEVENT" calendar component.
     *
     *     For the "REQUEST" method, multiple "VEVENT" components in a single
     *     iCalendar object are only permitted for components with the same
     *     "UID" property.  That is, a series of recurring events may have
     *     instance-specific information.  In this case, multiple "VEVENT"
     *     components are needed to express the entire series.
     * </pre>
     */
    @Override
    public Calendar request(VEvent... component) {
<<<<<<< HEAD
        Calendar request = wrap(REQUEST, component);
        request.validate();
        return request;
=======
        return validate(wrap(Method.REQUEST, component));
>>>>>>> 667ab945
    }

    @Override
    public Calendar delegate(Calendar request) {
<<<<<<< HEAD
        Calendar delegated = delegateTransformer.transform(request.copy());
        delegated.validate();
        return delegated;
=======
        return validate(delegateTransformer.transform(request));
>>>>>>> 667ab945
    }

    /**
     * <pre>
     * 3.2.3.  REPLY
     *
     *     The "REPLY" method in a "VEVENT" calendar component is used to
     *     respond (e.g., accept or decline) to a "REQUEST" or to reply to a
     *     delegation "REQUEST".  When used to provide a delegation response,
     *     the "Delegator" SHOULD include the calendar address of the "Delegate"
     *     on the "DELEGATED-TO" property parameter of the "Delegator's"
     *     "ATTENDEE" property.  The "Delegate" SHOULD include the calendar
     *     address of the "Delegator" on the "DELEGATED-FROM" property parameter
     *     of the "Delegate's" "ATTENDEE" property.
     *
     *     The "REPLY" method is also used when processing of a "REQUEST" fails.
     *     Depending on the value of the "REQUEST-STATUS" property, no
     *     scheduling action may have been performed.
     *
     *     The "Organizer" of an event may receive the "REPLY" method from a CU
     *     not in the original "REQUEST".  For example, a "REPLY" may be
     *     received from a "Delegate" to an event.  In addition, the "REPLY"
     *     method may be received from an unknown CU (a "Party Crasher").  This
     *     uninvited "Attendee" may be accepted, or the "Organizer" may cancel
     *     the event for the uninvited "Attendee" by sending a "CANCEL" method
     *     to the uninvited "Attendee".
     *
     *     An "Attendee" MAY include a message to the "Organizer" using the
     *     "COMMENT" property.  For example, if the user indicates tentative
     *     acceptance and wants to let the "Organizer" know why, the reason can
     *     be expressed in the "COMMENT" property value.
     *
     *     The "Organizer" may also receive a "REPLY" from one CU on behalf of
     *     another.  Like the scenario enumerated above for the "Organizer",
     *     "Attendees" may have another CU respond on their behalf.  This is
     *     done using the "SENT-BY" parameter.
     *
     *     The optional properties listed in the table below (those listed as
     *     "0+" or "0 or 1") MUST NOT be changed from those of the original
     *     request.  If property changes are desired, the "COUNTER" message must
     *     be used.
     * </pre>
     */
    @Override
    public Calendar reply(Calendar request) {
<<<<<<< HEAD
        Calendar reply = transform(REPLY, request.copy());
        reply.validate();
        return reply;
=======
        return validate(transform(Method.REPLY, request));
>>>>>>> 667ab945
    }

    /**
     * <pre>
     * 3.2.4.  ADD
     *
     *     The "ADD" method allows the "Organizer" to add one or more new
     *     instances to an existing "VEVENT" using a single iTIP message without
     *     having to send the entire "VEVENT" with all the existing instance
     *     data, as it would have to do if the "REQUEST" method were used.
     *
     *     The "UID" must be that of the existing event.  If the "UID" property
     *     value in the "ADD" is not found on the recipient's calendar, then the
     *     recipient SHOULD send a "REFRESH" to the "Organizer" in order to be
     *     updated with the latest version of the "VEVENT".  If an "Attendee"
     *     implementation does not support the "ADD" method, it should respond
     *     with a "REQUEST-STATUS" value of 3.14 and ask for a "REFRESH".
     *
     *     When handling an "ADD" message, the "Attendee" treats each component
     *     in the "ADD" message as if it were referenced via an "RDATE" in the
     *     main component.
     * </pre>
     */
    @Override
    public Calendar add(VEvent component) {
<<<<<<< HEAD
        Calendar add = wrap(ADD, component);
        add.validate();
        return add;
=======
        return validate(wrap(Method.ADD, component));
>>>>>>> 667ab945
    }

    /**
     * <pre>
     * 3.2.5.  CANCEL
     *
     *     The "CANCEL" method in a "VEVENT" calendar component is used to send
     *     a cancellation notice of an existing event request to the affected
     *     "Attendees".  The message is sent by the "Organizer" of the event.
     *     For a recurring event, either the whole event or instances of an
     *     event may be cancelled.  To cancel the complete range of a recurring
     *     event, the "UID" property value for the event MUST be specified and a
     *     "RECURRENCE-ID" MUST NOT be specified in the "CANCEL" method.  In
     *     order to cancel an individual instance of the event, the
     *     "RECURRENCE-ID" property value for the event MUST be specified in the
     *     "CANCEL" method.
     *
     *     There are two options for canceling a sequence of instances of a
     *     recurring "VEVENT" calendar component:
     *
     *     a.  The "RECURRENCE-ID" property for an instance in the sequence MUST
     *     be specified with the "RANGE" property parameter value of
     *     "THISANDFUTURE" to indicate cancellation of the specified
     *     "VEVENT" calendar component and all instances after.
     *
     *     b.  Individual recurrence instances may be cancelled by specifying
     *     multiple "VEVENT" components each with a "RECURRENCE-ID" property
     *     corresponding to one of the instances to be cancelled.
     *
     *     The "Organizer" MUST send a "CANCEL" message to each "Attendee"
     *     affected by the cancellation.  This can be done using a single
     *     "CANCEL" message for all "Attendees" or by using multiple messages
     *     with different subsets of the affected "Attendees" in each.
     *
     *     When a "VEVENT" is cancelled, the "SEQUENCE" property value MUST be
     *     incremented as described in Section 2.1.4.
     * </pre>
     */
    @Override
    public Calendar cancel(VEvent... component) {
<<<<<<< HEAD
        Calendar cancel = wrap(CANCEL, component);
        cancel.validate();
        return cancel;
=======
        return validate(wrap(Method.CANCEL, component));
>>>>>>> 667ab945
    }

    /**
     * <pre>
     * 3.2.6.  REFRESH
     *
     *     The "REFRESH" method in a "VEVENT" calendar component is used by
     *     "Attendees" of an existing event to request an updated description
     *     from the event "Organizer".  The "REFRESH" method must specify the
     *     "UID" property of the event to update.  A recurrence instance of an
     *     event may be requested by specifying the "RECURRENCE-ID" property
     *     corresponding to the associated event.  The "Organizer" responds with
     *     the latest description and version of the event.
     * </pre>
     */
    @Override
    public Calendar refresh(VEvent component) {
<<<<<<< HEAD
        Calendar refresh = wrap(REFRESH, component.copy());
//        componentTransformers.get(Method.REFRESH).transform(refresh.getComponents());
        refresh.validate();
        return refresh;
=======
        return validate(wrap(Method.REFRESH, component));
>>>>>>> 667ab945
    }

    /**
     * <pre>
     * 3.2.7.  COUNTER
     *
     *     The "COUNTER" method for a "VEVENT" calendar component is used by an
     *     "Attendee" of an existing event to submit to the "Organizer" a
     *     counter proposal to the event.  The "Attendee" sends this message to
     *     the "Organizer" of the event.
     *
     *     The counter proposal is an iCalendar object consisting of a "VEVENT"
     *     calendar component that provides the complete description of the
     *     alternate event.
     *
     *     The "Organizer" rejects the counter proposal by sending the
     *     "Attendee" a "DECLINECOUNTER" method.  The "Organizer" accepts the
     *     counter proposal by rescheduling the event as described in
     *     Section 3.2.2.1, "Rescheduling an Event".  The "Organizer's" CUA
     *     SHOULD send a "REQUEST" message to all "Attendees" affected by any
     *     change triggered by an accepted "COUNTER".
     * </pre>
     */
    @Override
    public Calendar counter(Calendar request) {
<<<<<<< HEAD
        Calendar counter = transform(COUNTER, request.copy());
        counter.validate();
        return counter;
=======
        return validate(transform(Method.COUNTER, request));
>>>>>>> 667ab945
    }

    /**
     * <pre>
     * 3.2.8.  DECLINECOUNTER
     *
     *     The "DECLINECOUNTER" method in a "VEVENT" calendar component is used
     *     by the "Organizer" of an event to reject a counter proposal submitted
     *     by an "Attendee".  The "Organizer" must send the "DECLINECOUNTER"
     *     message to the "Attendee" that sent the "COUNTER" method to the
     *     "Organizer".
     * </pre>
     */
    @Override
    public Calendar declineCounter(Calendar counter) {
<<<<<<< HEAD
        Calendar declineCounter = transform(DECLINE_COUNTER, counter.copy());
        declineCounter.validate();
        return declineCounter;
=======
        return validate(transform(Method.DECLINE_COUNTER, counter));
>>>>>>> 667ab945
    }
}<|MERGE_RESOLUTION|>--- conflicted
+++ resolved
@@ -35,13 +35,7 @@
      */
     @Override
     public Calendar publish(VEvent... component) {
-<<<<<<< HEAD
-        Calendar published = wrap(PUBLISH, component);
-        published.validate();
-        return published;
-=======
-        return validate(wrap(Method.PUBLISH, component));
->>>>>>> 667ab945
+        return validate(wrap(PUBLISH, component));
     }
 
     /**
@@ -94,24 +88,12 @@
      */
     @Override
     public Calendar request(VEvent... component) {
-<<<<<<< HEAD
-        Calendar request = wrap(REQUEST, component);
-        request.validate();
-        return request;
-=======
-        return validate(wrap(Method.REQUEST, component));
->>>>>>> 667ab945
+        return validate(wrap(REQUEST, component));
     }
 
     @Override
     public Calendar delegate(Calendar request) {
-<<<<<<< HEAD
-        Calendar delegated = delegateTransformer.transform(request.copy());
-        delegated.validate();
-        return delegated;
-=======
-        return validate(delegateTransformer.transform(request));
->>>>>>> 667ab945
+        return validate(delegateTransformer.transform(request.copy()));
     }
 
     /**
@@ -157,13 +139,7 @@
      */
     @Override
     public Calendar reply(Calendar request) {
-<<<<<<< HEAD
-        Calendar reply = transform(REPLY, request.copy());
-        reply.validate();
-        return reply;
-=======
-        return validate(transform(Method.REPLY, request));
->>>>>>> 667ab945
+        return validate(transform(REPLY, request.copy()));
     }
 
     /**
@@ -189,13 +165,7 @@
      */
     @Override
     public Calendar add(VEvent component) {
-<<<<<<< HEAD
-        Calendar add = wrap(ADD, component);
-        add.validate();
-        return add;
-=======
-        return validate(wrap(Method.ADD, component));
->>>>>>> 667ab945
+        return validate(wrap(ADD, component));
     }
 
     /**
@@ -236,13 +206,7 @@
      */
     @Override
     public Calendar cancel(VEvent... component) {
-<<<<<<< HEAD
-        Calendar cancel = wrap(CANCEL, component);
-        cancel.validate();
-        return cancel;
-=======
-        return validate(wrap(Method.CANCEL, component));
->>>>>>> 667ab945
+        return validate(wrap(CANCEL, component));
     }
 
     /**
@@ -260,14 +224,7 @@
      */
     @Override
     public Calendar refresh(VEvent component) {
-<<<<<<< HEAD
-        Calendar refresh = wrap(REFRESH, component.copy());
-//        componentTransformers.get(Method.REFRESH).transform(refresh.getComponents());
-        refresh.validate();
-        return refresh;
-=======
-        return validate(wrap(Method.REFRESH, component));
->>>>>>> 667ab945
+        return validate(wrap(REFRESH, component.copy()));
     }
 
     /**
@@ -293,13 +250,7 @@
      */
     @Override
     public Calendar counter(Calendar request) {
-<<<<<<< HEAD
-        Calendar counter = transform(COUNTER, request.copy());
-        counter.validate();
-        return counter;
-=======
-        return validate(transform(Method.COUNTER, request));
->>>>>>> 667ab945
+        return validate(transform(COUNTER, request.copy()));
     }
 
     /**
@@ -315,12 +266,6 @@
      */
     @Override
     public Calendar declineCounter(Calendar counter) {
-<<<<<<< HEAD
-        Calendar declineCounter = transform(DECLINE_COUNTER, counter.copy());
-        declineCounter.validate();
-        return declineCounter;
-=======
-        return validate(transform(Method.DECLINE_COUNTER, counter));
->>>>>>> 667ab945
+        return validate(transform(DECLINE_COUNTER, counter.copy()));
     }
 }