--- conflicted
+++ resolved
@@ -29,13 +29,7 @@
      */
     @Override
     public Calendar publish(VJournal... component) {
-<<<<<<< HEAD
-        Calendar published = wrap(PUBLISH, component);
-        published.validate();
-        return published;
-=======
-        return validate(wrap(Method.PUBLISH, component));
->>>>>>> 667ab945
+        return validate(wrap(PUBLISH, component));
     }
 
     /**
@@ -86,13 +80,7 @@
      */
     @Override
     public Calendar add(VJournal component) {
-<<<<<<< HEAD
-        Calendar add = wrap(ADD, component);
-        add.validate();
-        return add;
-=======
-        return validate((wrap(Method.ADD, component)));
->>>>>>> 667ab945
+        return validate((wrap(ADD, component)));
     }
 
     /**
@@ -128,13 +116,7 @@
      */
     @Override
     public Calendar cancel(VJournal... component) {
-<<<<<<< HEAD
-        Calendar cancel = wrap(CANCEL, component);
-        cancel.validate();
-        return cancel;
-=======
-        return validate((wrap(Method.CANCEL, component)));
->>>>>>> 667ab945
+        return validate((wrap(CANCEL, component)));
     }
 
     /**
