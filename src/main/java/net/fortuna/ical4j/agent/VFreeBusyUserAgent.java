--- conflicted
+++ resolved
@@ -40,13 +40,7 @@
      */
     @Override
     public Calendar publish(VFreeBusy... component) {
-<<<<<<< HEAD
-        Calendar published = wrap(PUBLISH, component);
-        published.validate();
-        return published;
-=======
-        return validate(wrap(Method.PUBLISH, component));
->>>>>>> 667ab945
+        return validate(wrap(PUBLISH, component));
     }
 
     /**
@@ -70,13 +64,7 @@
      */
     @Override
     public Calendar request(VFreeBusy... component) {
-<<<<<<< HEAD
-        Calendar request = wrap(REQUEST, component);
-        request.validate();
-        return request;
-=======
-        return validate(wrap(Method.REQUEST, component));
->>>>>>> 667ab945
+        return validate(wrap(REQUEST, component));
     }
 
     /**
@@ -103,13 +91,7 @@
      */
     @Override
     public Calendar reply(Calendar request) {
-<<<<<<< HEAD
-        Calendar reply = transform(REPLY, request);
-        reply.validate();
-        return reply;
-=======
-        return validate(transform(Method.REPLY, request));
->>>>>>> 667ab945
+        return validate(transform(REPLY, request));
     }
 
     /**
