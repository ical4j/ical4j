--- conflicted
+++ resolved
@@ -51,15 +51,6 @@
  */
 public class PropertyValidator<T extends Property> implements Validator<T> {
 
-<<<<<<< HEAD
-    public static final String ASSERT_NONE_MESSAGE = "Property [{0}] is not applicable";
-
-    public static final String ASSERT_ONE_OR_LESS_MESSAGE = "Property [{0}] must only be specified once";
-
-    public static final String ASSERT_ONE_MESSAGE = "Property [{0}] must be specified once";
-
-=======
->>>>>>> 0618d76c
     public static final Validator<Attach> ATTACH = new PropertyValidator<>(
             new ValidationRule(OneOrLess, FMTTYPE));
 
@@ -163,7 +154,6 @@
             throw new ValidationException(result);
         }
     }
-<<<<<<< HEAD
 
     /**
      * Ensure a property occurs no more than once.
@@ -225,6 +215,4 @@
     public static void assertNone(final String propertyName, final PropertyList properties) throws ValidationException {
         ContentValidator.assertNone(propertyName, properties.getAll(), false);
     }
-=======
->>>>>>> 0618d76c
 }