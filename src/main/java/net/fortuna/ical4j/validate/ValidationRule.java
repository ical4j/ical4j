package net.fortuna.ical4j.validate;

import java.io.Serializable;
import java.util.Arrays;
import java.util.List;
import java.util.function.Predicate;

/**
 * Defines a rule for validating iCalendar content. A rule consists of a validation type (e.g. presence/absence of
 * specific content), and one or more identifiers (names) of iCalendar content.
 *
 * For example, a rule might define a test for one or less DTEND properties using the "OneOrLess" validation type
 * and "DTEND" identifier.
 */
<<<<<<< HEAD
public class ValidationRule<T> implements Serializable {

    public enum ValidationType { None, One, OneOrLess, OneOrMore }
=======
public final class ValidationRule implements Serializable {

    public enum ValidationType {
        None("The following MUST NOT be present."),
        One("The following are REQUIRED, but MUST NOT occur more than once."),
        OneOrLess("The following are OPTIONAL, but MUST NOT occur more than once."),
        OneOrMore("The following are OPTIONAL, and MAY occur more than once."),
        OneExclusive("If one is present, ALL others MUST NOT be present."),
        AllOrNone("If one is present, ALL must be present.");

        String description;

        ValidationType(String description) {
            this.description = description;
        }

        public String getDescription() {
            return description;
        }
    }
>>>>>>> 989a937e

    private final ValidationType type;

    private final Predicate<T> predicate;

    private final List<String> instances;

    private final boolean relaxedModeSupported;

    /**
     * @param type rule type
     * @param instances list of identifiers to check (parameter, property, component, etc.)
     */
    public ValidationRule(ValidationType type, String...instances) {
        this(type, (Predicate<T> & Serializable) (T p) -> true, instances);
    }

    public ValidationRule(ValidationType type, Predicate<T> predicate, String...instances) {
        this(type, predicate, false, instances);
    }

    /**
     * @param type rule type
     * @param relaxedModeSupported indicates if rule can be ignored when relaxed mode is enabled
     * @param instances list of identifiers to check (parameter, property, component, etc.)
     */
    public ValidationRule(ValidationType type, boolean relaxedModeSupported, String...instances) {
        this(type, (Predicate<T> & Serializable) (T p) -> true, relaxedModeSupported, instances);
    }

    public ValidationRule(ValidationType type, Predicate<T> predicate, boolean relaxedModeSupported, String...instances) {
        this.type = type;
        this.predicate = predicate;
        this.instances = Arrays.asList(instances);
        this.relaxedModeSupported = relaxedModeSupported;
    }

    public ValidationType getType() {
        return type;
    }

    public Predicate<T> getPredicate() {
        return predicate;
    }

    public List<String> getInstances() {
        return instances;
    }

    public boolean isRelaxedModeSupported() {
        return relaxedModeSupported;
    }
}<|MERGE_RESOLUTION|>--- conflicted
+++ resolved
@@ -12,11 +12,6 @@
  * For example, a rule might define a test for one or less DTEND properties using the "OneOrLess" validation type
  * and "DTEND" identifier.
  */
-<<<<<<< HEAD
-public class ValidationRule<T> implements Serializable {
-
-    public enum ValidationType { None, One, OneOrLess, OneOrMore }
-=======
 public final class ValidationRule implements Serializable {
 
     public enum ValidationType {
@@ -37,7 +32,6 @@
             return description;
         }
     }
->>>>>>> 989a937e
 
     private final ValidationType type;
 
