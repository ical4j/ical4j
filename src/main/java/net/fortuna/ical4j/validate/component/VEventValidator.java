--- conflicted
+++ resolved
@@ -2,14 +2,7 @@
 
 import net.fortuna.ical4j.model.Component;
 import net.fortuna.ical4j.model.component.VEvent;
-<<<<<<< HEAD
-import net.fortuna.ical4j.validate.ComponentValidator;
-import net.fortuna.ical4j.validate.ContentValidator;
-import net.fortuna.ical4j.validate.ValidationException;
-import net.fortuna.ical4j.validate.ValidationRule;
-=======
 import net.fortuna.ical4j.validate.*;
->>>>>>> 955c38cc
 
 import java.util.stream.Collectors;
 
@@ -26,14 +19,8 @@
         this(true, rules);
     }
 
-<<<<<<< HEAD
-    @SafeVarargs
-    public VEventValidator(boolean alarmsAllowed, ValidationRule<VEvent>... rules) {
-        super(rules);
-=======
     public VEventValidator(boolean alarmsAllowed, ValidationRule... rules) {
         super(Component.VALARM, rules);
->>>>>>> 955c38cc
         this.alarmsAllowed = alarmsAllowed;
     }
 
@@ -42,16 +29,10 @@
         ValidationResult result = super.validate(target);
 
         if (alarmsAllowed) {
-<<<<<<< HEAD
-            target.getAlarms().forEach(a -> ComponentValidator.VALARM_ITIP.validate(a));
-        } else {
-            ContentValidator.assertNone(Component.VALARM, target.getAlarms(), false);
-=======
             result.getEntries().addAll(target.getAlarms().stream().map(ComponentValidator.VALARM_ITIP::validate)
                     .flatMap(r -> r.getEntries().stream()).collect(Collectors.toList()));
         } else {
             result.getEntries().addAll(NO_ALARMS_RULE_SET.apply(target.getName(), target));
->>>>>>> 955c38cc
         }
         return result;
     }
