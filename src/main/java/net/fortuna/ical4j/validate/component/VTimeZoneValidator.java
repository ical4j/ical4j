--- conflicted
+++ resolved
@@ -13,14 +13,9 @@
 
 public class VTimeZoneValidator extends ComponentValidator<VTimeZone> {
 
-<<<<<<< HEAD
-    private final Validator<Observance> itipValidator = new ComponentValidator<>(
+    private static final Validator<Observance> itipValidator = new ComponentValidator<>(
             new ValidationRule<>(One, DTSTART, TZOFFSETFROM, TZOFFSETTO),
             new ValidationRule<>(OneOrLess, TZNAME));
-=======
-    private static final Validator itipValidator = new ComponentValidator(new ValidationRule(One, DTSTART, TZOFFSETFROM, TZOFFSETTO),
-            new ValidationRule(OneOrLess, TZNAME));
->>>>>>> f566acdd
 
     @SafeVarargs
     public VTimeZoneValidator(ValidationRule<VTimeZone>... rules) {
