package net.fortuna.ical4j.model.component

import net.fortuna.ical4j.model.ContentBuilder
import spock.lang.Specification

class ParticipantFactoryTest extends Specification {

    def 'verify participant creation'() {
        given: 'a content builder'
        ContentBuilder builder = []

        when: 'a participant spec is provided'
        Participant participant = builder.participant() {
            uid '1'
            vlocation {
                uid '11'
            }
            vresource {
                uid '12'
            }
        }

        then: 'result is as expected'
        participant.properties.uid[0].value == '1'
<<<<<<< HEAD
        participant.locations.all.size() == 1
        participant.locations.all[0].properties.uid[0].value == '11'
        participant.resources.all.size() == 1
        participant.resources.all[0].properties.uid[0].value == '12'
=======
        participant.components.size() == 2
        participant.components[0].properties.uid[0].value == '11'
        participant.components[1].properties.uid[0].value == '12'
>>>>>>> 2fc883c4
    }
}<|MERGE_RESOLUTION|>--- conflicted
+++ resolved
@@ -22,15 +22,8 @@
 
         then: 'result is as expected'
         participant.properties.uid[0].value == '1'
-<<<<<<< HEAD
-        participant.locations.all.size() == 1
-        participant.locations.all[0].properties.uid[0].value == '11'
-        participant.resources.all.size() == 1
-        participant.resources.all[0].properties.uid[0].value == '12'
-=======
-        participant.components.size() == 2
-        participant.components[0].properties.uid[0].value == '11'
-        participant.components[1].properties.uid[0].value == '12'
->>>>>>> 2fc883c4
+        participant.components.all.size() == 2
+        participant.components.all[0].properties.uid[0].value == '11'
+        participant.components.all[1].properties.uid[0].value == '12'
     }
 }