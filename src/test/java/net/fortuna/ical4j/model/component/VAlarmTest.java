/**
 * Copyright (c) 2012, Ben Fortuna
 * All rights reserved.
 *
 * Redistribution and use in source and binary forms, with or without
 * modification, are permitted provided that the following conditions
 * are met:
 *
 *  o Redistributions of source code must retain the above copyright
 * notice, this list of conditions and the following disclaimer.
 *
 *  o Redistributions in binary form must reproduce the above copyright
 * notice, this list of conditions and the following disclaimer in the
 * documentation and/or other materials provided with the distribution.
 *
 *  o Neither the name of Ben Fortuna nor the names of any other contributors
 * may be used to endorse or promote products derived from this software
 * without specific prior written permission.
 *
 * THIS SOFTWARE IS PROVIDED BY THE COPYRIGHT HOLDERS AND CONTRIBUTORS
 * "AS IS" AND ANY EXPRESS OR IMPLIED WARRANTIES, INCLUDING, BUT NOT
 * LIMITED TO, THE IMPLIED WARRANTIES OF MERCHANTABILITY AND FITNESS FOR
 * A PARTICULAR PURPOSE ARE DISCLAIMED. IN NO EVENT SHALL THE COPYRIGHT OWNER OR
 * CONTRIBUTORS BE LIABLE FOR ANY DIRECT, INDIRECT, INCIDENTAL, SPECIAL,
 * EXEMPLARY, OR CONSEQUENTIAL DAMAGES (INCLUDING, BUT NOT LIMITED TO,
 * PROCUREMENT OF SUBSTITUTE GOODS OR SERVICES; LOSS OF USE, DATA, OR
 * PROFITS; OR BUSINESS INTERRUPTION) HOWEVER CAUSED AND ON ANY THEORY OF
 * LIABILITY, WHETHER IN CONTRACT, STRICT LIABILITY, OR TORT (INCLUDING
 * NEGLIGENCE OR OTHERWISE) ARISING IN ANY WAY OUT OF THE USE OF THIS
 * SOFTWARE, EVEN IF ADVISED OF THE POSSIBILITY OF SUCH DAMAGE.
 */
package net.fortuna.ical4j.model.component;

import junit.framework.TestSuite;
import net.fortuna.ical4j.model.ComponentTest;
import net.fortuna.ical4j.model.ParameterList;
import net.fortuna.ical4j.model.parameter.FmtType;
import net.fortuna.ical4j.model.property.*;

import java.io.IOException;
import java.net.URI;
import java.net.URISyntaxException;
import java.text.ParseException;
import java.time.Instant;
import java.util.Collections;

/**
 * $Id$
 *
 * Created on 8/02/2006
 *
 * Unit tests for VAlarm component.
 * @author Ben Fortuna
 */
public class VAlarmTest extends ComponentTest {

    /**
     * @param component
     */
    public VAlarmTest(String testMethod, VAlarm component) {
        super(testMethod, component);
    }
    
    /**
     * @return
     * @throws URISyntaxException 
     * @throws IOException 
     * @throws ParseException 
     */
    public static TestSuite suite() throws URISyntaxException {
        TestSuite suite = new TestSuite();
        
<<<<<<< HEAD
        VAlarm alarm = new VAlarm();
        alarm.add(new Trigger(Instant.now()));
        
=======
        VAlarm alarm = new VAlarm().withProperty(new Trigger(new DateTime(System.currentTimeMillis())))
                .getFluentTarget();

>>>>>>> 805866f0
        suite.addTest(new VAlarmTest("testIsCalendarComponent", alarm));
//        suite.addTest(new VAlarmTest("testValidationException", alarm));

        alarm = alarm.copy();
<<<<<<< HEAD
        alarm.add(Action.DISPLAY).add(new Description("Testing display"));
        suite.addTest(new VAlarmTest("testValidation", alarm));
        
        // Test duration/repeat validation..
        alarm = new VAlarm(java.time.Duration.ofHours(2));
        alarm.add(Action.DISPLAY)
                .add(new Description("Testing display"));
=======
        alarm.getProperties().add(Action.DISPLAY);
        alarm.getProperties().add(new Description("Testing display"));
        suite.addTest(new VAlarmTest("testValidation", alarm));
        
        // Test duration/repeat validation..
        alarm = new VAlarm(java.time.Duration.ofHours(2)).withProperty(Action.DISPLAY)
                .withProperty(new Description("Testing display")).getFluentTarget();
>>>>>>> 805866f0
        Duration duration = new Duration(java.time.Duration.ofMinutes(2));
        alarm.add(duration);
//        suite.addTest(new VAlarmTest("testValidationException", alarm));
        
        alarm = alarm.copy();
<<<<<<< HEAD
        alarm.add(new Repeat(2));
        suite.addTest(new VAlarmTest("testValidation", alarm));
        
        alarm = alarm.copy();
        alarm.remove(duration);
//        suite.addTest(new VAlarmTest("testValidationException", alarm));
        
        //testValidationEmail..
        alarm = new VAlarm(java.time.Duration.ofDays(-2));
        alarm.add(Action.EMAIL)
                .add(new Attendee("mailto:john_doe@example.com"))
                .add(new Summary("*** REMINDER: SEND AGENDA FOR WEEKLY STAFF MEETING ***"))
                .add(new Description("A draft agenda needs to be sent out to the attendees "
=======
        alarm.getProperties().add(new Repeat(2));
        suite.addTest(new VAlarmTest("testValidation", alarm));
        
        alarm = alarm.copy();
        alarm.getProperties().remove(duration);
        suite.addTest(new VAlarmTest("testValidationException", alarm));
        
        //testValidationEmail..
        alarm = new VAlarm(java.time.Duration.ofDays(-2)).withProperty(Action.EMAIL)
                .withProperty(new Attendee("mailto:john_doe@example.com"))
                .withProperty(new Summary("*** REMINDER: SEND AGENDA FOR WEEKLY STAFF MEETING ***"))
                .withProperty(new Description("A draft agenda needs to be sent out to the attendees "
>>>>>>> 805866f0
                    + "to the weekly managers meeting (MGR-LIST). Attached is a " 
                    + "pointer the document template for the agenda file.")).getFluentTarget();

<<<<<<< HEAD
        ParameterList attachParams = new ParameterList(Collections.singletonList(
                new FmtType("application/msword")));
        Attach attachment = new Attach(attachParams,
                new URI("http://example.com/templates/agenda.doc"));
        alarm.add(attachment);
=======
        Attach attachment = new Attach(new URI("http://example.com/templates/agenda.doc"))
                .withParameter(new FmtType("application/msword")).getFluentTarget();
        alarm.getProperties().add(attachment);
>>>>>>> 805866f0
        suite.addTest(new VAlarmTest("testValidation", alarm));
        
        return suite;
    }
}<|MERGE_RESOLUTION|>--- conflicted
+++ resolved
@@ -70,20 +70,13 @@
     public static TestSuite suite() throws URISyntaxException {
         TestSuite suite = new TestSuite();
         
-<<<<<<< HEAD
         VAlarm alarm = new VAlarm();
         alarm.add(new Trigger(Instant.now()));
         
-=======
-        VAlarm alarm = new VAlarm().withProperty(new Trigger(new DateTime(System.currentTimeMillis())))
-                .getFluentTarget();
-
->>>>>>> 805866f0
         suite.addTest(new VAlarmTest("testIsCalendarComponent", alarm));
 //        suite.addTest(new VAlarmTest("testValidationException", alarm));
 
         alarm = alarm.copy();
-<<<<<<< HEAD
         alarm.add(Action.DISPLAY).add(new Description("Testing display"));
         suite.addTest(new VAlarmTest("testValidation", alarm));
         
@@ -91,21 +84,11 @@
         alarm = new VAlarm(java.time.Duration.ofHours(2));
         alarm.add(Action.DISPLAY)
                 .add(new Description("Testing display"));
-=======
-        alarm.getProperties().add(Action.DISPLAY);
-        alarm.getProperties().add(new Description("Testing display"));
-        suite.addTest(new VAlarmTest("testValidation", alarm));
-        
-        // Test duration/repeat validation..
-        alarm = new VAlarm(java.time.Duration.ofHours(2)).withProperty(Action.DISPLAY)
-                .withProperty(new Description("Testing display")).getFluentTarget();
->>>>>>> 805866f0
         Duration duration = new Duration(java.time.Duration.ofMinutes(2));
         alarm.add(duration);
 //        suite.addTest(new VAlarmTest("testValidationException", alarm));
         
         alarm = alarm.copy();
-<<<<<<< HEAD
         alarm.add(new Repeat(2));
         suite.addTest(new VAlarmTest("testValidation", alarm));
         
@@ -119,34 +102,14 @@
                 .add(new Attendee("mailto:john_doe@example.com"))
                 .add(new Summary("*** REMINDER: SEND AGENDA FOR WEEKLY STAFF MEETING ***"))
                 .add(new Description("A draft agenda needs to be sent out to the attendees "
-=======
-        alarm.getProperties().add(new Repeat(2));
-        suite.addTest(new VAlarmTest("testValidation", alarm));
-        
-        alarm = alarm.copy();
-        alarm.getProperties().remove(duration);
-        suite.addTest(new VAlarmTest("testValidationException", alarm));
-        
-        //testValidationEmail..
-        alarm = new VAlarm(java.time.Duration.ofDays(-2)).withProperty(Action.EMAIL)
-                .withProperty(new Attendee("mailto:john_doe@example.com"))
-                .withProperty(new Summary("*** REMINDER: SEND AGENDA FOR WEEKLY STAFF MEETING ***"))
-                .withProperty(new Description("A draft agenda needs to be sent out to the attendees "
->>>>>>> 805866f0
                     + "to the weekly managers meeting (MGR-LIST). Attached is a " 
                     + "pointer the document template for the agenda file.")).getFluentTarget();
 
-<<<<<<< HEAD
         ParameterList attachParams = new ParameterList(Collections.singletonList(
                 new FmtType("application/msword")));
         Attach attachment = new Attach(attachParams,
                 new URI("http://example.com/templates/agenda.doc"));
         alarm.add(attachment);
-=======
-        Attach attachment = new Attach(new URI("http://example.com/templates/agenda.doc"))
-                .withParameter(new FmtType("application/msword")).getFluentTarget();
-        alarm.getProperties().add(attachment);
->>>>>>> 805866f0
         suite.addTest(new VAlarmTest("testValidation", alarm));
         
         return suite;
