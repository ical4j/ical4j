/**
 * Copyright (c) 2012, Ben Fortuna
 * All rights reserved.
 *
 * Redistribution and use in source and binary forms, with or without
 * modification, are permitted provided that the following conditions
 * are met:
 *
 *  o Redistributions of source code must retain the above copyright
 * notice, this list of conditions and the following disclaimer.
 *
 *  o Redistributions in binary form must reproduce the above copyright
 * notice, this list of conditions and the following disclaimer in the
 * documentation and/or other materials provided with the distribution.
 *
 *  o Neither the name of Ben Fortuna nor the names of any other contributors
 * may be used to endorse or promote products derived from this software
 * without specific prior written permission.
 *
 * THIS SOFTWARE IS PROVIDED BY THE COPYRIGHT HOLDERS AND CONTRIBUTORS
 * "AS IS" AND ANY EXPRESS OR IMPLIED WARRANTIES, INCLUDING, BUT NOT
 * LIMITED TO, THE IMPLIED WARRANTIES OF MERCHANTABILITY AND FITNESS FOR
 * A PARTICULAR PURPOSE ARE DISCLAIMED. IN NO EVENT SHALL THE COPYRIGHT OWNER OR
 * CONTRIBUTORS BE LIABLE FOR ANY DIRECT, INDIRECT, INCIDENTAL, SPECIAL,
 * EXEMPLARY, OR CONSEQUENTIAL DAMAGES (INCLUDING, BUT NOT LIMITED TO,
 * PROCUREMENT OF SUBSTITUTE GOODS OR SERVICES; LOSS OF USE, DATA, OR
 * PROFITS; OR BUSINESS INTERRUPTION) HOWEVER CAUSED AND ON ANY THEORY OF
 * LIABILITY, WHETHER IN CONTRACT, STRICT LIABILITY, OR TORT (INCLUDING
 * NEGLIGENCE OR OTHERWISE) ARISING IN ANY WAY OUT OF THE USE OF THIS
 * SOFTWARE, EVEN IF ADVISED OF THE POSSIBILITY OF SUCH DAMAGE.
 */
package net.fortuna.ical4j.model.property;

import junit.framework.TestSuite;
import net.fortuna.ical4j.model.DateTime;
import net.fortuna.ical4j.model.PropertyTest;
import net.fortuna.ical4j.model.TemporalAdapter;
import net.fortuna.ical4j.model.parameter.Value;
import net.fortuna.ical4j.validate.ValidationException;
import net.fortuna.ical4j.validate.ValidationResult;
import org.slf4j.Logger;
import org.slf4j.LoggerFactory;

import java.text.ParseException;
import java.time.Instant;
import java.time.ZoneOffset;
import java.util.Date;

/**
 * Created on 7/03/2005
 *
 * $Id$
 *
 * @author Ben Fortuna
 *
 */
public class TriggerTest extends PropertyTest {

    private Logger log = LoggerFactory.getLogger(TriggerTest.class);

    private Trigger trigger;
    
    /**
	 * @param property
	 * @param expectedValue
	 */
	public TriggerTest(Trigger property, String expectedValue) {
		super(property, expectedValue);
		this.trigger = property;
	}

	/**
	 * @param testMethod
	 * @param property
	 */
	public TriggerTest(String testMethod, Trigger property) {
		super(testMethod, property);
		this.trigger = property;
	}

	/**
     * @throws ParseException
     */
    public void testSetValue() throws ParseException {
        trigger.setValue(TemporalAdapter.from(new DateTime(new Date(0).getTime())).toString(ZoneOffset.UTC));

        log.info(TemporalAdapter.from(new DateTime(new Date(0).getTime())).toString());
        log.info(trigger.toString());

//        trigger.setValue(DurationFormat.getInstance().format(5000));
        trigger.setValue(java.time.Duration.ofSeconds(5).toString());
        
//        log.info(DurationFormat.getInstance().format(5000));
        log.info(java.time.Duration.ofSeconds(5).toString());
        log.info(trigger.toString());
    }

    /**
     * Unit test on a duration trigger.
     */
    public void testTriggerDuration() {
        assertNotNull(trigger.getDuration());
        assertNull(trigger.getDate());
    }

    /**
     * Unit test on a date-time trigger.
     */
    public void testTriggerDateTime() {
        assertNull(trigger.getDuration());
        assertNotNull(trigger.getDate());
<<<<<<< HEAD
        trigger.validate();
    }

    public void testTriggerDateTimeInvalid() throws ValidationException {
        assertNull(trigger.getDuration());
        assertNotNull(trigger.getDate());
        assertValidationException(trigger);
=======
        assertNotNull(trigger.getDateTime());
        ValidationResult result = trigger.validate();
        assertFalse(result.hasErrors());

        trigger.getParameters().add(Value.DURATION);
        assertValidationError(trigger);
>>>>>>> 955c38cc
    }

    /**
     * @return
     */
    public static TestSuite suite() {
    	TestSuite suite = new TestSuite();
        Trigger trigger = new Trigger();
    	suite.addTest(new TriggerTest("testSetValue", trigger));

    	trigger = new Trigger(java.time.Duration.ofDays(1));
    	suite.addTest(new TriggerTest("testTriggerDuration", trigger));
        
    	trigger = new Trigger(Instant.now());
    	suite.addTest(new TriggerTest("testTriggerDateTime", trigger));

    	trigger = new Trigger(Instant.now());
    	trigger.replace(Value.DURATION);
    	suite.addTest(new TriggerTest("testTriggerDateTimeInvalid", trigger));

    	return suite;
    }
}<|MERGE_RESOLUTION|>--- conflicted
+++ resolved
@@ -109,22 +109,12 @@
     public void testTriggerDateTime() {
         assertNull(trigger.getDuration());
         assertNotNull(trigger.getDate());
-<<<<<<< HEAD
-        trigger.validate();
-    }
-
-    public void testTriggerDateTimeInvalid() throws ValidationException {
-        assertNull(trigger.getDuration());
-        assertNotNull(trigger.getDate());
-        assertValidationException(trigger);
-=======
         assertNotNull(trigger.getDateTime());
         ValidationResult result = trigger.validate();
         assertFalse(result.hasErrors());
 
         trigger.getParameters().add(Value.DURATION);
         assertValidationError(trigger);
->>>>>>> 955c38cc
     }
 
     /**
