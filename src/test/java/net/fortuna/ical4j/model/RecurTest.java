/**
 * Copyright (c) 2012, Ben Fortuna
 * All rights reserved.
 *
 * Redistribution and use in source and binary forms, with or without
 * modification, are permitted provided that the following conditions
 * are met:
 *
 *  o Redistributions of source code must retain the above copyright
 * notice, this list of conditions and the following disclaimer.
 *
 *  o Redistributions in binary form must reproduce the above copyright
 * notice, this list of conditions and the following disclaimer in the
 * documentation and/or other materials provided with the distribution.
 *
 *  o Neither the name of Ben Fortuna nor the names of any other contributors
 * may be used to endorse or promote products derived from this software
 * without specific prior written permission.
 *
 * THIS SOFTWARE IS PROVIDED BY THE COPYRIGHT HOLDERS AND CONTRIBUTORS
 * "AS IS" AND ANY EXPRESS OR IMPLIED WARRANTIES, INCLUDING, BUT NOT
 * LIMITED TO, THE IMPLIED WARRANTIES OF MERCHANTABILITY AND FITNESS FOR
 * A PARTICULAR PURPOSE ARE DISCLAIMED. IN NO EVENT SHALL THE COPYRIGHT OWNER OR
 * CONTRIBUTORS BE LIABLE FOR ANY DIRECT, INDIRECT, INCIDENTAL, SPECIAL,
 * EXEMPLARY, OR CONSEQUENTIAL DAMAGES (INCLUDING, BUT NOT LIMITED TO,
 * PROCUREMENT OF SUBSTITUTE GOODS OR SERVICES; LOSS OF USE, DATA, OR
 * PROFITS; OR BUSINESS INTERRUPTION) HOWEVER CAUSED AND ON ANY THEORY OF
 * LIABILITY, WHETHER IN CONTRACT, STRICT LIABILITY, OR TORT (INCLUDING
 * NEGLIGENCE OR OTHERWISE) ARISING IN ANY WAY OUT OF THE USE OF THIS
 * SOFTWARE, EVEN IF ADVISED OF THE POSSIBILITY OF SUCH DAMAGE.
 */
package net.fortuna.ical4j.model;

import junit.framework.TestCase;
import junit.framework.TestSuite;
import net.fortuna.ical4j.model.Recur.Frequency;
import net.fortuna.ical4j.model.parameter.Value;
import net.fortuna.ical4j.model.property.DtEnd;
import net.fortuna.ical4j.model.property.DtStart;
import net.fortuna.ical4j.util.TimeZones;
import org.junit.Test;
import org.slf4j.Logger;
import org.slf4j.LoggerFactory;

import java.text.ParseException;
import java.util.Calendar;
import java.util.GregorianCalendar;
import java.util.Locale;
import java.util.TimeZone;

import static net.fortuna.ical4j.model.WeekDay.*;

/**
 * Created on 14/02/2005
 *
 * $Id$
 *
 * @author Ben Fortuna
 */
public class RecurTest extends TestCase {

    private static Logger log = LoggerFactory.getLogger(RecurTest.class);

    private static final Locale testLocale = Locale.US;

    private TimeZone originalDefault;
    
    private Recur recur;
    
    private Date periodStart;
    
    private Date periodEnd;
    
    private Value value;
    
    private int expectedCount;
    
    private Date seed;
    
    private Date expectedDate;
    
    private int calendarField;
    
    private int expectedCalendarValue;
    
    private net.fortuna.ical4j.model.TimeZone expectedTimeZone;
    
    private String recurrenceString;
    
    private Frequency expectedFrequency;
    
    private int expectedInterval;
    
    private WeekDayList expectedDayList;
    
    /**
     * @param testMethod
     * @param recur
     * @param periodStart
     * @param periodEnd
     * @param value
     */
    public RecurTest(String testMethod, Recur recur, Date seed, Date periodStart, Date periodEnd, Value value) {
        super(testMethod);
        this.recur = recur;
        this.seed = seed;
        this.periodStart = periodStart;
        this.periodEnd = periodEnd;
        this.value = value;
    }
    
    /**
     * @param recur
     * @param periodStart
     * @param periodEnd
     * @param value
     * @param expectedCount
     */
    public RecurTest(Recur recur, Date periodStart, Date periodEnd, Value value, int expectedCount) {
        this(recur, null, periodStart, periodEnd, value, expectedCount);
    }
    
    /**
     * @param recur
     * @param seed
     * @param periodStart
     * @param periodEnd
     * @param value
     * @param expectedCount
     */
    public RecurTest(Recur recur, Date seed, Date periodStart, Date periodEnd, Value value, int expectedCount) {
        this("testGetDatesCount", recur, seed, periodStart, periodEnd, value);
        this.expectedCount = expectedCount;
    }
    
    /**
     * @param recur
     * @param seed
     * @param periodStart
     * @param expectedDate
     */
    public RecurTest(Recur recur, Date seed, Date periodStart, Date expectedDate) {
        this("testGetNextDate", recur, seed, periodStart, null, null);
        this.expectedDate = expectedDate;
    }
    
    /**
     * @param recur
     * @param periodStart
     * @param periodEnd
     * @param value
     * @param calendarField
     * @param expectedCalendarValue
     */
    public RecurTest(Recur recur, Date periodStart, Date periodEnd, Value value,
            int calendarField, int expectedCalendarValue) {
        this("testGetDatesCalendarField", recur, null, periodStart, periodEnd, value);
        this.calendarField = calendarField;
        this.expectedCalendarValue = expectedCalendarValue;
    }

    /**
     * @param recur
     * @param periodStart
     * @param periodEnd
     * @param value
     * @param expectedTimeZone
     */
    public RecurTest(Recur recur, Date periodStart, Date periodEnd, Value value,
            net.fortuna.ical4j.model.TimeZone expectedTimeZone) {
        this("testGetDatesTimeZone", recur, null, periodStart, periodEnd, value);
        this.expectedTimeZone = expectedTimeZone;
    }
    
    /**
     * @param recurrenceString
     */
    public RecurTest(String recurrenceString) {
        super("testInvalidRecurrenceString");
        this.recurrenceString = recurrenceString;
    }

    /**
     * @param recurrenceString
     * @param expectedFrequency
     * @param expectedInterval
     * @param expectedDayList
     */
    public RecurTest(String recurrenceString, Frequency expectedFrequency, int expectedInterval, WeekDayList expectedDayList) {
        super("testRecurrenceString");
        this.recurrenceString = recurrenceString;
        this.expectedFrequency = expectedFrequency;
        this.expectedInterval = expectedInterval;
        this.expectedDayList = expectedDayList;
    }
    
    /* (non-Javadoc)
     * @see junit.framework.TestCase#setUp()
     */
    protected void setUp() throws Exception {
        originalDefault = TimeZone.getDefault();
    }
    
    /* (non-Javadoc)
     * @see junit.framework.TestCase#tearDown()
     */
    protected void tearDown() throws Exception {
        TimeZone.setDefault(originalDefault);
    }

    /**
     * 
     */
    public void testGetDatesCount() {
        DateList dates = null;
        if (seed != null) {
            dates = recur.getDates(seed, periodStart, periodEnd, value);
        }
        else {
            dates = recur.getDates(periodStart, periodEnd, value);
        }
        assertEquals(expectedCount, dates.size());
        // assertTrue("Date list exceeds expected count", dates.size() <= expectedCount);
    }
    
    /**
     * 
     */
    public void testGetNextDate() {
        Locale defaultLocale = Locale.getDefault();
        try {
            Locale.setDefault(testLocale);
            assertEquals(expectedDate, recur.getNextDate(seed, periodStart));
        } finally {
            Locale.setDefault(defaultLocale);
        }
        
    }
    
    /**
     * 
     */
    public void testGetDatesCalendarField() {
        DateList dates = recur.getDates(periodStart, periodEnd, value);
        Calendar cal;
        if ((value != null) && (value == Value.DATE)) {
            cal = Calendar.getInstance(TimeZones.getDateTimeZone());
        } else {
            cal = Calendar.getInstance();
        }

        dates.forEach(date -> {
            cal.setTime(date);
            assertEquals(expectedCalendarValue, cal.get(calendarField));
        });
    }

    /**
     * 
     */
    public void testGetDatesOrdering() {
        DateList dl1 = recur.getDates(periodStart, periodEnd, value); 
        Date prev = null;
        Date event = null;
        for(int i=0; i<dl1.size(); i++) {
            prev = event;
            event = (Date) dl1.get(i); 
            log.debug("Occurence "+i+" at "+event);
            assertTrue(prev == null || !prev.after(event));
        }
    }
    
    /**
     * 
     */
    public void testGetDatesNotEmpty() {
        assertFalse(recur.getDates(periodStart, periodEnd, value).isEmpty());
    }
    
    /**
     * 
     */
    public void testGetDatesTimeZone() {
        DateList dates = recur.getDates(periodStart, periodEnd, value);
        dates.forEach(date -> {
            assertEquals(expectedTimeZone, ((DateTime) date).getTimeZone());
        });
    }
    
    /**
     * @throws ParseException
     */
    public void testInvalidRecurrenceString() throws ParseException {
        try {
            new Recur(recurrenceString);
            fail("IllegalArgumentException not thrown!");
        }
        catch (IllegalArgumentException e) {
            // expected
            log.info("Caught exception: " + e.getMessage());
        }
    }
    
    /**
     * @throws ParseException
     */
    public void testRecurrenceString() throws ParseException {
        Recur recur = new Recur(recurrenceString);
        assertEquals(expectedFrequency, recur.getFrequency());
        assertEquals(expectedInterval, recur.getInterval());
        assertEquals(expectedDayList, recur.getDayList());
    }
    
    /**
     * 
     */
    public void testGetDatesWithBase() {
        /*
         *  Here is an example of evaluating multiple BYxxx rule parts.
         *
         *    DTSTART;TZID=US-Eastern:19970105T083000
         *    RRULE:FREQ=YEARLY;INTERVAL=2;BYMONTH=1;BYDAY=SU;BYHOUR=8,9;
         *     BYMINUTE=30
         */
        Calendar testCal = Calendar.getInstance();
        testCal.set(Calendar.YEAR, 1997);
        testCal.set(Calendar.MONTH, 1);
        testCal.set(Calendar.DAY_OF_MONTH, 5);
        testCal.set(Calendar.HOUR, 8);
        testCal.set(Calendar.MINUTE, 30);
        testCal.set(Calendar.SECOND, 0);
        
        Recur recur = new Recur.Builder().frequency(Frequency.YEARLY).count(-1).interval(2)
                .monthList(new NumberList("1")).dayList(new WeekDayList(SU))
                .hourList(new NumberList("8,9")).minuteList(new NumberList("30")).build();

        Calendar cal = Calendar.getInstance();
        Date start = new DateTime(cal.getTime().getTime());
        cal.add(Calendar.YEAR, 2);
        Date end = new DateTime(cal.getTime().getTime());
        log.debug(recur.toString());
        
        DateList dates = recur.getDates(new DateTime(testCal.getTime()), start, end, Value.DATE_TIME);
        log.debug(dates.toString());
    }

    /*
    public void testSublistNegative() {
        List list = new LinkedList();
        list.add("1");
        list.add("2");
        list.add("3");
        assertSublistEquals(list, list, 0);
        assertSublistEquals(asList("3"), list, -1);
        assertSublistEquals(asList("2"), list, -2);
        assertSublistEquals(asList("1"), list, -3);
        assertSublistEquals(list, list, -4);
    }

    public void testSublistPositive() {
        List list = new LinkedList();
        list.add("1");
        list.add("2");
        list.add("3");
        assertSublistEquals(list, list, 0);
        assertSublistEquals(asList("1"), list, 1);
        assertSublistEquals(asList("2"), list, 2);
        assertSublistEquals(asList("3"), list, 3);
        assertSublistEquals(list, list, 4);
    }

    private void assertSublistEquals(List expected, List list, int offset) {
        List sublist = new LinkedList();
        Recur.sublist(list, offset, sublist);
        assertEquals(expected, sublist);
    }

    private List asList(Object o) {
        List list = new LinkedList();
        list.add(o);
        return list;
    }

    public void testSetPosNegative() throws Exception {
        Date[] dates = new Date[] { new Date(1), new Date(2), new Date(3) };
        Date[] expected = new Date[] { new Date(3), new Date(2) };
        assertSetPosApplied(expected, dates, "BYSETPOS=-1,-2");
    }

    public void testSetPosPositve() throws Exception {
        Date[] dates = new Date[] { new Date(1), new Date(2), new Date(3) };
        Date[] expected = new Date[] { new Date(2), new Date(3) };
        assertSetPosApplied(expected, dates, "BYSETPOS=2,3");
    }

    public void testSetPosOutOfBounds() throws Exception {
        Date[] dates = new Date[] { new Date(1) };
        Date[] expected = new Date[] {};
        assertSetPosApplied(expected, dates, "BYSETPOS=-2,2");
    }

    private void assertSetPosApplied(Date[] expected, Date[] dates, String rule)
            throws Exception {
        Recur recur = new Recur(rule);
        DateList expectedList = asDateList(expected);
        assertEquals(expectedList, recur.applySetPosRules(asDateList(dates)));
    }

    private DateList asDateList(Date[] dates) {
        DateList dateList = new DateList(Value.DATE);
        dateList.addAll(Arrays.asList(dates));
        return dateList;
    }
    */
    
    /**
     * This test confirms SETPOS rules are working correctly.
     * <pre>
     *      The BYSETPOS rule part specifies a COMMA character (US-ASCII decimal
     *      44) separated list of values which corresponds to the nth occurrence
     *      within the set of events specified by the rule. Valid values are 1 to
     *      366 or -366 to -1. It MUST only be used in conjunction with another
     *      BYxxx rule part. For example "the last work day of the month" could
     *      be represented as:
     *   
     *        RRULE:FREQ=MONTHLY;BYDAY=MO,TU,WE,TH,FR;BYSETPOS=-1
     * </pre>
     */
    public final void testSetPosProcessing() {
        Recur recur = new Recur.Builder().frequency(Frequency.MONTHLY).count(-1)
                .dayList(new WeekDayList(MO, TU, WE, TH, FR))
                .setPosList(new NumberList("-1")).build();
        log.debug(recur.toString());

        Calendar cal = Calendar.getInstance();
        Date start = new DateTime(cal.getTime());
        cal.add(Calendar.YEAR, 2);
        Date end = new DateTime(cal.getTime());
        
        DateList dates = recur.getDates(start, end, Value.DATE_TIME);
        log.debug(dates.toString());
    }
    
    public void testMgmill2001() {
        Calendar cal = Calendar.getInstance();
        cal.set(Calendar.DAY_OF_MONTH, 11);
        cal.set(Calendar.MONTH, 0);
        cal.set(Calendar.YEAR, 2005);
        java.util.Date eventStart = cal.getTime();
        
        cal.set(Calendar.DAY_OF_MONTH, 1);
        java.util.Date rangeStart = cal.getTime();
        
        cal.set(Calendar.YEAR, 2009);
        java.util.Date rangeEnd = cal.getTime();
        
        // FREQ=MONTHLY;INTERVAL=1;COUNT=4;BYMONTHDAY=2
        Recur recur = new Recur.Builder().frequency(Frequency.MONTHLY).count(4).interval(1)
                .monthDayList(new NumberList("2")).build();
        getDates(rangeStart, rangeEnd, eventStart, recur);
        
        // FREQ=MONTHLY;INTERVAL=2;COUNT=4;BYDAY=2MO
        recur = new Recur.Builder().frequency(Frequency.MONTHLY).count(4).interval(2)
                .dayList(new WeekDayList(new WeekDay(MO, 2))).build();
        getDates(rangeStart, rangeEnd, eventStart, recur);
        
        // FREQ=YEARLY;COUNT=4;BYMONTH=2;BYMONTHDAY=3
        recur = new Recur.Builder().frequency(Frequency.YEARLY).count(4)
                .monthList(new NumberList("2")).monthDayList(new NumberList("3")).build();
        getDates(rangeStart, rangeEnd, eventStart, recur);
        
        // FREQ=YEARLY;COUNT=4;BYMONTH=2;BYDAY=2SU
        recur = new Recur.Builder().frequency(Frequency.YEARLY).count(4)
                .monthList(new NumberList("2")).dayList(new WeekDayList(new WeekDay(SU, 2))).build();
        getDates(rangeStart, rangeEnd, eventStart, recur);
    }
    
    private void getDates(java.util.Date startRange, java.util.Date endRange, java.util.Date eventStart, Recur recur) { 
        
        net.fortuna.ical4j.model.Date start = new net.fortuna.ical4j.model.Date(startRange); 
        net.fortuna.ical4j.model.Date end = new net.fortuna.ical4j.model.Date(endRange); 
        net.fortuna.ical4j.model.Date seed = new net.fortuna.ical4j.model.Date(eventStart); 
         
        DateList dates = recur.getDates(seed, start, end, Value.DATE); 
        for (int i=0; i<dates.size(); i++) { 
            log.info("date_" + i + " = " + dates.get(i).toString()); 
        } 
    }

    public void testGetDatesRalph() throws ParseException {
        Recur recur = new
        Recur("FREQ=WEEKLY;WKST=MO;INTERVAL=1;UNTIL=20051003T000000Z;BYDAY=MO,WE");

        Calendar queryStartDate = new
        GregorianCalendar(TimeZone.getTimeZone(TimeZones.UTC_ID));
        queryStartDate.set(2005, Calendar.SEPTEMBER, 3, 0,
        0, 0);

        Calendar queryEndDate = new
        GregorianCalendar(TimeZone.getTimeZone(TimeZones.UTC_ID));
        queryEndDate.set(2005, Calendar.OCTOBER, 31, 23,
        59, 0);

        DateList dateList = recur.getDates(new
        DateTime(queryStartDate.getTime()), new
        DateTime(queryStartDate.getTime()), new
        DateTime(queryEndDate.getTime()), Value.DATE_TIME);

        log.debug(dateList.toString());
    }
    
    /**
     * 
     */
    /*
    public void testInvalidRule() throws ParseException {
//        String rrule = "FREQ=DAILY;COUNT=60;BYDAY=TU,TH;BYSETPOS=2";
//        Recur recur = new Recur(rrule);

        Calendar cal = Calendar.getInstance();
        cal.clear(Calendar.SECOND);
        cal.clear(Calendar.MINUTE);
        cal.clear(Calendar.HOUR);
//        java.util.Date start = cal.getTime();
        cal.add(Calendar.DAY_OF_YEAR, 1);
//        java.util.Date end = cal.getTime();

//        DateList recurrences = recur.getDates(new DateTime(start),
//                new DateTime(end), Value.DATE_TIME);
    }
    */
    
    /**
     * @return
     * @throws ParseException 
     */
    public static TestSuite suite() throws ParseException {
        TestSuite suite = new TestSuite();

        // java.util.TimeZone.setDefault(java.util.TimeZone.getTimeZone("Europe/Paris"));

        // testGetDates..
        Recur recur = new Recur(Recur.DAILY, 10);
        recur.setInterval(2);
        log.debug(recur.toString());

        Calendar cal = Calendar.getInstance();
        Date start = new Date(cal.getTime().getTime());
        cal.add(Calendar.DAY_OF_WEEK_IN_MONTH, 10);
        Date end = new Date(cal.getTime().getTime());
        log.debug(recur.getDates(start, end, Value.DATE_TIME).toString());
        
        recur.setUntil(new Date(cal.getTime().getTime()));
        log.info(recur.toString());
        log.debug(recur.getDates(start, end, Value.DATE_TIME).toString());
        
        recur.setFrequency(Recur.WEEKLY);
        recur.getDayList().add(MO);
        log.debug(recur.toString());

        DateList dates = recur.getDates(start, end, Value.DATE);
        log.debug(dates.toString());
        
        suite.addTest(new RecurTest(recur, start, end, Value.DATE, 5));
        
        // testGetNextDate..
        recur = new Recur(Recur.DAILY, 3);
        Date seed = new Date("20080401"); 
        Date firstDate = new Date("20080402");
        Date secondDate = new Date("20080403");
        
        suite.addTest(new RecurTest(recur, seed, seed, firstDate));
        suite.addTest(new RecurTest(recur, seed, firstDate, secondDate));
        suite.addTest(new RecurTest(recur, seed, secondDate, null));
        
        // test DateTime
        recur = new Recur(Recur.WEEKLY, new DateTime("20080421T063000"));
        seed = new DateTime("20080407T063000");
        firstDate = new DateTime("20080414T063000");
        secondDate = new DateTime("20080421T063000");
        
        suite.addTest(new RecurTest(recur, seed, seed, firstDate));
        suite.addTest(new RecurTest(recur, seed, firstDate, secondDate));
        suite.addTest(new RecurTest(recur, seed, secondDate, null));
        
        // Test BYDAY rules..
        recur = new Recur(Recur.DAILY, 10);
        recur.setInterval(1);
        recur.getDayList().add(MO);
        recur.getDayList().add(TU);
        recur.getDayList().add(WE);
        recur.getDayList().add(TH);
        recur.getDayList().add(FR);
        log.debug(recur.toString());
        
        cal = Calendar.getInstance();
        start = new Date(cal.getTime().getTime());
        cal.add(Calendar.DAY_OF_WEEK_IN_MONTH, 10);
        end = new Date(cal.getTime().getTime());
        
        suite.addTest(new RecurTest(recur, start, end, Value.DATE, 10));

        // Test BYDAY recurrence rules..
        String rrule = "FREQ=MONTHLY;WKST=SU;INTERVAL=2;BYDAY=5TU";
        recur = new Recur(rrule);

        cal = Calendar.getInstance();
        cal.clear(Calendar.SECOND);
        start = new Date(cal.getTime());
        cal.add(Calendar.YEAR, 2);
        end = new Date(cal.getTime());

        suite.addTest(new RecurTest(recur, start, end, Value.DATE, Calendar.WEEK_OF_MONTH, 5));

        /*
         * This test creates a rule outside of the specified boundaries to
         * confirm that the returned date list is empty.
         * <pre>
         *  Weekly on Tuesday and Thursday for 5 weeks: 
         *
         *  DTSTART;TZID=US-Eastern:19970902T090000 
         *  RRULE:FREQ=WEEKLY;UNTIL=19971007T000000Z;WKST=SU;BYDAY=TU,TH 
         *  or 
         *
         *  RRULE:FREQ=WEEKLY;COUNT=10;WKST=SU;BYDAY=TU,TH 
         *
         *  ==> (1997 9:00 AM EDT)September 2,4,9,11,16,18,23,25,30;October 2 
         * </pre>
         */
        recur = new Recur(Recur.WEEKLY, 10);
        recur.getDayList().add(TU);
        recur.getDayList().add(TH);
        log.debug(recur.toString());
        
        cal = Calendar.getInstance();
        cal.set(Calendar.YEAR, 1997);
        cal.set(Calendar.MONTH, Calendar.SEPTEMBER);
        cal.set(Calendar.DAY_OF_MONTH, 2);
        cal.set(Calendar.HOUR_OF_DAY, 9);
        cal.clear(Calendar.MINUTE);
        cal.clear(Calendar.SECOND);
        
        seed = new DateTime(cal.getTime());

        cal = Calendar.getInstance();
        start = new DateTime(cal.getTime());
        cal.add(Calendar.YEAR, 2);
        end = new DateTime(cal.getTime());
        
        suite.addTest(new RecurTest(recur, seed, start, end, Value.DATE, 0));

        // testRecurGetDates..
        recur = new Recur("FREQ=WEEKLY;INTERVAL=1;BYDAY=SA");
        start = new Date("20050101");
        end = new Date("20060101");
    
        suite.addTest(new RecurTest(recur, start, end, null, Calendar.DAY_OF_WEEK, Calendar.SATURDAY));

        // Test ordering of returned dates..
        String s1 = "FREQ=WEEKLY;COUNT=75;INTERVAL=2;BYDAY=SU,MO,TU;WKST=SU"; 
        Recur rec = new Recur(s1); 
        Date d1 = new Date(); 
        cal = Calendar.getInstance(); 
        cal.add(Calendar.YEAR,1); 
        Date d2 = new Date(cal.getTimeInMillis()); 
         
        suite.addTest(new RecurTest("testGetDatesOrdering", rec, null, d1, d2, Value.DATE_TIME));

        // testMonthByDay..
        rrule = "FREQ=MONTHLY;UNTIL=20061220;INTERVAL=1;BYDAY=3WE";
        recur = new Recur(rrule);

        cal = Calendar.getInstance(TimeZones.getDateTimeZone());
        cal.set(2006, 11, 1);
        start = new Date(cal.getTime());
        cal.add(Calendar.YEAR, 1);
        
        suite.addTest(new RecurTest("testGetDatesNotEmpty", recur, null, start, new Date(cal.getTime()), Value.DATE));

        // testAlternateTimeZone..
        rrule = "FREQ=WEEKLY;BYDAY=WE;BYHOUR=12;BYMINUTE=0";
        recur = new Recur(rrule);

//        TimeZone originalDefault = TimeZone.getDefault();
//        TimeZone.setDefault(TimeZone.getTimeZone("America/Los_Angeles"));
        
        TimeZoneRegistry tzreg = TimeZoneRegistryFactory.getInstance().createRegistry();
        cal = Calendar.getInstance(TimeZone.getTimeZone("America/Los_Angeles"));
        cal.clear(Calendar.SECOND);
        start = new DateTime(cal.getTime());
        DtStart dtStart = new DtStart(start);
        dtStart.setTimeZone(tzreg.getTimeZone("America/Los_Angeles"));
        cal.add(Calendar.MONTH, 2);
        end = new DateTime(cal.getTime());
        DtEnd dtEnd = new DtEnd(end);
        
        suite.addTest(new RecurTest(recur, dtStart.getDate(), dtEnd.getDate(), Value.DATE_TIME, tzreg.getTimeZone("America/Los_Angeles")));

        // testFriday13Recur..
        rrule = "FREQ=MONTHLY;BYDAY=FR;BYMONTHDAY=13";
        recur = new Recur(rrule);
        
        cal = Calendar.getInstance();
        cal.clear(Calendar.SECOND);
        cal.set(1997, 0, 1);
        start = new Date(cal.getTime());
        cal.set(2000, 0, 1);
        end = new Date(cal.getTime());

        suite.addTest(new RecurTest(recur, start, end, Value.DATE, Calendar.DAY_OF_MONTH, 13));
        suite.addTest(new RecurTest(recur, start, end, Value.DATE, Calendar.DAY_OF_WEEK, Calendar.FRIDAY));

        // testNoFrequency..
        suite.addTest(new RecurTest("BYDAY=MO,TU,WE,TH,FR"));
        
        // testUnknownFrequency..
        suite.addTest(new RecurTest("FREQ=FORTNIGHTLY;BYDAY=MO,TU,WE,TH,FR"));

        // various invalid values
        suite.addTest(new RecurTest("FREQ=YEARLY;BYMONTH=0"));
        suite.addTest(new RecurTest("FREQ=YEARLY;BYMONTHDAY=-400"));
        suite.addTest(new RecurTest(""));
        suite.addTest(new RecurTest(Recur.WEEKLY));
        suite.addTest(new RecurTest("FREQ"));
        suite.addTest(new RecurTest("FREQ=WEEKLY;BYDAY=xx"));

        // Unit test for recurrence every 4th february..
        rrule = "FREQ=YEARLY;BYMONTH=2;BYMONTHDAY=4;BYDAY=MO,TU,WE,TH,FR,SA,SU";
        recur = new Recur(rrule);
        
        cal = Calendar.getInstance();
        cal.clear(Calendar.SECOND);
        cal.set(2006, 3, 10);
        start = new Date(cal.getTime());
        cal.set(2008, 1, 6);
        end = new Date(cal.getTime());
        
        suite.addTest(new RecurTest(recur, start, end, Value.DATE, Calendar.DAY_OF_MONTH, 4));
        suite.addTest(new RecurTest(recur, start, end, Value.DATE, Calendar.MONTH, 1));
        
        // Unit test for recurrence generation where seed month-date specified is
        // not valid for recurrence instances (e.g. feb 31).
        rrule = "FREQ=YEARLY;BYMONTH=2;BYMONTHDAY=4;BYDAY=MO,TU,WE,TH,FR,SA,SU";
        recur = new Recur(rrule);
        
        cal = Calendar.getInstance();
        cal.clear(Calendar.SECOND);
        cal.set(2006, 11, 31);
        start = new Date(cal.getTime());
        cal.set(2008, 11, 31);
        end = new Date(cal.getTime());
        
        suite.addTest(new RecurTest(recur, start, end, Value.DATE, 2));
        suite.addTest(new RecurTest(recur, start, end, Value.DATE, Calendar.DAY_OF_MONTH, 4));
        suite.addTest(new RecurTest(recur, start, end, Value.DATE, Calendar.MONTH, 1));

        // Unit test for recurrence representing each half-hour..
        rrule = "FREQ=DAILY;BYHOUR=9,10,11,12,13,14,15,16;BYMINUTE=0,30";
        recur = new Recur(rrule);

        cal = Calendar.getInstance();
        cal.clear(Calendar.SECOND);
        cal.clear(Calendar.MINUTE);
        cal.clear(Calendar.HOUR);
        start = new DateTime(cal.getTime());
        cal.add(Calendar.DAY_OF_YEAR, 1);
        end = new DateTime(cal.getTime());

        suite.addTest(new RecurTest(recur, start, end, Value.DATE_TIME, 16));

        // Test creation of recur instances..
        String recurString = "FREQ=MONTHLY;INTERVAL=2;BYDAY=3MO";
        WeekDayList expectedDayList = new WeekDayList();
        expectedDayList.add(new WeekDay(MO, 3));
        
        suite.addTest(new RecurTest(recurString, Frequency.MONTHLY, 2, expectedDayList));

        // testCountMonthsWith31Days..
        recur = new Recur("FREQ=MONTHLY;BYMONTHDAY=31");
        cal = Calendar.getInstance();
        start = new DateTime(cal.getTime());
        cal.add(Calendar.YEAR, 1);
        end = new DateTime(cal.getTime());
        
        suite.addTest(new RecurTest(recur, start, end, Value.DATE, 7));
        
        // Ensure the first result from getDates is the same as getNextDate..
        recur = new Recur("FREQ=WEEKLY;WKST=MO;INTERVAL=3;BYDAY=MO,WE,TH");
        seed = new DateTime("20081103T070000");
        Date periodStart = new DateTime("20081109T210000Z");
        Date periodEnd = new DateTime("20100104T210000Z");

        Locale currentLocale = Locale.getDefault();
        Date getDatesFirstResult;
        try {
            Locale.setDefault(testLocale);
            getDatesFirstResult = recur.getDates(seed, periodStart, periodEnd, Value.DATE_TIME).get(0);
        } finally {
            Locale.setDefault(currentLocale);
        }
        suite.addTest(new RecurTest(recur, seed, periodStart, getDatesFirstResult));

        recur = new Recur("FREQ=WEEKLY;BYDAY=MO");
        suite.addTest(new RecurTest(recur, new Date("20081212"), new Date("20081211"), new Date("20081215")));

        recur = new Recur("FREQ=YEARLY;BYMONTH=4;BYDAY=1SU");
        suite.addTest(new RecurTest(recur, seed, periodStart, new DateTime("20090405T070000")));

        // rrule never matching any candidate  - should reach limit
        recur = new Recur("FREQ=DAILY;COUNT=60;BYDAY=TU,TH;BYSETPOS=2");
        suite.addTest(new RecurTest(recur, seed, start, end, Value.DATE, 0));

        // rrule with negative bymonthday
        recur = new Recur("FREQ=YEARLY;COUNT=4;INTERVAL=2;BYMONTH=1,2,3;BYMONTHDAY=-1");
        suite.addTest(new RecurTest(recur, seed, periodStart, new DateTime("20100131T070000")));
        
        // rather uncommon rule
        recur = new Recur("FREQ=YEARLY;BYWEEKNO=1,2,3,4");
        suite.addTest(new RecurTest(recur, new DateTime("20130101T120000Z"),
                new DateTime("20130101T120000Z"), new DateTime("20130123T120000Z"), Value.DATE_TIME, 4));
        suite.addTest(new RecurTest(recur, new DateTime("20130101T120000Z"),
                new DateTime("20160101T120000Z"), new DateTime("20160123T120000Z"), Value.DATE_TIME, 3));
        
        recur = new Recur("FREQ=DAILY;COUNT=3;INTERVAL=1;BYDAY=MO,TU,WE,TH,FR");
        suite.addTest(new RecurTest(recur, new DateTime("20131215T000000Z"),
                new DateTime("20131215T000000Z"), new DateTime("20180101T120000Z"), Value.DATE_TIME, 3));
        
        // rrule with bymonth and count. Should return correct number of occurrences near the end of its perioud.
        recur = new Recur("FREQ=MONTHLY;COUNT=3;INTERVAL=1;BYMONTH=1,9,10,12;BYMONTHDAY=12");
        suite.addTest(new RecurTest(recur, new DateTime("20150917T000000Z"),
                new DateTime("20160101T000000Z"), new DateTime("20160201T000000Z"), Value.DATE, 1));
        suite.addTest(new RecurTest(recur, new DateTime("20150917T000000Z"),
                new DateTime("20160201T000000Z"), new DateTime("20160301T000000Z"), Value.DATE, 0));

        // rrule with bymonth, byday and bysetpos. Issue #39
        recur = new Recur("FREQ=MONTHLY;WKST=MO;INTERVAL=1;BYMONTH=2,3,9,10;BYMONTHDAY=28,29,30,31;BYSETPOS=-1");
        suite.addTest(new RecurTest(recur, new DateTime("20150701T000000"),
                new DateTime("20150701T000000"), new DateTime("20150930T000000")));

<<<<<<< HEAD
        recur = new Recur("FREQ=WEEKLY;INTERVAL=1;BYDAY=FR;WKST=MO;UNTIL=20160930T003000Z;");
        DateTime startDate = new DateTime("20160729T003000Z");
        startDate.setUtc(true);

        DateTime endDate = (DateTime) recur.getUntil();
        endDate.setUtc(true);

        suite.addTest(new RecurTest(recur, startDate, endDate, Value.DATE_TIME, 10));
=======
        // test getting valid recurrence at tip of smart increment
        // feb 29 2020 monthly with only valid month by february should return feb 28 2021
        recur = new Recur("FREQ=MONTHLY;BYMONTH=2;INTERVAL=1");
        suite.addTest(new RecurTest(recur, new DateTime("20200229T000000"),
                new DateTime("20200229T000000"), new DateTime("20240229T000000")));

        // test hitting limit when getting invalid next recurrence
        recur = new Recur("FREQ=MONTHLY;BYMONTH=2;BYMONTHDAY=30;INTERVAL=1");
        suite.addTest(new RecurTest(recur, new DateTime("20200229T000000"),
                new DateTime("20200229T000000"), null));

        // test hitting leap year appropriately
        recur = new Recur("FREQ=YEARLY;BYMONTHDAY=29;INTERVAL=1");
        suite.addTest(new RecurTest(recur, new DateTime("20200229T000000"),
                new DateTime("20200229T000000"), new DateTime("20240229T000000")));

        // test correct hit on first incrementation
        recur = new Recur("FREQ=YEARLY;INTERVAL=4");
        suite.addTest(new RecurTest(recur, new DateTime("20200229T000000"),
                new DateTime("20200229T000000"), new DateTime("20240229T000000")));
>>>>>>> e8aca238

        return suite;
    }
}<|MERGE_RESOLUTION|>--- conflicted
+++ resolved
@@ -837,7 +837,6 @@
         suite.addTest(new RecurTest(recur, new DateTime("20150701T000000"),
                 new DateTime("20150701T000000"), new DateTime("20150930T000000")));
 
-<<<<<<< HEAD
         recur = new Recur("FREQ=WEEKLY;INTERVAL=1;BYDAY=FR;WKST=MO;UNTIL=20160930T003000Z;");
         DateTime startDate = new DateTime("20160729T003000Z");
         startDate.setUtc(true);
@@ -846,7 +845,7 @@
         endDate.setUtc(true);
 
         suite.addTest(new RecurTest(recur, startDate, endDate, Value.DATE_TIME, 10));
-=======
+
         // test getting valid recurrence at tip of smart increment
         // feb 29 2020 monthly with only valid month by february should return feb 28 2021
         recur = new Recur("FREQ=MONTHLY;BYMONTH=2;INTERVAL=1");
@@ -867,7 +866,6 @@
         recur = new Recur("FREQ=YEARLY;INTERVAL=4");
         suite.addTest(new RecurTest(recur, new DateTime("20200229T000000"),
                 new DateTime("20200229T000000"), new DateTime("20240229T000000")));
->>>>>>> e8aca238
 
         return suite;
     }
