--- conflicted
+++ resolved
@@ -2048,7 +2048,11 @@
       new: "method java.util.Set<net.fortuna.ical4j.validate.ValidationRule<? super\
         \ T>> net.fortuna.ical4j.validate.AbstractValidationRuleSet<T>::getRules()"
       justification: "refined_generics_for_property_validator_rules"
-<<<<<<< HEAD
+  "3.2.9":
+    org.mnode.ical4j:ical4j:
+    - code: "java.method.removed"
+      old: "method boolean net.fortuna.ical4j.data.ContentHandlerContext::isSupressInvalidProperties()"
+      justification: "fixed_spelling"
   "4.0.0-beta3":
     org.mnode.ical4j:ical4j:
     - code: "java.class.defaultSerializationChanged"
@@ -2078,11 +2082,4 @@
     - code: "java.class.defaultSerializationChanged"
       old: "class net.fortuna.ical4j.model.Month"
       new: "class net.fortuna.ical4j.model.Month"
-      justification: "added_method"
-=======
-  "3.2.9":
-    org.mnode.ical4j:ical4j:
-    - code: "java.method.removed"
-      old: "method boolean net.fortuna.ical4j.data.ContentHandlerContext::isSupressInvalidProperties()"
-      justification: "fixed_spelling"
->>>>>>> 19000cfc
+      justification: "added_method"