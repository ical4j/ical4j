# This workflow will build a Java project with Gradle
# For more information see: https://help.github.com/actions/language-and-framework-guides/building-and-testing-java-with-gradle

name: Java CI with Gradle

on: [push]

permissions: read-all

jobs:
  build:

    runs-on: ubuntu-latest

    steps:
<<<<<<< HEAD
    - uses: actions/checkout@v2
      with:
        fetch-depth: 0
    - name: Set up JDK 1.8
      uses: actions/setup-java@v1
      with:
        java-version: 11
#    - name: Grant execute permission for gradlew
#      run: chmod +x gradlew
    - name: Build with Gradle
#      run: ./gradlew build
      uses: eskatos/gradle-command-action@v1
      with:
        arguments: build
=======
      - uses: actions/checkout@v3
      - uses: actions/setup-java@v3
        with:
          distribution: temurin
          java-version: 11

      - name: Setup Gradle
        uses: gradle/gradle-build-action@v2

      - name: Execute Gradle build
        run: ./gradlew build
>>>>>>> d598d9a7
<|MERGE_RESOLUTION|>--- conflicted
+++ resolved
@@ -13,22 +13,6 @@
     runs-on: ubuntu-latest
 
     steps:
-<<<<<<< HEAD
-    - uses: actions/checkout@v2
-      with:
-        fetch-depth: 0
-    - name: Set up JDK 1.8
-      uses: actions/setup-java@v1
-      with:
-        java-version: 11
-#    - name: Grant execute permission for gradlew
-#      run: chmod +x gradlew
-    - name: Build with Gradle
-#      run: ./gradlew build
-      uses: eskatos/gradle-command-action@v1
-      with:
-        arguments: build
-=======
       - uses: actions/checkout@v3
       - uses: actions/setup-java@v3
         with:
@@ -39,5 +23,4 @@
         uses: gradle/gradle-build-action@v2
 
       - name: Execute Gradle build
-        run: ./gradlew build
->>>>>>> d598d9a7
+        run: ./gradlew build